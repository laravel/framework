--- conflicted
+++ resolved
@@ -39,13 +39,8 @@
     strategy:
       fail-fast: true
       matrix:
-<<<<<<< HEAD
         php: [8.2, 8.3, 8.4, 8.5]
-        phpunit: ['10.5.35', '11.5.3', '12.0.0', '12.3.0']
-=======
-        php: [8.2, 8.3, 8.4]
         phpunit: ['10.5.35', '11.5.3', '12.0.0', '12.4.0']
->>>>>>> e230e967
         stability: [prefer-lowest, prefer-stable]
         exclude:
           - php: 8.2
@@ -115,13 +110,8 @@
     strategy:
       fail-fast: true
       matrix:
-<<<<<<< HEAD
         php: [8.2, 8.3, 8.4, 8.5]
-        phpunit: ['10.5.35', '11.5.3', '12.0.0', '12.3.0']
-=======
-        php: [8.2, 8.3, 8.4]
         phpunit: ['10.5.35', '11.5.3', '12.0.0', '12.4.0']
->>>>>>> e230e967
         stability: [prefer-lowest, prefer-stable]
         exclude:
           - php: 8.2
