--- conflicted
+++ resolved
@@ -115,11 +115,7 @@
         "league/flysystem-sftp-v3": "^3.25.1",
         "mockery/mockery": "^1.6.10",
         "opis/json-schema": "^2.4.1",
-<<<<<<< HEAD
         "orchestra/testbench-core": "^11.0.0",
-=======
-        "orchestra/testbench-core": "^10.8.1",
->>>>>>> 195b8935
         "pda/pheanstalk": "^5.0.6|^7.0.0",
         "php-http/discovery": "^1.15",
         "phpstan/phpstan": "^2.0",
