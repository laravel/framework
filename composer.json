--- conflicted
+++ resolved
@@ -163,12 +163,8 @@
         "ext-redis": "Required to use the Redis cache and queue drivers (^4.0|^5.0).",
         "ably/ably-php": "Required to use the Ably broadcast driver (^1.0).",
         "aws/aws-sdk-php": "Required to use the SQS queue driver, DynamoDb failed job storage, and SES mail driver (^3.235.5).",
-<<<<<<< HEAD
         "brianium/paratest": "Required to run tests in parallel (^7.0|^8.0).",
         "doctrine/dbal": "Required to rename columns and drop SQLite columns (^4.0).",
-=======
-        "brianium/paratest": "Required to run tests in parallel (^6.0).",
->>>>>>> 9ccf0031
         "fakerphp/faker": "Required to use the eloquent factory builder (^1.9.1).",
         "filp/whoops": "Required for friendly error pages in development (^2.14.3).",
         "guzzlehttp/guzzle": "Required to use the HTTP Client and the ping methods on schedules (^7.8).",
