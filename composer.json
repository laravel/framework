{
    "name": "laravel/framework",
    "description": "The Laravel Framework.",
    "keywords": ["framework", "laravel"],
    "license": "MIT",
    "homepage": "https://laravel.com",
    "support": {
        "issues": "https://github.com/laravel/framework/issues",
        "source": "https://github.com/laravel/framework"
    },
    "authors": [
        {
            "name": "Taylor Otwell",
            "email": "taylor@laravel.com"
        }
    ],
    "require": {
        "php": "^7.3|^8.0",
        "ext-json": "*",
        "ext-mbstring": "*",
        "ext-openssl": "*",
<<<<<<< HEAD
        "doctrine/inflector": "^2.0",
        "dragonmantank/cron-expression": "^3.0.2",
=======
        "doctrine/inflector": "^1.4|^2.0",
        "dragonmantank/cron-expression": "^3.1",
>>>>>>> 6ba34a3c
        "egulias/email-validator": "^2.1.10",
        "league/commonmark": "^1.3",
        "league/flysystem": "^2.0",
        "monolog/monolog": "^2.0",
        "nesbot/carbon": "^2.31",
        "opis/closure": "^3.6",
        "psr/container": "^1.0",
        "psr/simple-cache": "^1.0",
        "ramsey/uuid": "^4.0",
        "swiftmailer/swiftmailer": "^6.0",
        "symfony/console": "^5.2",
        "symfony/error-handler": "^5.2",
        "symfony/finder": "^5.2",
        "symfony/http-foundation": "^5.2",
        "symfony/http-kernel": "^5.2",
        "symfony/mime": "^5.2",
        "symfony/process": "^5.2",
        "symfony/routing": "^5.2",
        "symfony/var-dumper": "^5.2",
        "tijsverkoyen/css-to-inline-styles": "^2.2.2",
        "vlucas/phpdotenv": "^5.2",
        "voku/portable-ascii": "^1.4.8"
    },
    "replace": {
        "illuminate/auth": "self.version",
        "illuminate/broadcasting": "self.version",
        "illuminate/bus": "self.version",
        "illuminate/cache": "self.version",
        "illuminate/collections": "self.version",
        "illuminate/config": "self.version",
        "illuminate/console": "self.version",
        "illuminate/container": "self.version",
        "illuminate/contracts": "self.version",
        "illuminate/cookie": "self.version",
        "illuminate/database": "self.version",
        "illuminate/encryption": "self.version",
        "illuminate/events": "self.version",
        "illuminate/filesystem": "self.version",
        "illuminate/hashing": "self.version",
        "illuminate/http": "self.version",
        "illuminate/log": "self.version",
        "illuminate/macroable": "self.version",
        "illuminate/mail": "self.version",
        "illuminate/notifications": "self.version",
        "illuminate/pagination": "self.version",
        "illuminate/pipeline": "self.version",
        "illuminate/queue": "self.version",
        "illuminate/redis": "self.version",
        "illuminate/routing": "self.version",
        "illuminate/session": "self.version",
        "illuminate/support": "self.version",
        "illuminate/testing": "self.version",
        "illuminate/translation": "self.version",
        "illuminate/validation": "self.version",
        "illuminate/view": "self.version"
    },
    "require-dev": {
        "aws/aws-sdk-php": "^3.155",
        "doctrine/dbal": "^2.6|^3.0",
        "filp/whoops": "^2.8",
        "guzzlehttp/guzzle": "^7.2",
        "league/flysystem-aws-s3-v3": "^2.0",
        "league/flysystem-ftp": "^2.0",
        "league/flysystem-sftp": "^2.0",
        "mockery/mockery": "^1.4.2",
        "orchestra/testbench-core": "^7.0",
        "pda/pheanstalk": "^4.0",
        "phpunit/phpunit": "^9.4",
        "predis/predis": "^1.1.1",
        "symfony/cache": "^5.2"
    },
    "provide": {
        "psr/container-implementation": "1.0"
    },
    "conflict": {
        "tightenco/collect": "<5.5.33"
    },
    "autoload": {
        "files": [
            "src/Illuminate/Collections/helpers.php",
            "src/Illuminate/Events/functions.php",
            "src/Illuminate/Foundation/helpers.php",
            "src/Illuminate/Support/helpers.php"
        ],
        "psr-4": {
            "Illuminate\\": "src/Illuminate/",
            "Illuminate\\Support\\": ["src/Illuminate/Macroable/", "src/Illuminate/Collections/"]
        }
    },
    "autoload-dev": {
        "files": [
            "tests/Database/stubs/MigrationCreatorFakeMigration.php"
        ],
        "psr-4": {
            "Illuminate\\Tests\\": "tests/"
        }
    },
    "extra": {
        "branch-alias": {
            "dev-master": "9.x-dev"
        }
    },
    "suggest": {
        "ext-ftp": "Required to use the Flysystem FTP driver.",
        "ext-gd": "Required to use Illuminate\\Http\\Testing\\FileFactory::image().",
        "ext-memcached": "Required to use the memcache cache driver.",
        "ext-pcntl": "Required to use all features of the queue worker.",
        "ext-posix": "Required to use all features of the queue worker.",
        "ext-redis": "Required to use the Redis cache and queue drivers (^4.0|^5.0).",
        "aws/aws-sdk-php": "Required to use the SQS queue driver, DynamoDb failed job storage and SES mail driver (^3.155).",
        "brianium/paratest": "Required to run tests in parallel (^6.0).",
        "doctrine/dbal": "Required to rename columns and drop SQLite columns (^2.6|^3.0).",
        "filp/whoops": "Required for friendly error pages in development (^2.8).",
        "fakerphp/faker": "Required to use the eloquent factory builder (^1.9.1).",
        "guzzlehttp/guzzle": "Required to use the HTTP Client, Mailgun mail driver and the ping methods on schedules (^7.2).",
        "laravel/tinker": "Required to use the tinker console command (^2.0).",
        "league/flysystem-aws-s3-v3": "Required to use the Flysystem S3 driver (^2.0).",
        "league/flysystem-ftp": "Required to use the Flysystem FTP driver (^2.0).",
        "league/flysystem-sftp": "Required to use the Flysystem SFTP driver (^2.0).",
        "mockery/mockery": "Required to use mocking (^1.4.2).",
        "nyholm/psr7": "Required to use PSR-7 bridging features (^1.2).",
        "pda/pheanstalk": "Required to use the beanstalk queue driver (^4.0).",
        "phpunit/phpunit": "Required to use assertions and run tests (^9.4).",
        "predis/predis": "Required to use the predis connector (^1.1.2).",
        "psr/http-message": "Required to allow Storage::put to accept a StreamInterface (^1.0).",
        "pusher/pusher-php-server": "Required to use the Pusher broadcast driver (^4.0).",
        "symfony/cache": "Required to PSR-6 cache bridge (^5.2).",
        "symfony/filesystem": "Required to enable support for relative symbolic links (^5.2).",
        "symfony/psr-http-message-bridge": "Required to use PSR-7 bridging features (^2.0).",
        "wildbit/swiftmailer-postmark": "Required to use Postmark mail driver (^3.0)."
    },
    "config": {
        "sort-packages": true
    },
    "minimum-stability": "dev",
    "prefer-stable": true
}<|MERGE_RESOLUTION|>--- conflicted
+++ resolved
@@ -19,13 +19,8 @@
         "ext-json": "*",
         "ext-mbstring": "*",
         "ext-openssl": "*",
-<<<<<<< HEAD
         "doctrine/inflector": "^2.0",
-        "dragonmantank/cron-expression": "^3.0.2",
-=======
-        "doctrine/inflector": "^1.4|^2.0",
         "dragonmantank/cron-expression": "^3.1",
->>>>>>> 6ba34a3c
         "egulias/email-validator": "^2.1.10",
         "league/commonmark": "^1.3",
         "league/flysystem": "^2.0",
