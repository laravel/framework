--- conflicted
+++ resolved
@@ -23,11 +23,7 @@
         "erusev/parsedown": "^1.7",
         "league/flysystem": "^1.0.8",
         "monolog/monolog": "^1.12",
-<<<<<<< HEAD
         "nesbot/carbon": "^1.26.3",
-=======
-        "nesbot/carbon": "1.25.*",
->>>>>>> 53c83a60
         "psr/container": "^1.0",
         "psr/simple-cache": "^1.0",
         "ramsey/uuid": "^3.7",
