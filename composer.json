--- conflicted
+++ resolved
@@ -106,11 +106,7 @@
         "league/flysystem-sftp-v3": "^3.0",
         "mockery/mockery": "^1.6",
         "nyholm/psr7": "^1.2",
-<<<<<<< HEAD
         "orchestra/testbench-core": "^10.0",
-=======
-        "orchestra/testbench-core": "^9.1.5",
->>>>>>> 337a78cd
         "pda/pheanstalk": "^5.0",
         "phpstan/phpstan": "^1.11.5",
         "phpunit/phpunit": "^10.5|^11.0",
