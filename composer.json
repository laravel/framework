{
    "name": "laravel/framework",
    "description": "The Laravel Framework.",
    "keywords": ["framework", "laravel"],
    "license": "MIT",
    "homepage": "https://laravel.com",
    "support": {
        "issues": "https://github.com/laravel/framework/issues",
        "source": "https://github.com/laravel/framework"
    },
    "authors": [
        {
            "name": "Taylor Otwell",
            "email": "taylor@laravel.com"
        }
    ],
    "require": {
        "php": "^7.1.3",
        "ext-mbstring": "*",
        "ext-openssl": "*",
<<<<<<< HEAD
        "doctrine/inflector": "~1.1",
        "dragonmantank/cron-expression": "~2.0",
        "erusev/parsedown": "~1.7",
        "league/flysystem": "^1.0.8",
        "monolog/monolog": "~1.12",
        "nesbot/carbon": "1.25.*",
        "psr/container": "~1.0",
=======
        "doctrine/inflector": "^1.1",
        "dragonmantank/cron-expression": "^2.0",
        "erusev/parsedown": "^1.7",
        "league/flysystem": "^1.0",
        "monolog/monolog": "^1.12",
        "nesbot/carbon": "^1.24.1",
        "psr/container": "^1.0",
>>>>>>> 1eb1314d
        "psr/simple-cache": "^1.0",
        "ramsey/uuid": "^3.7",
        "swiftmailer/swiftmailer": "^6.0",
        "symfony/console": "^4.1",
        "symfony/debug": "^4.1",
        "symfony/finder": "^4.1",
        "symfony/http-foundation": "^4.1",
        "symfony/http-kernel": "^4.1",
        "symfony/process": "^4.1",
        "symfony/routing": "^4.1",
        "symfony/var-dumper": "^4.1",
        "tijsverkoyen/css-to-inline-styles": "^2.2.1",
        "vlucas/phpdotenv": "^2.2"
    },
    "replace": {
        "illuminate/auth": "self.version",
        "illuminate/broadcasting": "self.version",
        "illuminate/bus": "self.version",
        "illuminate/cache": "self.version",
        "illuminate/config": "self.version",
        "illuminate/console": "self.version",
        "illuminate/container": "self.version",
        "illuminate/contracts": "self.version",
        "illuminate/cookie": "self.version",
        "illuminate/database": "self.version",
        "illuminate/encryption": "self.version",
        "illuminate/events": "self.version",
        "illuminate/filesystem": "self.version",
        "illuminate/hashing": "self.version",
        "illuminate/http": "self.version",
        "illuminate/log": "self.version",
        "illuminate/mail": "self.version",
        "illuminate/notifications": "self.version",
        "illuminate/pagination": "self.version",
        "illuminate/pipeline": "self.version",
        "illuminate/queue": "self.version",
        "illuminate/redis": "self.version",
        "illuminate/routing": "self.version",
        "illuminate/session": "self.version",
        "illuminate/support": "self.version",
        "illuminate/translation": "self.version",
        "illuminate/validation": "self.version",
        "illuminate/view": "self.version"
    },
    "conflict": {
        "tightenco/collect": "<5.5.33"
    },
    "require-dev": {
        "aws/aws-sdk-php": "^3.0",
        "doctrine/dbal": "^2.6",
        "filp/whoops": "^2.1.4",
<<<<<<< HEAD
        "league/flysystem-cached-adapter": "~1.0",
        "mockery/mockery": "~1.0",
=======
        "mockery/mockery": "^1.0",
>>>>>>> 1eb1314d
        "moontoast/math": "^1.1",
        "orchestra/testbench-core": "3.7.*",
        "pda/pheanstalk": "^3.0",
        "phpunit/phpunit": "^7.0",
        "predis/predis": "^1.1.1",
        "symfony/css-selector": "^4.1",
        "symfony/dom-crawler": "^4.1"
    },
    "autoload": {
        "files": [
            "src/Illuminate/Foundation/helpers.php",
            "src/Illuminate/Support/helpers.php"
        ],
        "psr-4": {
            "Illuminate\\": "src/Illuminate/"
        }
    },
    "autoload-dev": {
        "files": [
            "tests/Database/stubs/MigrationCreatorFakeMigration.php"
        ],
        "psr-4": {
            "Illuminate\\Tests\\": "tests/"
        }
    },
    "extra": {
        "branch-alias": {
            "dev-master": "5.7-dev"
        }
    },
    "suggest": {
        "ext-pcntl": "Required to use all features of the queue worker.",
        "ext-posix": "Required to use all features of the queue worker.",
<<<<<<< HEAD
        "aws/aws-sdk-php": "Required to use the SQS queue driver and SES mail driver (~3.0).",
        "doctrine/dbal": "Required to rename columns and drop SQLite columns (~2.6).",
        "fzaninotto/faker": "Required to use the eloquent factory builder (~1.4).",
        "guzzlehttp/guzzle": "Required to use the Mailgun and Mandrill mail drivers and the ping methods on schedules (~6.0).",
        "laravel/tinker": "Required to use the tinker console command (~1.0).",
        "league/flysystem-aws-s3-v3": "Required to use the Flysystem S3 driver (~1.0).",
        "league/flysystem-cached-adapter": "Required to use the Flysystem cache (~1.0).",
        "league/flysystem-rackspace": "Required to use the Flysystem Rackspace driver (~1.0).",
        "league/flysystem-sftp": "Required to use the Flysystem SFTP driver (~1.0).",
        "nexmo/client": "Required to use the Nexmo transport (~1.0).",
        "pda/pheanstalk": "Required to use the beanstalk queue driver (~3.0).",
        "predis/predis": "Required to use the redis cache and queue drivers (~1.0).",
        "pusher/pusher-php-server": "Required to use the Pusher broadcast driver (~3.0).",
        "symfony/css-selector": "Required to use some of the crawler integration testing tools (~4.0).",
        "symfony/dom-crawler": "Required to use most of the crawler integration testing tools (~4.0).",
        "symfony/psr-http-message-bridge": "Required to psr7 bridging features (~1.0)."
=======
        "aws/aws-sdk-php": "Required to use the SQS queue driver and SES mail driver (^3.0).",
        "doctrine/dbal": "Required to rename columns and drop SQLite columns (^2.6).",
        "fzaninotto/faker": "Required to use the eloquent factory builder (^1.4).",
        "guzzlehttp/guzzle": "Required to use the Mailgun and Mandrill mail drivers and the ping methods on schedules (^6.0).",
        "laravel/tinker": "Required to use the tinker console command (^1.0).",
        "league/flysystem-aws-s3-v3": "Required to use the Flysystem S3 driver (^1.0).",
        "league/flysystem-rackspace": "Required to use the Flysystem Rackspace driver (^1.0).",
        "league/flysystem-cached-adapter": "Required to use Flysystem caching (^1.0).",
        "league/flysystem-sftp": "Required to use the Flysystem SFTP driver (^1.0).",
        "nexmo/client": "Required to use the Nexmo transport (^1.0).",
        "pda/pheanstalk": "Required to use the beanstalk queue driver (^3.0).",
        "predis/predis": "Required to use the redis cache and queue drivers (^1.0).",
        "pusher/pusher-php-server": "Required to use the Pusher broadcast driver (^3.0).",
        "symfony/css-selector": "Required to use some of the crawler integration testing tools (^4.1).",
        "symfony/dom-crawler": "Required to use most of the crawler integration testing tools (^4.1).",
        "symfony/psr-http-message-bridge": "Required to psr7 bridging features (^1.0)."
>>>>>>> 1eb1314d
    },
    "config": {
        "sort-packages": true
    },
    "minimum-stability": "dev",
    "prefer-stable": true
}<|MERGE_RESOLUTION|>--- conflicted
+++ resolved
@@ -18,15 +18,6 @@
         "php": "^7.1.3",
         "ext-mbstring": "*",
         "ext-openssl": "*",
-<<<<<<< HEAD
-        "doctrine/inflector": "~1.1",
-        "dragonmantank/cron-expression": "~2.0",
-        "erusev/parsedown": "~1.7",
-        "league/flysystem": "^1.0.8",
-        "monolog/monolog": "~1.12",
-        "nesbot/carbon": "1.25.*",
-        "psr/container": "~1.0",
-=======
         "doctrine/inflector": "^1.1",
         "dragonmantank/cron-expression": "^2.0",
         "erusev/parsedown": "^1.7",
@@ -34,7 +25,6 @@
         "monolog/monolog": "^1.12",
         "nesbot/carbon": "^1.24.1",
         "psr/container": "^1.0",
->>>>>>> 1eb1314d
         "psr/simple-cache": "^1.0",
         "ramsey/uuid": "^3.7",
         "swiftmailer/swiftmailer": "^6.0",
@@ -86,12 +76,7 @@
         "aws/aws-sdk-php": "^3.0",
         "doctrine/dbal": "^2.6",
         "filp/whoops": "^2.1.4",
-<<<<<<< HEAD
-        "league/flysystem-cached-adapter": "~1.0",
-        "mockery/mockery": "~1.0",
-=======
         "mockery/mockery": "^1.0",
->>>>>>> 1eb1314d
         "moontoast/math": "^1.1",
         "orchestra/testbench-core": "3.7.*",
         "pda/pheanstalk": "^3.0",
@@ -125,24 +110,6 @@
     "suggest": {
         "ext-pcntl": "Required to use all features of the queue worker.",
         "ext-posix": "Required to use all features of the queue worker.",
-<<<<<<< HEAD
-        "aws/aws-sdk-php": "Required to use the SQS queue driver and SES mail driver (~3.0).",
-        "doctrine/dbal": "Required to rename columns and drop SQLite columns (~2.6).",
-        "fzaninotto/faker": "Required to use the eloquent factory builder (~1.4).",
-        "guzzlehttp/guzzle": "Required to use the Mailgun and Mandrill mail drivers and the ping methods on schedules (~6.0).",
-        "laravel/tinker": "Required to use the tinker console command (~1.0).",
-        "league/flysystem-aws-s3-v3": "Required to use the Flysystem S3 driver (~1.0).",
-        "league/flysystem-cached-adapter": "Required to use the Flysystem cache (~1.0).",
-        "league/flysystem-rackspace": "Required to use the Flysystem Rackspace driver (~1.0).",
-        "league/flysystem-sftp": "Required to use the Flysystem SFTP driver (~1.0).",
-        "nexmo/client": "Required to use the Nexmo transport (~1.0).",
-        "pda/pheanstalk": "Required to use the beanstalk queue driver (~3.0).",
-        "predis/predis": "Required to use the redis cache and queue drivers (~1.0).",
-        "pusher/pusher-php-server": "Required to use the Pusher broadcast driver (~3.0).",
-        "symfony/css-selector": "Required to use some of the crawler integration testing tools (~4.0).",
-        "symfony/dom-crawler": "Required to use most of the crawler integration testing tools (~4.0).",
-        "symfony/psr-http-message-bridge": "Required to psr7 bridging features (~1.0)."
-=======
         "aws/aws-sdk-php": "Required to use the SQS queue driver and SES mail driver (^3.0).",
         "doctrine/dbal": "Required to rename columns and drop SQLite columns (^2.6).",
         "fzaninotto/faker": "Required to use the eloquent factory builder (^1.4).",
@@ -159,7 +126,6 @@
         "symfony/css-selector": "Required to use some of the crawler integration testing tools (^4.1).",
         "symfony/dom-crawler": "Required to use most of the crawler integration testing tools (^4.1).",
         "symfony/psr-http-message-bridge": "Required to psr7 bridging features (^1.0)."
->>>>>>> 1eb1314d
     },
     "config": {
         "sort-packages": true
