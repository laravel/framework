--- conflicted
+++ resolved
@@ -106,13 +106,8 @@
         "league/flysystem-sftp-v3": "^3.0",
         "mockery/mockery": "^1.6",
         "nyholm/psr7": "^1.2",
-<<<<<<< HEAD
-        "orchestra/testbench-core": "^9.0",
+        "orchestra/testbench-core": "^9.0.6",
         "pda/pheanstalk": "^5.0",
-=======
-        "orchestra/testbench-core": "^8.23.4",
-        "pda/pheanstalk": "^4.0",
->>>>>>> a2d70b5a
         "phpstan/phpstan": "^1.4.7",
         "phpunit/phpunit": "^10.5|^11.0",
         "predis/predis": "^2.0.2",
