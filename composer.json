--- conflicted
+++ resolved
@@ -41,7 +41,6 @@
         "psr/log": "^1.0|^2.0|^3.0",
         "psr/simple-cache": "^1.0|^2.0|^3.0",
         "ramsey/uuid": "^4.7",
-<<<<<<< HEAD
         "symfony/console": "^7.0",
         "symfony/error-handler": "^7.0",
         "symfony/finder": "^7.0",
@@ -53,19 +52,6 @@
         "symfony/routing": "^7.0",
         "symfony/uid": "^7.0",
         "symfony/var-dumper": "^7.0",
-=======
-        "symfony/console": "^6.2",
-        "symfony/error-handler": "^6.2",
-        "symfony/finder": "^6.2",
-        "symfony/http-foundation": "^6.3",
-        "symfony/http-kernel": "^6.2",
-        "symfony/mailer": "^6.2",
-        "symfony/mime": "^6.2",
-        "symfony/process": "^6.2",
-        "symfony/routing": "^6.2",
-        "symfony/uid": "^6.2",
-        "symfony/var-dumper": "^6.2",
->>>>>>> 98ffb759
         "tijsverkoyen/css-to-inline-styles": "^2.2.5",
         "vlucas/phpdotenv": "^5.4.1",
         "voku/portable-ascii": "^2.0"
@@ -118,24 +104,15 @@
         "league/flysystem-read-only": "^3.3",
         "league/flysystem-sftp-v3": "^3.0",
         "mockery/mockery": "^1.5.1",
-<<<<<<< HEAD
+        "nyholm/psr7": "^1.2",
         "orchestra/testbench-core": "^9.0",
-=======
-        "nyholm/psr7": "^1.2",
-        "orchestra/testbench-core": "^8.12",
->>>>>>> 98ffb759
         "pda/pheanstalk": "^4.0",
         "phpstan/phpstan": "^1.4.7",
         "phpunit/phpunit": "^10.1",
         "predis/predis": "^2.0.2",
-<<<<<<< HEAD
         "symfony/cache": "^7.0",
-        "symfony/http-client": "^7.0"
-=======
-        "symfony/cache": "^6.2",
-        "symfony/http-client": "^6.2.4",
+        "symfony/http-client": "^7.0",
         "symfony/psr-http-message-bridge": "^2.0"
->>>>>>> 98ffb759
     },
     "provide": {
         "psr/container-implementation": "1.1|2.0",
