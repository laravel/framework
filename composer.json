{
    "name": "laravel/framework",
    "description": "The Laravel Framework.",
    "keywords": ["framework", "laravel"],
    "license": "MIT",
    "homepage": "https://laravel.com",
    "support": {
        "issues": "https://github.com/laravel/framework/issues",
        "source": "https://github.com/laravel/framework"
    },
    "authors": [
        {
            "name": "Taylor Otwell",
            "email": "taylor@laravel.com"
        }
    ],
    "require": {
        "php": "^8.2",
        "ext-ctype": "*",
        "ext-filter": "*",
        "ext-hash": "*",
        "ext-mbstring": "*",
        "ext-openssl": "*",
        "ext-session": "*",
        "ext-tokenizer": "*",
        "composer-runtime-api": "^2.2",
        "brick/math": "^0.9.3|^0.10.2|^0.11",
        "doctrine/inflector": "^2.0.5",
        "dragonmantank/cron-expression": "^3.3.2",
        "egulias/email-validator": "^3.2.1|^4.0",
        "fruitcake/php-cors": "^1.3",
        "guzzlehttp/uri-template": "^1.0",
<<<<<<< HEAD
        "laravel/prompts": "^0.1.15",
=======
        "laravel/prompts": "^0.1.12",
>>>>>>> 3ae9c40c
        "laravel/serializable-closure": "^1.3",
        "league/commonmark": "^2.2.1",
        "league/flysystem": "^3.8.0",
        "monolog/monolog": "^3.0",
        "nesbot/carbon": "^2.67",
        "nunomaduro/termwind": "^2.0",
        "psr/container": "^1.1.1|^2.0.1",
        "psr/log": "^1.0|^2.0|^3.0",
        "psr/simple-cache": "^1.0|^2.0|^3.0",
        "ramsey/uuid": "^4.7",
        "symfony/console": "^7.0",
        "symfony/error-handler": "^7.0",
        "symfony/finder": "^7.0",
        "symfony/http-foundation": "^7.0",
        "symfony/http-kernel": "^7.0",
        "symfony/mailer": "^7.0",
        "symfony/mime": "^7.0",
        "symfony/polyfill-php83": "^1.28",
        "symfony/process": "^7.0",
        "symfony/routing": "^7.0",
        "symfony/uid": "^7.0",
        "symfony/var-dumper": "^7.0",
        "tijsverkoyen/css-to-inline-styles": "^2.2.5",
        "vlucas/phpdotenv": "^5.4.1",
        "voku/portable-ascii": "^2.0"
    },
    "replace": {
        "illuminate/auth": "self.version",
        "illuminate/broadcasting": "self.version",
        "illuminate/bus": "self.version",
        "illuminate/cache": "self.version",
        "illuminate/collections": "self.version",
        "illuminate/conditionable": "self.version",
        "illuminate/config": "self.version",
        "illuminate/console": "self.version",
        "illuminate/container": "self.version",
        "illuminate/contracts": "self.version",
        "illuminate/cookie": "self.version",
        "illuminate/database": "self.version",
        "illuminate/encryption": "self.version",
        "illuminate/events": "self.version",
        "illuminate/filesystem": "self.version",
        "illuminate/hashing": "self.version",
        "illuminate/http": "self.version",
        "illuminate/log": "self.version",
        "illuminate/macroable": "self.version",
        "illuminate/mail": "self.version",
        "illuminate/notifications": "self.version",
        "illuminate/pagination": "self.version",
        "illuminate/pipeline": "self.version",
        "illuminate/process": "self.version",
        "illuminate/queue": "self.version",
        "illuminate/redis": "self.version",
        "illuminate/routing": "self.version",
        "illuminate/session": "self.version",
        "illuminate/support": "self.version",
        "illuminate/testing": "self.version",
        "illuminate/translation": "self.version",
        "illuminate/validation": "self.version",
        "illuminate/view": "self.version"
    },
    "require-dev": {
        "ext-gmp": "*",
        "ably/ably-php": "^1.0",
        "aws/aws-sdk-php": "^3.235.5",
        "fakerphp/faker": "^1.23",
        "guzzlehttp/guzzle": "^7.8",
        "league/flysystem-aws-s3-v3": "^3.0",
        "league/flysystem-ftp": "^3.0",
        "league/flysystem-path-prefixing": "^3.3",
        "league/flysystem-read-only": "^3.3",
        "league/flysystem-sftp-v3": "^3.0",
        "mockery/mockery": "^1.6",
        "nyholm/psr7": "^1.2",
        "orchestra/testbench-core": "^9.0",
        "pda/pheanstalk": "^5.0",
        "phpstan/phpstan": "^1.4.7",
        "phpunit/phpunit": "^10.5|^11.0",
        "predis/predis": "^2.0.2",
        "symfony/cache": "^7.0",
        "symfony/http-client": "^7.0",
        "symfony/psr-http-message-bridge": "^7.0"
    },
    "provide": {
        "psr/container-implementation": "1.1|2.0",
        "psr/simple-cache-implementation": "1.0|2.0|3.0"
    },
    "conflict": {
        "tightenco/collect": "<5.5.33"
    },
    "autoload": {
        "files": [
            "src/Illuminate/Collections/helpers.php",
            "src/Illuminate/Events/functions.php",
            "src/Illuminate/Filesystem/functions.php",
            "src/Illuminate/Foundation/helpers.php",
            "src/Illuminate/Support/helpers.php"
        ],
        "psr-4": {
            "Illuminate\\": "src/Illuminate/",
            "Illuminate\\Support\\": [
                "src/Illuminate/Macroable/",
                "src/Illuminate/Collections/",
                "src/Illuminate/Conditionable/"
            ]
        }
    },
    "autoload-dev": {
        "files": [
            "tests/Database/stubs/MigrationCreatorFakeMigration.php"
        ],
        "psr-4": {
            "Illuminate\\Tests\\": "tests/"
        }
    },
    "extra": {
        "branch-alias": {
            "dev-master": "11.x-dev"
        }
    },
    "suggest": {
        "ext-apcu": "Required to use the APC cache driver.",
        "ext-fileinfo": "Required to use the Filesystem class.",
        "ext-ftp": "Required to use the Flysystem FTP driver.",
        "ext-gd": "Required to use Illuminate\\Http\\Testing\\FileFactory::image().",
        "ext-memcached": "Required to use the memcache cache driver.",
        "ext-pcntl": "Required to use all features of the queue worker and console signal trapping.",
        "ext-pdo": "Required to use all database features.",
        "ext-posix": "Required to use all features of the queue worker.",
        "ext-redis": "Required to use the Redis cache and queue drivers (^4.0|^5.0).",
        "ably/ably-php": "Required to use the Ably broadcast driver (^1.0).",
        "aws/aws-sdk-php": "Required to use the SQS queue driver, DynamoDb failed job storage, and SES mail driver (^3.235.5).",
        "brianium/paratest": "Required to run tests in parallel (^7.0|^8.0).",
        "fakerphp/faker": "Required to use the eloquent factory builder (^1.9.1).",
        "filp/whoops": "Required for friendly error pages in development (^2.14.3).",
        "guzzlehttp/guzzle": "Required to use the HTTP Client and the ping methods on schedules (^7.8).",
        "laravel/tinker": "Required to use the tinker console command (^2.0).",
        "league/flysystem-aws-s3-v3": "Required to use the Flysystem S3 driver (^3.0).",
        "league/flysystem-ftp": "Required to use the Flysystem FTP driver (^3.0).",
        "league/flysystem-path-prefixing": "Required to use the scoped driver (^3.3).",
        "league/flysystem-read-only": "Required to use read-only disks (^3.3)",
        "league/flysystem-sftp-v3": "Required to use the Flysystem SFTP driver (^3.0).",
        "mockery/mockery": "Required to use mocking (^1.6).",
        "nyholm/psr7": "Required to use PSR-7 bridging features (^1.2).",
        "pda/pheanstalk": "Required to use the beanstalk queue driver (^5.0).",
        "phpunit/phpunit": "Required to use assertions and run tests (^10.5|^11.0).",
        "predis/predis": "Required to use the predis connector (^2.0.2).",
        "psr/http-message": "Required to allow Storage::put to accept a StreamInterface (^1.0).",
        "pusher/pusher-php-server": "Required to use the Pusher broadcast driver (^6.0|^7.0).",
        "symfony/cache": "Required to PSR-6 cache bridge (^7.0).",
        "symfony/filesystem": "Required to enable support for relative symbolic links (^7.0).",
        "symfony/http-client": "Required to enable support for the Symfony API mail transports (^7.0).",
        "symfony/mailgun-mailer": "Required to enable support for the Mailgun mail transport (^7.0).",
        "symfony/postmark-mailer": "Required to enable support for the Postmark mail transport (^7.0).",
        "symfony/psr-http-message-bridge": "Required to use PSR-7 bridging features (^7.0)."
    },
    "config": {
        "sort-packages": true,
        "allow-plugins": {
            "composer/package-versions-deprecated": true
        }
    },
    "minimum-stability": "dev",
    "prefer-stable": true
}<|MERGE_RESOLUTION|>--- conflicted
+++ resolved
@@ -30,11 +30,7 @@
         "egulias/email-validator": "^3.2.1|^4.0",
         "fruitcake/php-cors": "^1.3",
         "guzzlehttp/uri-template": "^1.0",
-<<<<<<< HEAD
         "laravel/prompts": "^0.1.15",
-=======
-        "laravel/prompts": "^0.1.12",
->>>>>>> 3ae9c40c
         "laravel/serializable-closure": "^1.3",
         "league/commonmark": "^2.2.1",
         "league/flysystem": "^3.8.0",
