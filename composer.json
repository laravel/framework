--- conflicted
+++ resolved
@@ -104,11 +104,7 @@
         "league/flysystem-read-only": "^3.3",
         "league/flysystem-sftp-v3": "^3.0",
         "mockery/mockery": "^1.5.1",
-<<<<<<< HEAD
-        "orchestra/testbench-core": "^8.10.2",
-=======
         "orchestra/testbench-core": "^8.12",
->>>>>>> f402d3f2
         "pda/pheanstalk": "^4.0",
         "phpstan/phpstan": "^1.4.7",
         "phpunit/phpunit": "^10.0.7",
