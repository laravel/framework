{
    "name": "laravel/framework",
    "description": "The Laravel Framework.",
    "keywords": ["framework", "laravel"],
    "license": "MIT",
    "homepage": "https://laravel.com",
    "support": {
        "issues": "https://github.com/laravel/framework/issues",
        "source": "https://github.com/laravel/framework"
    },
    "authors": [
        {
            "name": "Taylor Otwell",
            "email": "taylor@laravel.com"
        }
    ],
    "require": {
        "php": "^8.2",
        "ext-ctype": "*",
        "ext-filter": "*",
        "ext-hash": "*",
        "ext-mbstring": "*",
        "ext-openssl": "*",
        "ext-session": "*",
        "ext-tokenizer": "*",
        "composer-runtime-api": "^2.2",
        "brick/math": "^0.9.3|^0.10.2|^0.11",
        "doctrine/inflector": "^2.0.5",
        "dragonmantank/cron-expression": "^3.3.2",
        "egulias/email-validator": "^3.2.1|^4.0",
        "fruitcake/php-cors": "^1.3",
        "guzzlehttp/uri-template": "^1.0",
        "laravel/prompts": "^0.1.12",
        "laravel/serializable-closure": "^1.3",
        "league/commonmark": "^2.2.1",
        "league/flysystem": "^3.8.0",
        "monolog/monolog": "^3.0",
        "nesbot/carbon": "^2.67",
        "nunomaduro/termwind": "^2.0",
        "psr/container": "^1.1.1|^2.0.1",
        "psr/log": "^1.0|^2.0|^3.0",
        "psr/simple-cache": "^1.0|^2.0|^3.0",
        "ramsey/uuid": "^4.7",
        "symfony/console": "^7.0",
        "symfony/error-handler": "^7.0",
        "symfony/finder": "^7.0",
        "symfony/http-foundation": "^7.0",
        "symfony/http-kernel": "^7.0",
        "symfony/mailer": "^7.0",
        "symfony/mime": "^7.0",
        "symfony/polyfill-php83": "^1.28",
        "symfony/process": "^7.0",
        "symfony/routing": "^7.0",
        "symfony/uid": "^7.0",
        "symfony/var-dumper": "^7.0",
        "tijsverkoyen/css-to-inline-styles": "^2.2.5",
        "vlucas/phpdotenv": "^5.4.1",
        "voku/portable-ascii": "^2.0"
    },
    "replace": {
        "illuminate/auth": "self.version",
        "illuminate/broadcasting": "self.version",
        "illuminate/bus": "self.version",
        "illuminate/cache": "self.version",
        "illuminate/collections": "self.version",
        "illuminate/conditionable": "self.version",
        "illuminate/config": "self.version",
        "illuminate/console": "self.version",
        "illuminate/container": "self.version",
        "illuminate/contracts": "self.version",
        "illuminate/cookie": "self.version",
        "illuminate/database": "self.version",
        "illuminate/encryption": "self.version",
        "illuminate/events": "self.version",
        "illuminate/filesystem": "self.version",
        "illuminate/hashing": "self.version",
        "illuminate/http": "self.version",
        "illuminate/log": "self.version",
        "illuminate/macroable": "self.version",
        "illuminate/mail": "self.version",
        "illuminate/notifications": "self.version",
        "illuminate/pagination": "self.version",
        "illuminate/pipeline": "self.version",
        "illuminate/process": "self.version",
        "illuminate/queue": "self.version",
        "illuminate/redis": "self.version",
        "illuminate/routing": "self.version",
        "illuminate/session": "self.version",
        "illuminate/support": "self.version",
        "illuminate/testing": "self.version",
        "illuminate/translation": "self.version",
        "illuminate/validation": "self.version",
        "illuminate/view": "self.version"
    },
    "require-dev": {
        "ext-gmp": "*",
        "ably/ably-php": "^1.0",
        "aws/aws-sdk-php": "^3.235.5",
<<<<<<< HEAD
        "fakerphp/faker": "^1.21",
        "guzzlehttp/guzzle": "^7.6",
=======
        "doctrine/dbal": "^4.0",
        "fakerphp/faker": "^1.23",
        "guzzlehttp/guzzle": "^7.8",
>>>>>>> 607bb938
        "league/flysystem-aws-s3-v3": "^3.0",
        "league/flysystem-ftp": "^3.0",
        "league/flysystem-path-prefixing": "^3.3",
        "league/flysystem-read-only": "^3.3",
        "league/flysystem-sftp-v3": "^3.0",
        "mockery/mockery": "^1.6",
        "nyholm/psr7": "^1.2",
        "orchestra/testbench-core": "^9.0",
        "pda/pheanstalk": "^5.0",
        "phpstan/phpstan": "^1.4.7",
        "phpunit/phpunit": "^10.5",
        "predis/predis": "^2.0.2",
        "symfony/cache": "^7.0",
        "symfony/http-client": "^7.0",
        "symfony/psr-http-message-bridge": "^7.0"
    },
    "provide": {
        "psr/container-implementation": "1.1|2.0",
        "psr/simple-cache-implementation": "1.0|2.0|3.0"
    },
    "conflict": {
        "tightenco/collect": "<5.5.33"
    },
    "autoload": {
        "files": [
            "src/Illuminate/Collections/helpers.php",
            "src/Illuminate/Events/functions.php",
            "src/Illuminate/Filesystem/functions.php",
            "src/Illuminate/Foundation/helpers.php",
            "src/Illuminate/Support/helpers.php"
        ],
        "psr-4": {
            "Illuminate\\": "src/Illuminate/",
            "Illuminate\\Support\\": [
                "src/Illuminate/Macroable/",
                "src/Illuminate/Collections/",
                "src/Illuminate/Conditionable/"
            ]
        }
    },
    "autoload-dev": {
        "files": [
            "tests/Database/stubs/MigrationCreatorFakeMigration.php"
        ],
        "psr-4": {
            "Illuminate\\Tests\\": "tests/"
        }
    },
    "extra": {
        "branch-alias": {
            "dev-master": "11.x-dev"
        }
    },
    "suggest": {
        "ext-apcu": "Required to use the APC cache driver.",
        "ext-fileinfo": "Required to use the Filesystem class.",
        "ext-ftp": "Required to use the Flysystem FTP driver.",
        "ext-gd": "Required to use Illuminate\\Http\\Testing\\FileFactory::image().",
        "ext-memcached": "Required to use the memcache cache driver.",
        "ext-pcntl": "Required to use all features of the queue worker and console signal trapping.",
        "ext-pdo": "Required to use all database features.",
        "ext-posix": "Required to use all features of the queue worker.",
        "ext-redis": "Required to use the Redis cache and queue drivers (^4.0|^5.0).",
        "ably/ably-php": "Required to use the Ably broadcast driver (^1.0).",
        "aws/aws-sdk-php": "Required to use the SQS queue driver, DynamoDb failed job storage, and SES mail driver (^3.235.5).",
        "brianium/paratest": "Required to run tests in parallel (^6.0).",
        "fakerphp/faker": "Required to use the eloquent factory builder (^1.9.1).",
        "filp/whoops": "Required for friendly error pages in development (^2.14.3).",
        "guzzlehttp/guzzle": "Required to use the HTTP Client and the ping methods on schedules (^7.8).",
        "laravel/tinker": "Required to use the tinker console command (^2.0).",
        "league/flysystem-aws-s3-v3": "Required to use the Flysystem S3 driver (^3.0).",
        "league/flysystem-ftp": "Required to use the Flysystem FTP driver (^3.0).",
        "league/flysystem-path-prefixing": "Required to use the scoped driver (^3.3).",
        "league/flysystem-read-only": "Required to use read-only disks (^3.3)",
        "league/flysystem-sftp-v3": "Required to use the Flysystem SFTP driver (^3.0).",
        "mockery/mockery": "Required to use mocking (^1.6).",
        "nyholm/psr7": "Required to use PSR-7 bridging features (^1.2).",
        "pda/pheanstalk": "Required to use the beanstalk queue driver (^5.0).",
        "phpunit/phpunit": "Required to use assertions and run tests (^10.5).",
        "predis/predis": "Required to use the predis connector (^2.0.2).",
        "psr/http-message": "Required to allow Storage::put to accept a StreamInterface (^1.0).",
        "pusher/pusher-php-server": "Required to use the Pusher broadcast driver (^6.0|^7.0).",
        "symfony/cache": "Required to PSR-6 cache bridge (^7.0).",
        "symfony/filesystem": "Required to enable support for relative symbolic links (^7.0).",
        "symfony/http-client": "Required to enable support for the Symfony API mail transports (^7.0).",
        "symfony/mailgun-mailer": "Required to enable support for the Mailgun mail transport (^7.0).",
        "symfony/postmark-mailer": "Required to enable support for the Postmark mail transport (^7.0).",
        "symfony/psr-http-message-bridge": "Required to use PSR-7 bridging features (^7.0)."
    },
    "config": {
        "sort-packages": true,
        "allow-plugins": {
            "composer/package-versions-deprecated": true
        }
    },
    "minimum-stability": "dev",
    "prefer-stable": true
}<|MERGE_RESOLUTION|>--- conflicted
+++ resolved
@@ -96,14 +96,8 @@
         "ext-gmp": "*",
         "ably/ably-php": "^1.0",
         "aws/aws-sdk-php": "^3.235.5",
-<<<<<<< HEAD
-        "fakerphp/faker": "^1.21",
-        "guzzlehttp/guzzle": "^7.6",
-=======
-        "doctrine/dbal": "^4.0",
         "fakerphp/faker": "^1.23",
         "guzzlehttp/guzzle": "^7.8",
->>>>>>> 607bb938
         "league/flysystem-aws-s3-v3": "^3.0",
         "league/flysystem-ftp": "^3.0",
         "league/flysystem-path-prefixing": "^3.3",
