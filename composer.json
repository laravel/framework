{
    "name": "laravel/framework",
    "description": "The Laravel Framework.",
    "keywords": ["framework", "laravel"],
    "license": "MIT",
    "homepage": "https://laravel.com",
    "support": {
        "issues": "https://github.com/laravel/framework/issues",
        "source": "https://github.com/laravel/framework"
    },
    "authors": [
        {
            "name": "Taylor Otwell",
            "email": "taylor@laravel.com"
        }
    ],
    "require": {
        "php": "^8.2",
        "ext-ctype": "*",
        "ext-filter": "*",
        "ext-hash": "*",
        "ext-mbstring": "*",
        "ext-openssl": "*",
        "ext-session": "*",
        "ext-tokenizer": "*",
        "composer-runtime-api": "^2.2",
        "brick/math": "^0.9.3|^0.10.2|^0.11|^0.12",
        "doctrine/inflector": "^2.0.5",
        "dragonmantank/cron-expression": "^3.3.2",
        "egulias/email-validator": "^3.2.1|^4.0",
        "fruitcake/php-cors": "^1.3",
        "guzzlehttp/guzzle": "^7.8",
        "guzzlehttp/uri-template": "^1.0",
        "laravel/prompts": "^0.1.18",
        "laravel/serializable-closure": "^1.3",
        "league/commonmark": "^2.2.1",
        "league/flysystem": "^3.8.0",
        "monolog/monolog": "^3.0",
        "nesbot/carbon": "^2.72.2|^3.0",
        "nunomaduro/termwind": "^2.0",
        "psr/container": "^1.1.1|^2.0.1",
        "psr/log": "^1.0|^2.0|^3.0",
        "psr/simple-cache": "^1.0|^2.0|^3.0",
        "ramsey/uuid": "^4.7",
        "symfony/console": "^7.0",
        "symfony/error-handler": "^7.0",
        "symfony/finder": "^7.0",
        "symfony/http-foundation": "^7.0",
        "symfony/http-kernel": "^7.0",
        "symfony/mailer": "^7.0",
        "symfony/mime": "^7.0",
        "symfony/polyfill-php83": "^1.28",
        "symfony/process": "^7.0",
        "symfony/routing": "^7.0",
        "symfony/uid": "^7.0",
        "symfony/var-dumper": "^7.0",
        "tijsverkoyen/css-to-inline-styles": "^2.2.5",
        "vlucas/phpdotenv": "^5.4.1",
        "voku/portable-ascii": "^2.0"
    },
    "replace": {
        "illuminate/auth": "self.version",
        "illuminate/broadcasting": "self.version",
        "illuminate/bus": "self.version",
        "illuminate/cache": "self.version",
        "illuminate/collections": "self.version",
        "illuminate/conditionable": "self.version",
        "illuminate/config": "self.version",
        "illuminate/console": "self.version",
        "illuminate/container": "self.version",
        "illuminate/contracts": "self.version",
        "illuminate/cookie": "self.version",
        "illuminate/database": "self.version",
        "illuminate/encryption": "self.version",
        "illuminate/events": "self.version",
        "illuminate/filesystem": "self.version",
        "illuminate/hashing": "self.version",
        "illuminate/http": "self.version",
        "illuminate/log": "self.version",
        "illuminate/macroable": "self.version",
        "illuminate/mail": "self.version",
        "illuminate/notifications": "self.version",
        "illuminate/pagination": "self.version",
        "illuminate/pipeline": "self.version",
        "illuminate/process": "self.version",
        "illuminate/queue": "self.version",
        "illuminate/redis": "self.version",
        "illuminate/routing": "self.version",
        "illuminate/session": "self.version",
        "illuminate/support": "self.version",
        "illuminate/testing": "self.version",
        "illuminate/translation": "self.version",
        "illuminate/validation": "self.version",
        "illuminate/view": "self.version",
        "spatie/once": "*"
    },
    "require-dev": {
        "ext-gmp": "*",
        "ably/ably-php": "^1.0",
        "aws/aws-sdk-php": "^3.235.5",
        "fakerphp/faker": "^1.23",
        "league/flysystem-aws-s3-v3": "^3.0",
        "league/flysystem-ftp": "^3.0",
        "league/flysystem-path-prefixing": "^3.3",
        "league/flysystem-read-only": "^3.3",
        "league/flysystem-sftp-v3": "^3.0",
        "mockery/mockery": "^1.6",
        "nyholm/psr7": "^1.2",
<<<<<<< HEAD
        "orchestra/testbench-core": "^9.1.3",
=======
        "orchestra/testbench-core": "^9.1.4",
>>>>>>> ae0bc31a
        "pda/pheanstalk": "^5.0",
        "phpstan/phpstan": "^1.4.7",
        "phpunit/phpunit": "^10.5|^11.0",
        "predis/predis": "^2.0.2",
        "resend/resend-php": "^0.10.0",
        "symfony/cache": "^7.0",
        "symfony/http-client": "^7.0",
        "symfony/psr-http-message-bridge": "^7.0"
    },
    "conflict": {
        "mockery/mockery": "1.6.8",
        "tightenco/collect": "<5.5.33"
    },
    "provide": {
        "psr/container-implementation": "1.1|2.0",
        "psr/simple-cache-implementation": "1.0|2.0|3.0"
    },
    "autoload": {
        "files": [
            "src/Illuminate/Collections/helpers.php",
            "src/Illuminate/Events/functions.php",
            "src/Illuminate/Filesystem/functions.php",
            "src/Illuminate/Foundation/helpers.php",
            "src/Illuminate/Support/helpers.php"
        ],
        "psr-4": {
            "Illuminate\\": "src/Illuminate/",
            "Illuminate\\Support\\": [
                "src/Illuminate/Macroable/",
                "src/Illuminate/Collections/",
                "src/Illuminate/Conditionable/"
            ]
        }
    },
    "autoload-dev": {
        "files": [
            "tests/Database/stubs/MigrationCreatorFakeMigration.php"
        ],
        "psr-4": {
            "Illuminate\\Tests\\": "tests/"
        }
    },
    "extra": {
        "branch-alias": {
            "dev-master": "11.x-dev"
        }
    },
    "suggest": {
        "ext-apcu": "Required to use the APC cache driver.",
        "ext-fileinfo": "Required to use the Filesystem class.",
        "ext-ftp": "Required to use the Flysystem FTP driver.",
        "ext-gd": "Required to use Illuminate\\Http\\Testing\\FileFactory::image().",
        "ext-memcached": "Required to use the memcache cache driver.",
        "ext-pcntl": "Required to use all features of the queue worker and console signal trapping.",
        "ext-pdo": "Required to use all database features.",
        "ext-posix": "Required to use all features of the queue worker.",
        "ext-redis": "Required to use the Redis cache and queue drivers (^4.0|^5.0|^6.0).",
        "ably/ably-php": "Required to use the Ably broadcast driver (^1.0).",
        "aws/aws-sdk-php": "Required to use the SQS queue driver, DynamoDb failed job storage, and SES mail driver (^3.235.5).",
        "brianium/paratest": "Required to run tests in parallel (^7.0|^8.0).",
        "fakerphp/faker": "Required to use the eloquent factory builder (^1.9.1).",
        "filp/whoops": "Required for friendly error pages in development (^2.14.3).",
        "laravel/tinker": "Required to use the tinker console command (^2.0).",
        "league/flysystem-aws-s3-v3": "Required to use the Flysystem S3 driver (^3.0).",
        "league/flysystem-ftp": "Required to use the Flysystem FTP driver (^3.0).",
        "league/flysystem-path-prefixing": "Required to use the scoped driver (^3.3).",
        "league/flysystem-read-only": "Required to use read-only disks (^3.3)",
        "league/flysystem-sftp-v3": "Required to use the Flysystem SFTP driver (^3.0).",
        "mockery/mockery": "Required to use mocking (^1.6).",
        "nyholm/psr7": "Required to use PSR-7 bridging features (^1.2).",
        "pda/pheanstalk": "Required to use the beanstalk queue driver (^5.0).",
        "phpunit/phpunit": "Required to use assertions and run tests (^10.5|^11.0).",
        "predis/predis": "Required to use the predis connector (^2.0.2).",
        "psr/http-message": "Required to allow Storage::put to accept a StreamInterface (^1.0).",
        "pusher/pusher-php-server": "Required to use the Pusher broadcast driver (^6.0|^7.0).",
        "resend/resend-php": "Required to enable support for the Resend mail transport (^0.10.0).",
        "symfony/cache": "Required to PSR-6 cache bridge (^7.0).",
        "symfony/filesystem": "Required to enable support for relative symbolic links (^7.0).",
        "symfony/http-client": "Required to enable support for the Symfony API mail transports (^7.0).",
        "symfony/mailgun-mailer": "Required to enable support for the Mailgun mail transport (^7.0).",
        "symfony/postmark-mailer": "Required to enable support for the Postmark mail transport (^7.0).",
        "symfony/psr-http-message-bridge": "Required to use PSR-7 bridging features (^7.0)."
    },
    "config": {
        "sort-packages": true,
        "allow-plugins": {
            "composer/package-versions-deprecated": true
        }
    },
    "minimum-stability": "stable",
    "prefer-stable": true
}<|MERGE_RESOLUTION|>--- conflicted
+++ resolved
@@ -106,11 +106,7 @@
         "league/flysystem-sftp-v3": "^3.0",
         "mockery/mockery": "^1.6",
         "nyholm/psr7": "^1.2",
-<<<<<<< HEAD
-        "orchestra/testbench-core": "^9.1.3",
-=======
         "orchestra/testbench-core": "^9.1.4",
->>>>>>> ae0bc31a
         "pda/pheanstalk": "^5.0",
         "phpstan/phpstan": "^1.4.7",
         "phpunit/phpunit": "^10.5|^11.0",
