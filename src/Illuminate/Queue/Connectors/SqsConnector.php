--- conflicted
+++ resolved
@@ -36,11 +36,7 @@
 
 		$sqs = SqsClient::factory($sqsConfig);
 
-<<<<<<< HEAD
-		return new SqsQueue($sqs, $this->request, $config['queue']);
-=======
-		return new SqsQueue($sqs, $config['queue'], $config['account']);
->>>>>>> 7b008317
+		return new SqsQueue($sqs, $this->request, $config['queue'], $config['account']);
 	}
 
 }