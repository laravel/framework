--- conflicted
+++ resolved
@@ -25,13 +25,8 @@
         "illuminate/pipeline": "^10.0",
         "illuminate/support": "^10.0",
         "laravel/serializable-closure": "^1.2.2",
-<<<<<<< HEAD
-        "ramsey/uuid": "^4.5",
+        "ramsey/uuid": "^4.7",
         "symfony/process": "^6.2"
-=======
-        "ramsey/uuid": "^4.7",
-        "symfony/process": "^6.0"
->>>>>>> f2c51fdf
     },
     "autoload": {
         "psr-4": {
