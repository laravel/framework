--- conflicted
+++ resolved
@@ -39,11 +39,7 @@
     "suggest": {
         "aws/aws-sdk-php": "Required to use the SQS queue driver (~3.0).",
         "illuminate/redis": "Required to use the Redis queue driver (5.2.*).",
-<<<<<<< HEAD
-        "iron-io/iron_mq": "Required to use the Iron queue driver (~4.0).",
-=======
         "iron-io/iron_mq": "Required to use the Iron queue driver (~2.0).",
->>>>>>> a4d42ccc
         "pda/pheanstalk": "Required to use the Beanstalk queue driver (~3.0)."
     },
     "minimum-stability": "dev"
