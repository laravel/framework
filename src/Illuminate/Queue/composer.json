--- conflicted
+++ resolved
@@ -14,19 +14,19 @@
         }
     ],
     "require": {
-        "php": "^7.4|^8.0",
+        "php": "^7.3|^8.0",
         "ext-json": "*",
-        "illuminate/collections": "^9.0",
-        "illuminate/console": "^9.0",
-        "illuminate/container": "^9.0",
-        "illuminate/contracts": "^9.0",
-        "illuminate/database": "^9.0",
-        "illuminate/filesystem": "^9.0",
-        "illuminate/pipeline": "^9.0",
-        "illuminate/support": "^9.0",
+        "illuminate/collections": "^8.0",
+        "illuminate/console": "^8.0",
+        "illuminate/container": "^8.0",
+        "illuminate/contracts": "^8.0",
+        "illuminate/database": "^8.0",
+        "illuminate/filesystem": "^8.0",
+        "illuminate/pipeline": "^8.0",
+        "illuminate/support": "^8.0",
         "opis/closure": "^3.6",
         "ramsey/uuid": "^4.0",
-        "symfony/process": "^5.3"
+        "symfony/process": "^5.1.4"
     },
     "autoload": {
         "psr-4": {
@@ -35,19 +35,14 @@
     },
     "extra": {
         "branch-alias": {
-            "dev-master": "9.x-dev"
+            "dev-master": "8.x-dev"
         }
     },
     "suggest": {
         "ext-pcntl": "Required to use all features of the queue worker.",
         "ext-posix": "Required to use all features of the queue worker.",
-<<<<<<< HEAD
-        "aws/aws-sdk-php": "Required to use the SQS queue driver and DynamoDb failed job storage (^3.155).",
-        "illuminate/redis": "Required to use the Redis queue driver (^9.0).",
-=======
         "aws/aws-sdk-php": "Required to use the SQS queue driver and DynamoDb failed job storage (^3.186.4).",
         "illuminate/redis": "Required to use the Redis queue driver (^8.0).",
->>>>>>> f629792e
         "pda/pheanstalk": "Required to use the Beanstalk queue driver (^4.0)."
     },
     "config": {
