--- conflicted
+++ resolved
@@ -117,25 +117,16 @@
         }
 
         return (new Pipeline($this->container))->send($command)
-<<<<<<< HEAD
             ->through(array_merge(method_exists($command, 'middleware') ? $command->middleware() : [], $command->middleware ?? []))
             ->then(function ($command) use ($job) {
+                if ($command instanceof ShouldBeUniqueUntilProcessing) {
+                    $this->ensureUniqueJobLockIsReleased($command);
+                }
+
                 return $this->dispatcher->dispatchNow(
                     $command, $this->resolveHandler($job, $command)
                 );
             });
-=======
-                ->through(array_merge(method_exists($command, 'middleware') ? $command->middleware() : [], $command->middleware ?? []))
-                ->then(function ($command) use ($job) {
-                    if ($command instanceof ShouldBeUniqueUntilProcessing) {
-                        $this->ensureUniqueJobLockIsReleased($command);
-                    }
-
-                    return $this->dispatcher->dispatchNow(
-                        $command, $this->resolveHandler($job, $command)
-                    );
-                });
->>>>>>> c2c35e9c
     }
 
     /**
