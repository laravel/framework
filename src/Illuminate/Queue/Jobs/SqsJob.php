<?php namespace Illuminate\Queue\Jobs;

use Aws\Sqs\SqsClient;
use Illuminate\Container\Container;

class SqsJob extends Job {

	/**
	 * The Amazon SQS client instance.
	 *
	 * @var \Aws\Sqs\SqsClient
	 */
	protected $sqs;

	/**
	 * The Amazon SQS job instance.
	 *
	 * @var array
	 */
	protected $job;

	/**
	 * Indicates if the message was a push message.
	 *
	 * @var bool
	 */
	protected $pushed = false;

	/**
	 * Create a new job instance.
	 *
	 * @param  \Illuminate\Container\Container  $container
	 * @param  \Aws\Sqs\SqsClient  $sqs
	 * @param  array   $job
	 * @param  string  $queue
	 * @return void
	 */
	public function __construct(Container $container,
                                SqsClient $sqs,
<<<<<<< HEAD
                                $queue,
                                array $job,
				$pushed = false)
=======
                                array $job,
                                $queue)
>>>>>>> 5e3491a2
	{
		$this->sqs = $sqs;
		$this->job = $job;
		$this->queue = $queue;
		$this->pushed = $pushed;
		$this->container = $container;
	}

	/**
	 * Fire the job.
	 *
	 * @return void
	 */
	public function fire()
	{
		$this->resolveAndFire(json_decode($this->getRawBody(), true));
	}

	/**
	 * Get the raw body string for the job.
	 *
	 * @return string
	 */
	public function getRawBody()
	{
		return $this->job['Body'];
	}

	/**
	 * Delete the job from the queue.
	 *
	 * @return void
	 */
	public function delete()
	{
		parent::delete();

		if (isset($this->job['pushed'])) return;

		$this->sqs->deleteMessage(array(

			'QueueUrl' => $this->queue, 'ReceiptHandle' => $this->job['ReceiptHandle'],

		));
	}

	/**
	 * Release the job back into the queue.
	 *
	 * @param  int   $delay
	 * @return void
	 */
	public function release($delay = 0)
	{
		// SQS job releases are handled by the server configuration...
	}

	/**
	 * Get the number of times the job has been attempted.
	 *
	 * @return int
	 */
	public function attempts()
	{
		return (int) $this->job['Attributes']['ApproximateReceiveCount'];
	}

	/**
	 * Get the job identifier.
	 *
	 * @return string
	 */
	public function getJobId()
	{
		return $this->job['MessageId'];
	}

	/**
	 * Get the IoC container instance.
	 *
	 * @return \Illuminate\Container\Container
	 */
	public function getContainer()
	{
		return $this->container;
	}

	/**
	 * Get the underlying SQS client instance.
	 *
	 * @return \Aws\Sqs\SqsClient
	 */
	public function getSqs()
	{
		return $this->sqs;
	}

	/**
	 * Get the underlying raw SQS job.
	 *
	 * @return array
	 */
	public function getSqsJob()
	{
		return $this->job;
	}

}<|MERGE_RESOLUTION|>--- conflicted
+++ resolved
@@ -37,14 +37,9 @@
 	 */
 	public function __construct(Container $container,
                                 SqsClient $sqs,
-<<<<<<< HEAD
+                                array $job,
                                 $queue,
-                                array $job,
 				$pushed = false)
-=======
-                                array $job,
-                                $queue)
->>>>>>> 5e3491a2
 	{
 		$this->sqs = $sqs;
 		$this->job = $job;
