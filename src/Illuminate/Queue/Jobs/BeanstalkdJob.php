--- conflicted
+++ resolved
@@ -1,158 +1,150 @@
-<?php namespace Illuminate\Queue\Jobs;
-
-use Pheanstalk\Pheanstalk;
-use Illuminate\Container\Container;
-use Pheanstalk\Job as PheanstalkJob;
-
-class BeanstalkdJob extends Job {
-
-	/**
-	 * The Pheanstalk instance.
-	 *
-	 * @var \Pheanstalk_Pheanstalk
-	 */
-	protected $pheanstalk;
-
-	/**
-	 * The Pheanstalk job instance.
-	 *
-<<<<<<< HEAD
-	 * @var PheanstalkJob
-=======
-	 * @var \Pheanstalk_Job
->>>>>>> 1ab1ce32
-	 */
-	protected $job;
-
-	/**
-	 * Create a new job instance.
-	 *
-	 * @param  \Illuminate\Container\Container  $container
-	 * @param  Pheanstalk  $pheanstalk
-	 * @param  PheanstalkJob  $job
-	 * @param  string  $queue
-	 * @return void
-	 */
-	public function __construct(Container $container,
-                                Pheanstalk $pheanstalk,
-                                PheanstalkJob $job,
-                                $queue)
-	{
-		$this->job = $job;
-		$this->queue = $queue;
-		$this->container = $container;
-		$this->pheanstalk = $pheanstalk;
-	}
-
-	/**
-	 * Fire the job.
-	 *
-	 * @return void
-	 */
-	public function fire()
-	{
-		$this->resolveAndFire(json_decode($this->getRawBody(), true));
-	}
-
-	/**
-	 * Get the raw body string for the job.
-	 *
-	 * @return string
-	 */
-	public function getRawBody()
-	{
-		return $this->job->getData();
-	}
-
-	/**
-	 * Delete the job from the queue.
-	 *
-	 * @return void
-	 */
-	public function delete()
-	{
-		parent::delete();
-
-		$this->pheanstalk->delete($this->job);
-	}
-
-	/**
-	 * Release the job back into the queue.
-	 *
-	 * @param  int   $delay
-	 * @return void
-	 */
-	public function release($delay = 0)
-	{
-		$priority = Pheanstalk::DEFAULT_PRIORITY;
-
-		$this->pheanstalk->release($this->job, $priority, $delay);
-	}
-
-	/**
-	 * Bury the job in the queue.
-	 *
-	 * @return void
-	 */
-	public function bury()
-	{
-		$this->pheanstalk->bury($this->job);
-	}
-
-	/**
-	 * Get the number of times the job has been attempted.
-	 *
-	 * @return int
-	 */
-	public function attempts()
-	{
-		$stats = $this->pheanstalk->statsJob($this->job);
-
-		return (int) $stats->reserves;
-	}
-
-	/**
-	 * Get the job identifier.
-	 *
-	 * @return string
-	 */
-	public function getJobId()
-	{
-		return $this->job->getId();
-	}
-
-	/**
-	 * Get the IoC container instance.
-	 *
-	 * @return \Illuminate\Container\Container
-	 */
-	public function getContainer()
-	{
-		return $this->container;
-	}
-
-	/**
-	 * Get the underlying Pheanstalk instance.
-	 *
-	 * @return \Pheanstalk_Pheanstalk
-	 */
-	public function getPheanstalk()
-	{
-		return $this->pheanstalk;
-	}
-
-	/**
-	 * Get the underlying Pheanstalk job.
-	 *
-<<<<<<< HEAD
-	 * @return PheanstalkJob
-=======
-	 * @return \Pheanstalk_Job
->>>>>>> 1ab1ce32
-	 */
-	public function getPheanstalkJob()
-	{
-		return $this->job;
-	}
-
-}
+<?php namespace Illuminate\Queue\Jobs;
+
+use Pheanstalk\Pheanstalk;
+use Illuminate\Container\Container;
+use Pheanstalk\Job as PheanstalkJob;
+
+class BeanstalkdJob extends Job {
+
+	/**
+	 * The Pheanstalk instance.
+	 *
+	 * @var \Pheanstalk_Pheanstalk
+	 */
+	protected $pheanstalk;
+
+	/**
+	 * The Pheanstalk job instance.
+	 *
+	 * @var PheanstalkJob
+	 */
+	protected $job;
+
+	/**
+	 * Create a new job instance.
+	 *
+	 * @param  \Illuminate\Container\Container  $container
+	 * @param  Pheanstalk  $pheanstalk
+	 * @param  PheanstalkJob  $job
+	 * @param  string  $queue
+	 * @return void
+	 */
+	public function __construct(Container $container,
+                                Pheanstalk $pheanstalk,
+                                PheanstalkJob $job,
+                                $queue)
+	{
+		$this->job = $job;
+		$this->queue = $queue;
+		$this->container = $container;
+		$this->pheanstalk = $pheanstalk;
+	}
+
+	/**
+	 * Fire the job.
+	 *
+	 * @return void
+	 */
+	public function fire()
+	{
+		$this->resolveAndFire(json_decode($this->getRawBody(), true));
+	}
+
+	/**
+	 * Get the raw body string for the job.
+	 *
+	 * @return string
+	 */
+	public function getRawBody()
+	{
+		return $this->job->getData();
+	}
+
+	/**
+	 * Delete the job from the queue.
+	 *
+	 * @return void
+	 */
+	public function delete()
+	{
+		parent::delete();
+
+		$this->pheanstalk->delete($this->job);
+	}
+
+	/**
+	 * Release the job back into the queue.
+	 *
+	 * @param  int   $delay
+	 * @return void
+	 */
+	public function release($delay = 0)
+	{
+		$priority = Pheanstalk::DEFAULT_PRIORITY;
+
+		$this->pheanstalk->release($this->job, $priority, $delay);
+	}
+
+	/**
+	 * Bury the job in the queue.
+	 *
+	 * @return void
+	 */
+	public function bury()
+	{
+		$this->pheanstalk->bury($this->job);
+	}
+
+	/**
+	 * Get the number of times the job has been attempted.
+	 *
+	 * @return int
+	 */
+	public function attempts()
+	{
+		$stats = $this->pheanstalk->statsJob($this->job);
+
+		return (int) $stats->reserves;
+	}
+
+	/**
+	 * Get the job identifier.
+	 *
+	 * @return string
+	 */
+	public function getJobId()
+	{
+		return $this->job->getId();
+	}
+
+	/**
+	 * Get the IoC container instance.
+	 *
+	 * @return \Illuminate\Container\Container
+	 */
+	public function getContainer()
+	{
+		return $this->container;
+	}
+
+	/**
+	 * Get the underlying Pheanstalk instance.
+	 *
+	 * @return \Pheanstalk_Pheanstalk
+	 */
+	public function getPheanstalk()
+	{
+		return $this->pheanstalk;
+	}
+
+	/**
+	 * Get the underlying Pheanstalk job.
+	 *
+	 * @return PheanstalkJob
+	 */
+	public function getPheanstalkJob()
+	{
+		return $this->job;
+	}
+
+}