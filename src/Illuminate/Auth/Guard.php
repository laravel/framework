--- conflicted
+++ resolved
@@ -617,12 +617,8 @@
 	/**
 	 * Set the event dispatcher instance.
 	 *
-<<<<<<< HEAD
 	 * @param  \Illuminate\Contracts\Events\Dispatcher
-=======
-	 * @param  \Illuminate\Events\Dispatcher
-	 * @return void
->>>>>>> ac1bd727
+	 * @return void
 	 */
 	public function setDispatcher(Dispatcher $events)
 	{
