--- conflicted
+++ resolved
@@ -127,16 +127,17 @@
      */
     public function handle()
     {
-<<<<<<< HEAD
         if (Str::of($this->getNameInput())->match('/^[a-z_]\w+$/i')->length() === 0) {
             $this->error($this->type.' Invalid class name!');
-=======
+
+            return false;
+        }
+
         // First we need to ensure that the given name is not a reserved word within the PHP
         // language and that the class name will actually be valid. If it is not valid we
         // can error now and prevent from polluting the filesystem using invalid files.
         if ($this->isReservedName($this->getNameInput())) {
             $this->error('The name "'.$this->getNameInput().'" is reserved by PHP.');
->>>>>>> 7b0b4375
 
             return false;
         }
