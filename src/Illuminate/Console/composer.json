{
    "name": "illuminate/console",
    "description": "The Illuminate Console package.",
    "license": "MIT",
    "homepage": "https://laravel.com",
    "support": {
        "issues": "https://github.com/laravel/framework/issues",
        "source": "https://github.com/laravel/framework"
    },
    "authors": [
        {
            "name": "Taylor Otwell",
            "email": "taylor@laravel.com"
        }
    ],
    "require": {
        "php": "^8.2",
        "ext-mbstring": "*",
<<<<<<< HEAD
        "illuminate/collections": "^11.0",
        "illuminate/contracts": "^11.0",
        "illuminate/macroable": "^11.0",
        "illuminate/support": "^11.0",
        "illuminate/view": "^11.0",
        "laravel/prompts": "^0.1",
=======
        "illuminate/collections": "^10.0",
        "illuminate/contracts": "^10.0",
        "illuminate/macroable": "^10.0",
        "laravel/prompts": "^0.1.9",
        "illuminate/support": "^10.0",
        "illuminate/view": "^10.0",
>>>>>>> 5132dafe
        "nunomaduro/termwind": "^1.13",
        "symfony/console": "^6.3",
        "symfony/process": "^6.3"
    },
    "autoload": {
        "psr-4": {
            "Illuminate\\Console\\": ""
        }
    },
    "extra": {
        "branch-alias": {
            "dev-master": "11.x-dev"
        }
    },
    "suggest": {
        "ext-pcntl": "Required to use signal trapping.",
        "dragonmantank/cron-expression": "Required to use scheduler (^3.3.2).",
        "guzzlehttp/guzzle": "Required to use the ping methods on schedules (^7.6).",
        "illuminate/bus": "Required to use the scheduled job dispatcher (^11.0).",
        "illuminate/container": "Required to use the scheduler (^11.0).",
        "illuminate/filesystem": "Required to use the generator command (^11.0).",
        "illuminate/queue": "Required to use closures for scheduled jobs (^11.0)."
    },
    "config": {
        "sort-packages": true
    },
    "minimum-stability": "dev"
}<|MERGE_RESOLUTION|>--- conflicted
+++ resolved
@@ -16,21 +16,12 @@
     "require": {
         "php": "^8.2",
         "ext-mbstring": "*",
-<<<<<<< HEAD
         "illuminate/collections": "^11.0",
         "illuminate/contracts": "^11.0",
         "illuminate/macroable": "^11.0",
         "illuminate/support": "^11.0",
         "illuminate/view": "^11.0",
-        "laravel/prompts": "^0.1",
-=======
-        "illuminate/collections": "^10.0",
-        "illuminate/contracts": "^10.0",
-        "illuminate/macroable": "^10.0",
         "laravel/prompts": "^0.1.9",
-        "illuminate/support": "^10.0",
-        "illuminate/view": "^10.0",
->>>>>>> 5132dafe
         "nunomaduro/termwind": "^1.13",
         "symfony/console": "^6.3",
         "symfony/process": "^6.3"
