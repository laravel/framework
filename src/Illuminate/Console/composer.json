{
    "name": "illuminate/console",
    "description": "The Illuminate Console package.",
    "license": "MIT",
    "homepage": "https://laravel.com",
    "support": {
        "issues": "https://github.com/laravel/framework/issues",
        "source": "https://github.com/laravel/framework"
    },
    "authors": [
        {
            "name": "Taylor Otwell",
            "email": "taylor@laravel.com"
        }
    ],
    "require": {
<<<<<<< HEAD
        "php": "^8.1",
        "illuminate/collections": "^10.0",
        "illuminate/contracts": "^10.0",
        "illuminate/macroable": "^10.0",
        "illuminate/support": "^10.0",
        "symfony/console": "^6.2",
        "symfony/process": "^6.2"
=======
        "php": "^8.0.2",
        "illuminate/collections": "^9.0",
        "illuminate/contracts": "^9.0",
        "illuminate/macroable": "^9.0",
        "illuminate/support": "^9.0",
        "illuminate/view": "^9.0",
        "nunomaduro/termwind": "^1.13",
        "symfony/console": "^6.0",
        "symfony/process": "^6.0"
>>>>>>> f8b902c4
    },
    "autoload": {
        "psr-4": {
            "Illuminate\\Console\\": ""
        }
    },
    "extra": {
        "branch-alias": {
            "dev-master": "10.x-dev"
        }
    },
    "suggest": {
        "dragonmantank/cron-expression": "Required to use scheduler (^3.1).",
        "guzzlehttp/guzzle": "Required to use the ping methods on schedules (^7.2).",
        "illuminate/bus": "Required to use the scheduled job dispatcher (^10.0).",
        "illuminate/container": "Required to use the scheduler (^10.0).",
        "illuminate/filesystem": "Required to use the generator command (^10.0).",
        "illuminate/queue": "Required to use closures for scheduled jobs (^10.0)."
    },
    "config": {
        "sort-packages": true
    },
    "minimum-stability": "dev"
}<|MERGE_RESOLUTION|>--- conflicted
+++ resolved
@@ -14,15 +14,6 @@
         }
     ],
     "require": {
-<<<<<<< HEAD
-        "php": "^8.1",
-        "illuminate/collections": "^10.0",
-        "illuminate/contracts": "^10.0",
-        "illuminate/macroable": "^10.0",
-        "illuminate/support": "^10.0",
-        "symfony/console": "^6.2",
-        "symfony/process": "^6.2"
-=======
         "php": "^8.0.2",
         "illuminate/collections": "^9.0",
         "illuminate/contracts": "^9.0",
@@ -32,7 +23,6 @@
         "nunomaduro/termwind": "^1.13",
         "symfony/console": "^6.0",
         "symfony/process": "^6.0"
->>>>>>> f8b902c4
     },
     "autoload": {
         "psr-4": {
@@ -41,16 +31,16 @@
     },
     "extra": {
         "branch-alias": {
-            "dev-master": "10.x-dev"
+            "dev-master": "9.x-dev"
         }
     },
     "suggest": {
         "dragonmantank/cron-expression": "Required to use scheduler (^3.1).",
         "guzzlehttp/guzzle": "Required to use the ping methods on schedules (^7.2).",
-        "illuminate/bus": "Required to use the scheduled job dispatcher (^10.0).",
-        "illuminate/container": "Required to use the scheduler (^10.0).",
-        "illuminate/filesystem": "Required to use the generator command (^10.0).",
-        "illuminate/queue": "Required to use closures for scheduled jobs (^10.0)."
+        "illuminate/bus": "Required to use the scheduled job dispatcher (^9.0).",
+        "illuminate/container": "Required to use the scheduler (^9.0).",
+        "illuminate/filesystem": "Required to use the generator command (^9.0).",
+        "illuminate/queue": "Required to use closures for scheduled jobs (^9.0)."
     },
     "config": {
         "sort-packages": true
