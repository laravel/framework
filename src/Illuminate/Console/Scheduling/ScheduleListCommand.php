--- conflicted
+++ resolved
@@ -15,15 +15,6 @@
      * @var string
      */
     protected $signature = 'schedule:list {--timezone= : The timezone that times should be displayed in}';
-
-    /**
-     * The name of the console command.
-     *
-     * This name is used to identify the command during lazy loading.
-     *
-     * @var string|null
-     */
-    protected static $defaultName = 'schedule:list';
 
     /**
      * The console command description.
@@ -47,16 +38,9 @@
                 $event->expression,
                 $event->description,
                 (new CronExpression($event->expression))
-<<<<<<< HEAD
-                            ->getNextRunDate(Carbon::now())
-                            ->setTimezone(
-                                new DateTimeZone($this->option('timezone') ?? config('app.timezone'))
-                            ),
-=======
                             ->getNextRunDate(Carbon::now()->setTimezone($event->timezone))
-                            ->setTimezone($this->option('timezone', config('app.timezone')))
+                            ->setTimezone(new DateTimeZone($this->option('timezone', config('app.timezone'))))
                             ->format('Y-m-d H:i:s P'),
->>>>>>> 87df108b
             ];
         }
 
