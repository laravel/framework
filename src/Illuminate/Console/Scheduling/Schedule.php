--- conflicted
+++ resolved
@@ -232,15 +232,6 @@
     protected function getDispatcher()
     {
         if ($this->dispatcher === null) {
-<<<<<<< HEAD
-=======
-            if (! class_exists(Container::class)) {
-                throw new RuntimeException(
-                    'Unable to find the service container in order to resolve the dispatcher. Please install illuminate/container.'
-                );
-            }
-
->>>>>>> e5ce2f55
             try {
                 $this->dispatcher = Container::getInstance()->make(Dispatcher::class);
             } catch (BindingResolutionException $e) {
