<?php

namespace Illuminate\Cache\Console;

use Illuminate\Cache\CacheManager;
use Illuminate\Console\Command;
use Illuminate\Filesystem\Filesystem;
use Symfony\Component\Console\Attribute\AsCommand;
use Symfony\Component\Console\Input\InputArgument;
use Symfony\Component\Console\Input\InputOption;

#[AsCommand(name: 'cache:clear')]
class ClearCommand extends Command
{
    /**
     * The console command name.
     *
     * @var string
     */
    protected $name = 'cache:clear';

    /**
     * The console command description.
     *
     * @var string
     */
    protected $description = 'Flush the application cache';

    /**
     * The cache manager instance.
     *
     * @var \Illuminate\Cache\CacheManager
     */
    protected $cache;

    /**
     * The filesystem instance.
     *
     * @var \Illuminate\Filesystem\Filesystem
     */
    protected $files;

    /**
     * Create a new cache clear command instance.
     *
     * @param  \Illuminate\Cache\CacheManager  $cache
     * @param  \Illuminate\Filesystem\Filesystem  $files
     */
    public function __construct(CacheManager $cache, Filesystem $files)
    {
        parent::__construct();

        $this->cache = $cache;
        $this->files = $files;
    }

    /**
     * Execute the console command.
     *
<<<<<<< HEAD
     * @return int|null
=======
     * @return int
>>>>>>> 195b8935
     */
    public function handle()
    {
        $this->laravel['events']->dispatch(
            'cache:clearing', [$this->argument('store'), $this->tags()]
        );

        $successful = $this->cache()->flush();

        $this->flushFacades();

        if (! $successful) {
            $this->components->error('Failed to clear cache. Make sure you have the appropriate permissions.');

<<<<<<< HEAD
            return 1;
=======
            return self::FAILURE;
>>>>>>> 195b8935
        }

        $this->laravel['events']->dispatch(
            'cache:cleared', [$this->argument('store'), $this->tags()]
        );

        $this->components->info('Application cache cleared successfully.');

        return self::SUCCESS;
    }

    /**
     * Flush the real-time facades stored in the cache directory.
     *
     * @return void
     */
    public function flushFacades()
    {
        if (! $this->files->exists($storagePath = storage_path('framework/cache'))) {
            return;
        }

        foreach ($this->files->files($storagePath) as $file) {
            if (preg_match('/facade-.*\.php$/', $file)) {
                $this->files->delete($file);
            }
        }
    }

    /**
     * Get the cache instance for the command.
     *
     * @return \Illuminate\Cache\Repository
     */
    protected function cache()
    {
        $cache = $this->cache->store($this->argument('store'));

        return empty($this->tags()) ? $cache : $cache->tags($this->tags());
    }

    /**
     * Get the tags passed to the command.
     *
     * @return array
     */
    protected function tags()
    {
        return array_filter(explode(',', $this->option('tags') ?? ''));
    }

    /**
     * Get the console command arguments.
     *
     * @return array
     */
    protected function getArguments()
    {
        return [
            ['store', InputArgument::OPTIONAL, 'The name of the store you would like to clear'],
        ];
    }

    /**
     * Get the console command options.
     *
     * @return array
     */
    protected function getOptions()
    {
        return [
            ['tags', null, InputOption::VALUE_OPTIONAL, 'The cache tags you would like to clear', null],
        ];
    }
}<|MERGE_RESOLUTION|>--- conflicted
+++ resolved
@@ -57,11 +57,7 @@
     /**
      * Execute the console command.
      *
-<<<<<<< HEAD
-     * @return int|null
-=======
      * @return int
->>>>>>> 195b8935
      */
     public function handle()
     {
@@ -76,11 +72,7 @@
         if (! $successful) {
             $this->components->error('Failed to clear cache. Make sure you have the appropriate permissions.');
 
-<<<<<<< HEAD
-            return 1;
-=======
             return self::FAILURE;
->>>>>>> 195b8935
         }
 
         $this->laravel['events']->dispatch(
