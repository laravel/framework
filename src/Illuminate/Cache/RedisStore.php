<?php namespace Illuminate\Cache;

use Illuminate\Redis\Database as Redis;

class RedisStore implements StoreInterface {

	/**
	 * The Redis database connection.
	 *
	 * @var \Illuminate\Redis\Database
	 */
	protected $redis;

	/**
	 * A string that should be prepended to keys.
	 *
	 * @var string
	 */
	protected $prefix;

	/**
	 * The Redis connection that should be used.
	 *
	 * @var string
	 */
	protected $connection;

	/**
	 * Create a new Redis store.
	 *
	 * @param  \Illuminate\Redis\Database  $redis
	 * @param  string  $prefix
<<<<<<< HEAD
=======
	 * @param  string  $connection
>>>>>>> 0955b7ec
	 * @return void
	 */
	public function __construct(Redis $redis, $prefix = '', $connection = 'default')
	{
		$this->redis = $redis;
		$this->prefix = $prefix.':';
		$this->connection = $connection;
	}

	/**
	 * Retrieve an item from the cache by key.
	 *
	 * @param  string  $key
	 * @return mixed
	 */
	public function get($key)
	{
		if ( ! is_null($value = $this->connection()->get($this->prefix.$key)))
		{
			return is_numeric($value) ? $value : unserialize($value);
		}
	}

	/**
	 * Store an item in the cache for a given number of minutes.
	 *
	 * @param  string  $key
	 * @param  mixed   $value
	 * @param  int     $minutes
	 * @return void
	 */
	public function put($key, $value, $minutes)
	{
		$value = is_numeric($value) ? $value : serialize($value);

		$this->connection()->set($this->prefix.$key, $value);

		$this->connection()->expire($this->prefix.$key, $minutes * 60);
	}

	/**
	 * Increment the value of an item in the cache.
	 *
	 * @param  string  $key
	 * @param  mixed   $value
	 * @return void
	 */
	public function increment($key, $value = 1)
	{
		return $this->connection()->incrby($this->prefix.$key, $value);
	}

	/**
	 * Increment the value of an item in the cache.
	 *
	 * @param  string  $key
	 * @param  mixed   $value
	 * @return void
	 */
	public function decrement($key, $value = 1)
	{
		return $this->connection()->decrby($this->prefix.$key, $value);
	}

	/**
	 * Store an item in the cache indefinitely.
	 *
	 * @param  string  $key
	 * @param  mixed   $value
	 * @return void
	 */
	public function forever($key, $value)
	{
		$value = is_numeric($value) ? $value : serialize($value);

		$this->connection()->set($this->prefix.$key, $value);
	}

	/**
	 * Remove an item from the cache.
	 *
	 * @param  string  $key
	 * @return void
	 */
	public function forget($key)
	{
		$this->connection()->del($this->prefix.$key);
	}

	/**
	 * Remove all items from the cache.
	 *
	 * @return void
	 */
	public function flush()
	{
		$this->connection()->flushdb();
	}

	/**
	 * Begin executing a new section operation.
	 *
	 * @param  string  $name
	 * @return \Illuminate\Cache\RedisSection
	 */
	public function section($name)
	{
		return new RedisSection($this, $name);
	}

	/**
	 * Get the Redis connection instance.
	 *
	 * @return \Predis\Connection\SingleConnectionInterface
	 */
	public function connection()
	{
		return $this->redis->connection($this->connection);
	}

	/**
	 * Set the connection name to be used.
	 *
	 * @param  string  $connection
	 * @return void
	 */
	public function setConnection($connection)
	{
		$this->connection = $connection;
	}

	/**
	 * Get the Redis database instance.
	 *
	 * @return \Illuminate\Redis\Database
	 */
	public function getRedis()
	{
		return $this->redis;
	}

	/**
	 * Get the cache key prefix.
	 *
	 * @return string
	 */
	public function getPrefix()
	{
		return $this->prefix;
	}

}<|MERGE_RESOLUTION|>--- conflicted
+++ resolved
@@ -30,10 +30,7 @@
 	 *
 	 * @param  \Illuminate\Redis\Database  $redis
 	 * @param  string  $prefix
-<<<<<<< HEAD
-=======
 	 * @param  string  $connection
->>>>>>> 0955b7ec
 	 * @return void
 	 */
 	public function __construct(Redis $redis, $prefix = '', $connection = 'default')
