<?php

namespace Illuminate\Cache;

use Illuminate\Contracts\Cache\Store;
use Illuminate\Support\Carbon;
use Illuminate\Support\InteractsWithTime;

class SessionStore implements Store
{
    use InteractsWithTime, RetrievesMultipleKeys;

    /**
     * The key for cache items.
     *
     * @var string
     */
    public $key;

    /**
     * The session instance.
     *
     * @var \Illuminate\Contracts\Session\Session
     */
    public $session;

    /**
     * Create a new session cache store.
     *
     * @param  \Illuminate\Contracts\Session\Session  $session
     * @param  string  $key
     */
    public function __construct($session, $key = '_cache')
    {
        $this->key = $key;
        $this->session = $session;
    }

    /**
     * Get all of the cached values and their expiration times.
     *
     * @return array<string, array{value: mixed, expiresAt: float}>
     */
    public function all()
    {
        return $this->session->get($this->key, []);
    }

    /**
     * Retrieve an item from the cache by key.
     *
     * @param  string  $key
     * @return mixed
     */
    public function get($key)
    {
        if (! $this->session->exists($this->itemKey($key))) {
            return;
        }

        $item = $this->session->get($this->itemKey($key));

        $expiresAt = $item['expiresAt'] ?? 0;

        if ($this->isExpired($expiresAt)) {
            $this->forget($key);

            return;
        }

        return $item['value'];
    }

    /**
     * Determine if the given expiration time is expired.
     *
     * @param  int|float  $expiresAt
     * @return bool
     */
    protected function isExpired($expiresAt)
    {
        return $expiresAt !== 0 && (Carbon::now()->getPreciseTimestamp(3) / 1000) >= $expiresAt;
    }

    /**
     * Store an item in the cache for a given number of seconds.
     *
     * @param  string  $key
     * @param  mixed  $value
     * @param  int  $seconds
     * @return bool
     */
    public function put($key, $value, $seconds)
    {
        $this->session->put($this->itemKey($key), [
            'value' => $value,
            'expiresAt' => $this->toTimestamp($seconds),
        ]);

        return true;
    }

    /**
     * Get the UNIX timestamp, with milliseconds, for the given number of seconds in the future.
     *
     * @param  int  $seconds
     * @return float
     */
    protected function toTimestamp($seconds)
    {
        return $seconds > 0 ? (Carbon::now()->getPreciseTimestamp(3) / 1000) + $seconds : 0;
    }

    /**
     * Increment the value of an item in the cache.
     *
     * @param  string  $key
     * @param  mixed  $value
     * @return int
     */
    public function increment($key, $value = 1)
    {
        if (! is_null($existing = $this->get($key))) {
            return tap(((int) $existing) + $value, function ($incremented) use ($key) {
                $this->session->put($this->itemKey("{$key}.value"), $incremented);
            });
        }

        $this->forever($key, $value);

        return $value;
    }

    /**
     * Decrement the value of an item in the cache.
     *
     * @param  string  $key
     * @param  mixed  $value
     * @return int
     */
    public function decrement($key, $value = 1)
    {
        return $this->increment($key, $value * -1);
    }

    /**
     * Store an item in the cache indefinitely.
     *
     * @param  string  $key
     * @param  mixed  $value
     * @return bool
     */
    public function forever($key, $value)
    {
        return $this->put($key, $value, 0);
    }

    /**
     * Adjust the expiration time of a cached item.
     *
     * @param  string  $key
     * @param  int  $seconds
     * @return bool
     */
    public function touch($key, $seconds)
    {
<<<<<<< HEAD
        $item = $this->session->get($this->itemKey($key));

        if (is_null($item)) {
            return false;
        }

        $this->session->put($this->itemKey($key), [
            'value' => $item['value'],
            'expiresAt' => $this->toTimestamp($seconds),
        ]);
=======
        $value = $this->get($key);

        if (is_null($value)) {
            return false;
        }

        $this->put($key, $value, $seconds);
>>>>>>> 69a72202

        return true;
    }

    /**
     * Remove an item from the cache.
     *
     * @param  string  $key
     * @return bool
     */
    public function forget($key)
    {
        if ($this->session->exists($this->itemKey($key))) {
            $this->session->forget($this->itemKey($key));

            return true;
        }

        return false;
    }

    /**
     * Remove all items from the cache.
     *
     * @return bool
     */
    public function flush()
    {
        $this->session->put($this->key, []);

        return true;
    }

    /**
     * Get the cache key prefix.
     *
     * @return string
     */
    public function itemKey($key)
    {
        return "{$this->key}.{$key}";
    }

    /**
     * Get the cache key prefix.
     *
     * @return string
     */
    public function getPrefix()
    {
        return '';
    }
}<|MERGE_RESOLUTION|>--- conflicted
+++ resolved
@@ -164,18 +164,6 @@
      */
     public function touch($key, $seconds)
     {
-<<<<<<< HEAD
-        $item = $this->session->get($this->itemKey($key));
-
-        if (is_null($item)) {
-            return false;
-        }
-
-        $this->session->put($this->itemKey($key), [
-            'value' => $item['value'],
-            'expiresAt' => $this->toTimestamp($seconds),
-        ]);
-=======
         $value = $this->get($key);
 
         if (is_null($value)) {
@@ -183,7 +171,6 @@
         }
 
         $this->put($key, $value, $seconds);
->>>>>>> 69a72202
 
         return true;
     }
