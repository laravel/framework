--- conflicted
+++ resolved
@@ -21,11 +21,7 @@
 	/**
 	 * Create a new file cache store instance.
 	 *
-<<<<<<< HEAD
-	 * @param  \Illuminate\Filesystem\Filesytem  $files
-=======
 	 * @param  \Illuminate\Filesystem\Filesystem  $files
->>>>>>> 78f86f22
 	 * @param  string  $directory
 	 * @return void
 	 */
