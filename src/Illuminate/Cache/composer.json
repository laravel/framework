--- conflicted
+++ resolved
@@ -16,11 +16,7 @@
     "require": {
         "php": "^7.2",
         "illuminate/contracts": "^6.0",
-<<<<<<< HEAD
-        "illuminate/support": "^6.0*"
-=======
         "illuminate/support": "^6.0"
->>>>>>> 4f749553
     },
     "autoload": {
         "psr-4": {
