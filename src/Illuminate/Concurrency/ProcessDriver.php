--- conflicted
+++ resolved
@@ -10,11 +10,6 @@
 use Illuminate\Process\Pool;
 use Illuminate\Support\Arr;
 use Laravel\SerializableClosure\SerializableClosure;
-<<<<<<< HEAD
-
-use function Illuminate\Support\php_binary;
-=======
->>>>>>> 0d0f55f1
 
 class ProcessDriver implements Driver
 {
@@ -69,23 +64,4 @@
             }
         });
     }
-<<<<<<< HEAD
-
-    /**
-     * Get the PHP binary.
-     */
-    protected function phpBinary(): string
-    {
-        return php_binary();
-    }
-
-    /**
-     * Get the Artisan binary.
-     */
-    protected function artisanBinary(): string
-    {
-        return defined('ARTISAN_BINARY') ? ARTISAN_BINARY : 'artisan';
-    }
-=======
->>>>>>> 0d0f55f1
 }