{
    "name": "illuminate/container",
    "description": "The Illuminate Container package.",
    "license": "MIT",
    "homepage": "https://laravel.com",
    "support": {
        "issues": "https://github.com/laravel/framework/issues",
        "source": "https://github.com/laravel/framework"
    },
    "authors": [
        {
            "name": "Taylor Otwell",
            "email": "taylor@laravel.com"
        }
    ],
    "require": {
<<<<<<< HEAD
        "php": "^8.3",
        "illuminate/contracts": "^13.0",
        "psr/container": "^1.1.1|^2.0.1"
=======
        "php": "^8.2",
        "illuminate/contracts": "^12.0",
        "psr/container": "^1.1.1|^2.0.1",
        "symfony/polyfill-php84": "^1.33",
        "symfony/polyfill-php85": "^1.33"
    },
    "suggest": {
        "illuminate/auth": "Required to use the Auth attribute",
        "illuminate/cache": "Required to use the Cache attribute",
        "illuminate/config": "Required to use the Config attribute",
        "illuminate/database": "Required to use the DB attribute",
        "illuminate/filesystem": "Required to use the Storage attribute",
        "illuminate/log": "Required to use the Log or Context attributes"
>>>>>>> 868c1f2d
    },
    "provide": {
        "psr/container-implementation": "1.1|2.0"
    },
    "autoload": {
        "psr-4": {
            "Illuminate\\Container\\": ""
        }
    },
    "extra": {
        "branch-alias": {
            "dev-master": "13.0.x-dev"
        }
    },
    "config": {
        "sort-packages": true
    },
    "minimum-stability": "dev"
}<|MERGE_RESOLUTION|>--- conflicted
+++ resolved
@@ -14,13 +14,8 @@
         }
     ],
     "require": {
-<<<<<<< HEAD
         "php": "^8.3",
         "illuminate/contracts": "^13.0",
-        "psr/container": "^1.1.1|^2.0.1"
-=======
-        "php": "^8.2",
-        "illuminate/contracts": "^12.0",
         "psr/container": "^1.1.1|^2.0.1",
         "symfony/polyfill-php84": "^1.33",
         "symfony/polyfill-php85": "^1.33"
@@ -32,7 +27,6 @@
         "illuminate/database": "Required to use the DB attribute",
         "illuminate/filesystem": "Required to use the Storage attribute",
         "illuminate/log": "Required to use the Log or Context attributes"
->>>>>>> 868c1f2d
     },
     "provide": {
         "psr/container-implementation": "1.1|2.0"
