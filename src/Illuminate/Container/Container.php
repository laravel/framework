<?php

namespace Illuminate\Container;

use Closure;
use Illuminate\Contracts\Container\Container as ContainerContract;

class Container extends ContainerAbstract implements ContainerContract
{
    use Traits\TagsTrait;
    use Traits\AliasTrait;
    use Traits\EventsTrait;
    use Traits\ExtendersTrait;
    use Traits\ContextualBindingsTrait;

    /**
     * Register a binding with the container.
     *
     * @param  string|array          $abstract
     * @param  \Closure|string|null  $concrete
     * @return void
     */
	public function bind($abstract, $concrete = null)
	{
        $abstract = self::normalize($abstract);
        $concrete = ($concrete) ? self::normalize($concrete) : $abstract;

        if (is_array($abstract)) {
            $this->bindService(key($abstract), $concrete);
            $this->alias(key($abstract), current($abstract));
        } else {
            $this->bindService($abstract, $concrete);
        }
	}

    /**
     * Register a binding if it hasn't already been registered.
     *
     * @param  string                $abstract
     * @param  \Closure|string|null  $concrete
     * @return void
     */
    public function bindIf($abstract, $concrete = null)
    {
        if (!$this->bound($abstract)) {
            $this->bind($abstract, $concrete);
        }
    }

    /**
     * Register an existing instance as shared in the container.
     *
     * @param  string  $abstract
     * @param  mixed   $instance
     * @return void
     */
    public function instance($abstract, $instance)
    {
        $abstract = self::normalize($abstract);

        if (is_array($abstract)) {
            $this->bindPlain(key($abstract), $instance);
            $this->alias(key($abstract), current($abstract));
        } else {
            $this->bindPlain($abstract, $instance);
        }
    }

    /**
     * Register a shared binding in the container.
     *
     * @param  string|array          $abstract
     * @param  \Closure|string|null  $concrete
     * @return void
     */
    public function singleton($abstract, $concrete = null)
    {
        $abstract = self::normalize($abstract);
        $concrete = ($concrete) ? self::normalize($concrete) : $abstract;

        if (is_array($abstract)) {
            $this->bindSingleton(key($abstract), $concrete);
            $this->alias(key($abstract), current($abstract));
        } else {
            $this->bindSingleton($abstract, $concrete);
        }
    }

    /**
     * Resolve the given type from the container.
     *
     * @param  mixed  $abstract
     * @param  array  $parameters
     * @return mixed
     */
    public function make($abstract, array $parameters = [])
    {
        $abstract = self::normalize($abstract);

        return $this->resolve($abstract, $parameters);
    }

    /**
     * Resolve the given type from outside the container.
     *
     * @param  mixed  $abstract
     * @param  array  $parameters
     * @return mixed
     */
    public function call($abstract, array $parameters = [])
    {
        $abstract = self::normalize($abstract);

        return (new ContainerAbstract())->resolveNonBinded($abstract, $parameters);
    }

    /**
     * Intercept the resolve call to add some features
     *
     * @param  mixed  $abstract
     * @param  array  $parameters
     * @return mixed
     */
    public function resolve($abstract, array $parameters = [])
    {
        if (is_string($abstract) && isset($this->contextualParameters[$abstract])) {
            $parameters = array_replace($this->contextualParameters[$abstract], $parameters);
        }

        if ($this->isBinded($abstract)) {
            return $this->resolveBinded($abstract, $parameters);
        } else {
            return $this->resolveNonBinded($abstract, $parameters);
        }
    }

    /**
     * Resolve a binded type
     *
     * @param  string $abstract
     * @param  array  $parameters
     * @return mixed
     */
    public function resolveBinded($abstract, array $parameters = [])
    {
        $binding = $this->bindings[$abstract];
        $concrete = $binding[ContainerAbstract::VALUE];

        if (ContainerAbstract::isComputed($binding)) {
            return $binding[ContainerAbstract::VALUE];
        }
        if ($concrete instanceof Closure) {
            array_unshift($parameters, $this);
        }

        $resolved = parent::resolveBinded($abstract, $parameters);

        $this->extendResolved($abstract, $resolved);
        $this->afterResolvingCallback($concrete, $resolved, $abstract);

        return $resolved;
    }

    /**
     * Resolve a non binded type
     *
     * @param  mixed $concrete
     * @param  array  $parameters
     * @return mixed
     */
    public function resolveNonBinded($concrete, array $parameters = [])
    {
        if ($concrete instanceof Closure) {
            array_unshift($parameters, $this);
        }

        $resolved = parent::resolveNonBinded($concrete, $parameters);

        $this->extendResolved($concrete, $resolved);
        $this->afterResolvingCallback($concrete, $resolved);

        return $resolved;
    }

    /**
     * Determine if the given abstract type has been bound.
     *
     * @param  string  $abstract
     * @return bool
     */
    public function bound($abstract)
    {
        return $this->isBinded(self::normalize($abstract));
    }

    /**
     * Determine if the given abstract type has been resolved.
     *
     * @param  string $abstract
     * @return bool
     */
    public function resolved($abstract)
    {
        $abstract = self::normalize($abstract);

        return isset($this->bindings[$abstract]) && $this->bindings[$abstract][ContainerAbstract::IS_RESOLVED];
    }

    /**
     * Normalize the given class name by removing leading slashes.
     *
     * @param  mixed  $service
     * @return mixed
     */
    private static function normalize($service)
    {
        return is_string($service) ? ltrim($service, '\\') : $service;
    }
<<<<<<< HEAD

    /**
     * Get the extender callbacks for a given type.
     *
     * @param  string  $abstract
     * @return array
     */
    protected function getExtenders($abstract)
    {
        if (isset($this->extenders[$abstract])) {
            return $this->extenders[$abstract];
        }

        return [];
    }

    /**
     * Instantiate a concrete instance of the given type.
     *
     * @param  string  $concrete
     * @param  array   $parameters
     * @return mixed
     *
     * @throws \Illuminate\Contracts\Container\BindingResolutionException
     */
    public function build($concrete, array $parameters = [])
    {
        // If the concrete type is actually a Closure, we will just execute it and
        // hand back the results of the functions, which allows functions to be
        // used as resolvers for more fine-tuned resolution of these objects.
        if ($concrete instanceof Closure) {
            return $concrete($this, $parameters);
        }

        $reflector = new ReflectionClass($concrete);

        // If the type is not instantiable, the developer is attempting to resolve
        // an abstract type such as an Interface of Abstract Class and there is
        // no binding registered for the abstractions so we need to bail out.
        if (! $reflector->isInstantiable()) {
            if (! empty($this->buildStack)) {
                $previous = implode(', ', $this->buildStack);

                $message = "Target [$concrete] is not instantiable while building [$previous].";
            } else {
                $message = "Target [$concrete] is not instantiable.";
            }

            throw new BindingResolutionException($message);
        }

        $this->buildStack[] = $concrete;

        $constructor = $reflector->getConstructor();

        // If there are no constructors, that means there are no dependencies then
        // we can just resolve the instances of the objects right away, without
        // resolving any other types or dependencies out of these containers.
        if (is_null($constructor)) {
            array_pop($this->buildStack);

            return new $concrete;
        }

        $dependencies = $constructor->getParameters();

        // Once we have all the constructor's parameters we can create each of the
        // dependency instances and then use the reflection instances to make a
        // new instance of this class, injecting the created dependencies in.
        $parameters = $this->keyParametersByArgument(
            $dependencies, $parameters
        );

        $instances = $this->getDependencies(
            $dependencies, $parameters
        );

        array_pop($this->buildStack);

        return $reflector->newInstanceArgs($instances);
    }

    /**
     * Resolve all of the dependencies from the ReflectionParameters.
     *
     * @param  array  $parameters
     * @param  array  $primitives
     * @return array
     */
    protected function getDependencies(array $parameters, array $primitives = [])
    {
        $dependencies = [];

        foreach ($parameters as $parameter) {
            $dependency = $parameter->getClass();

            // If the class is null, it means the dependency is a string or some other
            // primitive type which we can not resolve since it is not a class and
            // we will just bomb out with an error since we have no-where to go.
            if (array_key_exists($parameter->name, $primitives)) {
                $dependencies[] = $primitives[$parameter->name];
            } elseif (is_null($dependency)) {
                $dependencies[] = $this->resolveNonClass($parameter);
            } else {
                $dependencies[] = $this->resolveClass($parameter);
            }
        }

        return $dependencies;
    }

    /**
     * Resolve a non-class hinted dependency.
     *
     * @param  \ReflectionParameter  $parameter
     * @return mixed
     *
     * @throws \Illuminate\Contracts\Container\BindingResolutionException
     */
    protected function resolveNonClass(ReflectionParameter $parameter)
    {
        if (! is_null($concrete = $this->getContextualConcrete('$'.$parameter->name))) {
            if ($concrete instanceof Closure) {
                return call_user_func($concrete, $this);
            } else {
                return $concrete;
            }
        }

        if ($parameter->isDefaultValueAvailable()) {
            return $parameter->getDefaultValue();
        }

        $message = "Unresolvable dependency resolving [$parameter] in class {$parameter->getDeclaringClass()->getName()}";

        throw new BindingResolutionException($message);
    }

    /**
     * Resolve a class based dependency from the container.
     *
     * @param  \ReflectionParameter  $parameter
     * @return mixed
     *
     * @throws \Illuminate\Contracts\Container\BindingResolutionException
     */
    protected function resolveClass(ReflectionParameter $parameter)
    {
        try {
            return $this->make($parameter->getClass()->name);
        }

        // If we can not resolve the class instance, we will check to see if the value
        // is optional, and if it is we will return the optional parameter value as
        // the value of the dependency, similarly to how we do this with scalars.
        catch (BindingResolutionException $e) {
            if ($parameter->isOptional()) {
                return $parameter->getDefaultValue();
            }

            throw $e;
        }
    }

    /**
     * If extra parameters are passed by numeric ID, rekey them by argument name.
     *
     * @param  array  $dependencies
     * @param  array  $parameters
     * @return array
     */
    protected function keyParametersByArgument(array $dependencies, array $parameters)
    {
        foreach ($parameters as $key => $value) {
            if (is_numeric($key)) {
                unset($parameters[$key]);

                $parameters[$dependencies[$key]->name] = $value;
            }
        }

        return $parameters;
    }

    /**
     * Register a new resolving callback.
     *
     * @param  string    $abstract
     * @param  \Closure|null  $callback
     * @return void
     */
    public function resolving($abstract, Closure $callback = null)
    {
        if ($callback === null && $abstract instanceof Closure) {
            $this->resolvingCallback($abstract);
        } else {
            $this->resolvingCallbacks[$this->normalize($abstract)][] = $callback;
        }
    }

    /**
     * Register a new after resolving callback for all types.
     *
     * @param  string   $abstract
     * @param  \Closure|null $callback
     * @return void
     */
    public function afterResolving($abstract, Closure $callback = null)
    {
        if ($abstract instanceof Closure && $callback === null) {
            $this->afterResolvingCallback($abstract);
        } else {
            $this->afterResolvingCallbacks[$this->normalize($abstract)][] = $callback;
        }
    }

    /**
     * Register a new resolving callback by type of its first argument.
     *
     * @param  \Closure  $callback
     * @return void
     */
    protected function resolvingCallback(Closure $callback)
    {
        $abstract = $this->getFunctionHint($callback);

        if ($abstract) {
            $this->resolvingCallbacks[$abstract][] = $callback;
        } else {
            $this->globalResolvingCallbacks[] = $callback;
        }
    }

    /**
     * Register a new after resolving callback by type of its first argument.
     *
     * @param  \Closure  $callback
     * @return void
     */
    protected function afterResolvingCallback(Closure $callback)
    {
        $abstract = $this->getFunctionHint($callback);

        if ($abstract) {
            $this->afterResolvingCallbacks[$abstract][] = $callback;
        } else {
            $this->globalAfterResolvingCallbacks[] = $callback;
        }
    }

    /**
     * Get the type hint for this closure's first argument.
     *
     * @param  \Closure  $callback
     * @return mixed
     */
    protected function getFunctionHint(Closure $callback)
    {
        $function = new ReflectionFunction($callback);

        if ($function->getNumberOfParameters() == 0) {
            return;
        }

        $expected = $function->getParameters()[0];

        if (! $expected->getClass()) {
            return;
        }

        return $expected->getClass()->name;
    }

    /**
     * Fire all of the resolving callbacks.
     *
     * @param  string  $abstract
     * @param  mixed   $object
     * @return void
     */
    protected function fireResolvingCallbacks($abstract, $object)
    {
        $this->fireCallbackArray($object, $this->globalResolvingCallbacks);

        $this->fireCallbackArray(
            $object, $this->getCallbacksForType(
                $abstract, $object, $this->resolvingCallbacks
            )
        );

        $this->fireCallbackArray($object, $this->globalAfterResolvingCallbacks);

        $this->fireCallbackArray(
            $object, $this->getCallbacksForType(
                $abstract, $object, $this->afterResolvingCallbacks
            )
        );
    }

    /**
     * Get all callbacks for a given type.
     *
     * @param  string  $abstract
     * @param  object  $object
     * @param  array   $callbacksPerType
     *
     * @return array
     */
    protected function getCallbacksForType($abstract, $object, array $callbacksPerType)
    {
        $results = [];

        foreach ($callbacksPerType as $type => $callbacks) {
            if ($type === $abstract || $object instanceof $type) {
                $results = array_merge($results, $callbacks);
            }
        }

        return $results;
    }

    /**
     * Fire an array of callbacks with an object.
     *
     * @param  mixed  $object
     * @param  array  $callbacks
     * @return void
     */
    protected function fireCallbackArray($object, array $callbacks)
    {
        foreach ($callbacks as $callback) {
            $callback($object, $this);
        }
    }

    /**
     * Determine if a given type is shared.
     *
     * @param  string  $abstract
     * @return bool
     */
    public function isShared($abstract)
    {
        $abstract = $this->normalize($abstract);

        if (isset($this->instances[$abstract])) {
            return true;
        }

        if (! isset($this->bindings[$abstract]['shared'])) {
            return false;
        }

        return $this->bindings[$abstract]['shared'] === true;
    }

    /**
     * Determine if the given concrete is buildable.
     *
     * @param  mixed   $concrete
     * @param  string  $abstract
     * @return bool
     */
    protected function isBuildable($concrete, $abstract)
    {
        return $concrete === $abstract || $concrete instanceof Closure;
    }

    /**
     * Get the alias for an abstract if available.
     *
     * @param  string  $abstract
     * @return string
     */
    protected function getAlias($abstract)
    {
        if (! isset($this->aliases[$abstract])) {
            return $abstract;
        }

        return $this->getAlias($this->aliases[$abstract]);
    }

    /**
     * Get the container's bindings.
     *
     * @return array
     */
    public function getBindings()
    {
        return $this->bindings;
    }

    /**
     * Drop all of the stale instances and aliases.
     *
     * @param  string  $abstract
     * @return void
     */
    protected function dropStaleInstances($abstract)
    {
        unset($this->instances[$abstract], $this->aliases[$abstract]);
    }

    /**
     * Remove a resolved instance from the instance cache.
     *
     * @param  string  $abstract
     * @return void
     */
    public function forgetInstance($abstract)
    {
        unset($this->instances[$this->normalize($abstract)]);
    }

    /**
     * Clear all of the instances from the container.
     *
     * @return void
     */
    public function forgetInstances()
    {
        $this->instances = [];
    }

    /**
     * Flush the container of all bindings and resolved instances.
     *
     * @return void
     */
    public function flush()
    {
        $this->aliases = [];
        $this->resolved = [];
        $this->bindings = [];
        $this->instances = [];
    }

    /**
     * Set the globally available instance of the container.
     *
     * @return static
     */
    public static function getInstance()
    {
        if (is_null(static::$instance)) {
            static::$instance = new static;
        }

        return static::$instance;
    }

    /**
     * Set the shared instance of the container.
     *
     * @param  \Illuminate\Contracts\Container\Container|null  $container
     * @return static
     */
    public static function setInstance(ContainerContract $container = null)
    {
        return static::$instance = $container;
    }

    /**
     * Determine if a given offset exists.
     *
     * @param  string  $key
     * @return bool
     */
    public function offsetExists($key)
    {
        return $this->bound($key);
    }

    /**
     * Get the value at a given offset.
     *
     * @param  string  $key
     * @return mixed
     */
    public function offsetGet($key)
    {
        return $this->make($key);
    }

    /**
     * Set the value at a given offset.
     *
     * @param  string  $key
     * @param  mixed   $value
     * @return void
     */
    public function offsetSet($key, $value)
    {
        // If the value is not a Closure, we will make it one. This simply gives
        // more "drop-in" replacement functionality for the Pimple which this
        // container's simplest functions are base modeled and built after.
        if (! $value instanceof Closure) {
            $value = function () use ($value) {
                return $value;
            };
        }

        $this->bind($key, $value);
    }

    /**
     * Unset the value at a given offset.
     *
     * @param  string  $key
     * @return void
     */
    public function offsetUnset($key)
    {
        $key = $this->normalize($key);

        unset($this->bindings[$key], $this->instances[$key], $this->resolved[$key]);
    }

    /**
     * Dynamically access container services.
     *
     * @param  string  $key
     * @return mixed
     */
    public function __get($key)
    {
        return $this[$key];
    }

    /**
     * Dynamically set container services.
     *
     * @param  string  $key
     * @param  mixed   $value
     * @return void
     */
    public function __set($key, $value)
    {
        $this[$key] = $value;
    }
=======
>>>>>>> 235470e1
}<|MERGE_RESOLUTION|>--- conflicted
+++ resolved
@@ -216,548 +216,4 @@
     {
         return is_string($service) ? ltrim($service, '\\') : $service;
     }
-<<<<<<< HEAD
-
-    /**
-     * Get the extender callbacks for a given type.
-     *
-     * @param  string  $abstract
-     * @return array
-     */
-    protected function getExtenders($abstract)
-    {
-        if (isset($this->extenders[$abstract])) {
-            return $this->extenders[$abstract];
-        }
-
-        return [];
-    }
-
-    /**
-     * Instantiate a concrete instance of the given type.
-     *
-     * @param  string  $concrete
-     * @param  array   $parameters
-     * @return mixed
-     *
-     * @throws \Illuminate\Contracts\Container\BindingResolutionException
-     */
-    public function build($concrete, array $parameters = [])
-    {
-        // If the concrete type is actually a Closure, we will just execute it and
-        // hand back the results of the functions, which allows functions to be
-        // used as resolvers for more fine-tuned resolution of these objects.
-        if ($concrete instanceof Closure) {
-            return $concrete($this, $parameters);
-        }
-
-        $reflector = new ReflectionClass($concrete);
-
-        // If the type is not instantiable, the developer is attempting to resolve
-        // an abstract type such as an Interface of Abstract Class and there is
-        // no binding registered for the abstractions so we need to bail out.
-        if (! $reflector->isInstantiable()) {
-            if (! empty($this->buildStack)) {
-                $previous = implode(', ', $this->buildStack);
-
-                $message = "Target [$concrete] is not instantiable while building [$previous].";
-            } else {
-                $message = "Target [$concrete] is not instantiable.";
-            }
-
-            throw new BindingResolutionException($message);
-        }
-
-        $this->buildStack[] = $concrete;
-
-        $constructor = $reflector->getConstructor();
-
-        // If there are no constructors, that means there are no dependencies then
-        // we can just resolve the instances of the objects right away, without
-        // resolving any other types or dependencies out of these containers.
-        if (is_null($constructor)) {
-            array_pop($this->buildStack);
-
-            return new $concrete;
-        }
-
-        $dependencies = $constructor->getParameters();
-
-        // Once we have all the constructor's parameters we can create each of the
-        // dependency instances and then use the reflection instances to make a
-        // new instance of this class, injecting the created dependencies in.
-        $parameters = $this->keyParametersByArgument(
-            $dependencies, $parameters
-        );
-
-        $instances = $this->getDependencies(
-            $dependencies, $parameters
-        );
-
-        array_pop($this->buildStack);
-
-        return $reflector->newInstanceArgs($instances);
-    }
-
-    /**
-     * Resolve all of the dependencies from the ReflectionParameters.
-     *
-     * @param  array  $parameters
-     * @param  array  $primitives
-     * @return array
-     */
-    protected function getDependencies(array $parameters, array $primitives = [])
-    {
-        $dependencies = [];
-
-        foreach ($parameters as $parameter) {
-            $dependency = $parameter->getClass();
-
-            // If the class is null, it means the dependency is a string or some other
-            // primitive type which we can not resolve since it is not a class and
-            // we will just bomb out with an error since we have no-where to go.
-            if (array_key_exists($parameter->name, $primitives)) {
-                $dependencies[] = $primitives[$parameter->name];
-            } elseif (is_null($dependency)) {
-                $dependencies[] = $this->resolveNonClass($parameter);
-            } else {
-                $dependencies[] = $this->resolveClass($parameter);
-            }
-        }
-
-        return $dependencies;
-    }
-
-    /**
-     * Resolve a non-class hinted dependency.
-     *
-     * @param  \ReflectionParameter  $parameter
-     * @return mixed
-     *
-     * @throws \Illuminate\Contracts\Container\BindingResolutionException
-     */
-    protected function resolveNonClass(ReflectionParameter $parameter)
-    {
-        if (! is_null($concrete = $this->getContextualConcrete('$'.$parameter->name))) {
-            if ($concrete instanceof Closure) {
-                return call_user_func($concrete, $this);
-            } else {
-                return $concrete;
-            }
-        }
-
-        if ($parameter->isDefaultValueAvailable()) {
-            return $parameter->getDefaultValue();
-        }
-
-        $message = "Unresolvable dependency resolving [$parameter] in class {$parameter->getDeclaringClass()->getName()}";
-
-        throw new BindingResolutionException($message);
-    }
-
-    /**
-     * Resolve a class based dependency from the container.
-     *
-     * @param  \ReflectionParameter  $parameter
-     * @return mixed
-     *
-     * @throws \Illuminate\Contracts\Container\BindingResolutionException
-     */
-    protected function resolveClass(ReflectionParameter $parameter)
-    {
-        try {
-            return $this->make($parameter->getClass()->name);
-        }
-
-        // If we can not resolve the class instance, we will check to see if the value
-        // is optional, and if it is we will return the optional parameter value as
-        // the value of the dependency, similarly to how we do this with scalars.
-        catch (BindingResolutionException $e) {
-            if ($parameter->isOptional()) {
-                return $parameter->getDefaultValue();
-            }
-
-            throw $e;
-        }
-    }
-
-    /**
-     * If extra parameters are passed by numeric ID, rekey them by argument name.
-     *
-     * @param  array  $dependencies
-     * @param  array  $parameters
-     * @return array
-     */
-    protected function keyParametersByArgument(array $dependencies, array $parameters)
-    {
-        foreach ($parameters as $key => $value) {
-            if (is_numeric($key)) {
-                unset($parameters[$key]);
-
-                $parameters[$dependencies[$key]->name] = $value;
-            }
-        }
-
-        return $parameters;
-    }
-
-    /**
-     * Register a new resolving callback.
-     *
-     * @param  string    $abstract
-     * @param  \Closure|null  $callback
-     * @return void
-     */
-    public function resolving($abstract, Closure $callback = null)
-    {
-        if ($callback === null && $abstract instanceof Closure) {
-            $this->resolvingCallback($abstract);
-        } else {
-            $this->resolvingCallbacks[$this->normalize($abstract)][] = $callback;
-        }
-    }
-
-    /**
-     * Register a new after resolving callback for all types.
-     *
-     * @param  string   $abstract
-     * @param  \Closure|null $callback
-     * @return void
-     */
-    public function afterResolving($abstract, Closure $callback = null)
-    {
-        if ($abstract instanceof Closure && $callback === null) {
-            $this->afterResolvingCallback($abstract);
-        } else {
-            $this->afterResolvingCallbacks[$this->normalize($abstract)][] = $callback;
-        }
-    }
-
-    /**
-     * Register a new resolving callback by type of its first argument.
-     *
-     * @param  \Closure  $callback
-     * @return void
-     */
-    protected function resolvingCallback(Closure $callback)
-    {
-        $abstract = $this->getFunctionHint($callback);
-
-        if ($abstract) {
-            $this->resolvingCallbacks[$abstract][] = $callback;
-        } else {
-            $this->globalResolvingCallbacks[] = $callback;
-        }
-    }
-
-    /**
-     * Register a new after resolving callback by type of its first argument.
-     *
-     * @param  \Closure  $callback
-     * @return void
-     */
-    protected function afterResolvingCallback(Closure $callback)
-    {
-        $abstract = $this->getFunctionHint($callback);
-
-        if ($abstract) {
-            $this->afterResolvingCallbacks[$abstract][] = $callback;
-        } else {
-            $this->globalAfterResolvingCallbacks[] = $callback;
-        }
-    }
-
-    /**
-     * Get the type hint for this closure's first argument.
-     *
-     * @param  \Closure  $callback
-     * @return mixed
-     */
-    protected function getFunctionHint(Closure $callback)
-    {
-        $function = new ReflectionFunction($callback);
-
-        if ($function->getNumberOfParameters() == 0) {
-            return;
-        }
-
-        $expected = $function->getParameters()[0];
-
-        if (! $expected->getClass()) {
-            return;
-        }
-
-        return $expected->getClass()->name;
-    }
-
-    /**
-     * Fire all of the resolving callbacks.
-     *
-     * @param  string  $abstract
-     * @param  mixed   $object
-     * @return void
-     */
-    protected function fireResolvingCallbacks($abstract, $object)
-    {
-        $this->fireCallbackArray($object, $this->globalResolvingCallbacks);
-
-        $this->fireCallbackArray(
-            $object, $this->getCallbacksForType(
-                $abstract, $object, $this->resolvingCallbacks
-            )
-        );
-
-        $this->fireCallbackArray($object, $this->globalAfterResolvingCallbacks);
-
-        $this->fireCallbackArray(
-            $object, $this->getCallbacksForType(
-                $abstract, $object, $this->afterResolvingCallbacks
-            )
-        );
-    }
-
-    /**
-     * Get all callbacks for a given type.
-     *
-     * @param  string  $abstract
-     * @param  object  $object
-     * @param  array   $callbacksPerType
-     *
-     * @return array
-     */
-    protected function getCallbacksForType($abstract, $object, array $callbacksPerType)
-    {
-        $results = [];
-
-        foreach ($callbacksPerType as $type => $callbacks) {
-            if ($type === $abstract || $object instanceof $type) {
-                $results = array_merge($results, $callbacks);
-            }
-        }
-
-        return $results;
-    }
-
-    /**
-     * Fire an array of callbacks with an object.
-     *
-     * @param  mixed  $object
-     * @param  array  $callbacks
-     * @return void
-     */
-    protected function fireCallbackArray($object, array $callbacks)
-    {
-        foreach ($callbacks as $callback) {
-            $callback($object, $this);
-        }
-    }
-
-    /**
-     * Determine if a given type is shared.
-     *
-     * @param  string  $abstract
-     * @return bool
-     */
-    public function isShared($abstract)
-    {
-        $abstract = $this->normalize($abstract);
-
-        if (isset($this->instances[$abstract])) {
-            return true;
-        }
-
-        if (! isset($this->bindings[$abstract]['shared'])) {
-            return false;
-        }
-
-        return $this->bindings[$abstract]['shared'] === true;
-    }
-
-    /**
-     * Determine if the given concrete is buildable.
-     *
-     * @param  mixed   $concrete
-     * @param  string  $abstract
-     * @return bool
-     */
-    protected function isBuildable($concrete, $abstract)
-    {
-        return $concrete === $abstract || $concrete instanceof Closure;
-    }
-
-    /**
-     * Get the alias for an abstract if available.
-     *
-     * @param  string  $abstract
-     * @return string
-     */
-    protected function getAlias($abstract)
-    {
-        if (! isset($this->aliases[$abstract])) {
-            return $abstract;
-        }
-
-        return $this->getAlias($this->aliases[$abstract]);
-    }
-
-    /**
-     * Get the container's bindings.
-     *
-     * @return array
-     */
-    public function getBindings()
-    {
-        return $this->bindings;
-    }
-
-    /**
-     * Drop all of the stale instances and aliases.
-     *
-     * @param  string  $abstract
-     * @return void
-     */
-    protected function dropStaleInstances($abstract)
-    {
-        unset($this->instances[$abstract], $this->aliases[$abstract]);
-    }
-
-    /**
-     * Remove a resolved instance from the instance cache.
-     *
-     * @param  string  $abstract
-     * @return void
-     */
-    public function forgetInstance($abstract)
-    {
-        unset($this->instances[$this->normalize($abstract)]);
-    }
-
-    /**
-     * Clear all of the instances from the container.
-     *
-     * @return void
-     */
-    public function forgetInstances()
-    {
-        $this->instances = [];
-    }
-
-    /**
-     * Flush the container of all bindings and resolved instances.
-     *
-     * @return void
-     */
-    public function flush()
-    {
-        $this->aliases = [];
-        $this->resolved = [];
-        $this->bindings = [];
-        $this->instances = [];
-    }
-
-    /**
-     * Set the globally available instance of the container.
-     *
-     * @return static
-     */
-    public static function getInstance()
-    {
-        if (is_null(static::$instance)) {
-            static::$instance = new static;
-        }
-
-        return static::$instance;
-    }
-
-    /**
-     * Set the shared instance of the container.
-     *
-     * @param  \Illuminate\Contracts\Container\Container|null  $container
-     * @return static
-     */
-    public static function setInstance(ContainerContract $container = null)
-    {
-        return static::$instance = $container;
-    }
-
-    /**
-     * Determine if a given offset exists.
-     *
-     * @param  string  $key
-     * @return bool
-     */
-    public function offsetExists($key)
-    {
-        return $this->bound($key);
-    }
-
-    /**
-     * Get the value at a given offset.
-     *
-     * @param  string  $key
-     * @return mixed
-     */
-    public function offsetGet($key)
-    {
-        return $this->make($key);
-    }
-
-    /**
-     * Set the value at a given offset.
-     *
-     * @param  string  $key
-     * @param  mixed   $value
-     * @return void
-     */
-    public function offsetSet($key, $value)
-    {
-        // If the value is not a Closure, we will make it one. This simply gives
-        // more "drop-in" replacement functionality for the Pimple which this
-        // container's simplest functions are base modeled and built after.
-        if (! $value instanceof Closure) {
-            $value = function () use ($value) {
-                return $value;
-            };
-        }
-
-        $this->bind($key, $value);
-    }
-
-    /**
-     * Unset the value at a given offset.
-     *
-     * @param  string  $key
-     * @return void
-     */
-    public function offsetUnset($key)
-    {
-        $key = $this->normalize($key);
-
-        unset($this->bindings[$key], $this->instances[$key], $this->resolved[$key]);
-    }
-
-    /**
-     * Dynamically access container services.
-     *
-     * @param  string  $key
-     * @return mixed
-     */
-    public function __get($key)
-    {
-        return $this[$key];
-    }
-
-    /**
-     * Dynamically set container services.
-     *
-     * @param  string  $key
-     * @param  mixed   $value
-     * @return void
-     */
-    public function __set($key, $value)
-    {
-        $this[$key] = $value;
-    }
-=======
->>>>>>> 235470e1
 }