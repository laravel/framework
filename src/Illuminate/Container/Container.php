<?php

namespace Illuminate\Container;

use ArrayAccess;
use Closure;
use Exception;
use Illuminate\Config\Attributes\InjectedConfig;
use Illuminate\Contracts\Config\Repository;
use Illuminate\Contracts\Container\BindingResolutionException;
use Illuminate\Contracts\Container\CircularDependencyException;
use Illuminate\Contracts\Container\Container as ContainerContract;
use LogicException;
use ReflectionClass;
use ReflectionException;
use ReflectionParameter;
use TypeError;

class Container implements ArrayAccess, ContainerContract
{
    /**
     * The current globally available container (if any).
     *
     * @var static
     */
    protected static $instance;

    /**
     * An array of the types that have been resolved.
     *
     * @var bool[]
     */
    protected $resolved = [];

    /**
     * The container's bindings.
     *
     * @var array[]
     */
    protected $bindings = [];

    /**
     * The container's method bindings.
     *
     * @var \Closure[]
     */
    protected $methodBindings = [];

    /**
     * The container's shared instances.
     *
     * @var object[]
     */
    protected $instances = [];

    /**
     * The container's scoped instances.
     *
     * @var array
     */
    protected $scopedInstances = [];

    /**
     * The registered type aliases.
     *
     * @var string[]
     */
    protected $aliases = [];

    /**
     * The registered aliases keyed by the abstract name.
     *
     * @var array[]
     */
    protected $abstractAliases = [];

    /**
     * The extension closures for services.
     *
     * @var array[]
     */
    protected $extenders = [];

    /**
     * All of the registered tags.
     *
     * @var array[]
     */
    protected $tags = [];

    /**
     * The stack of concretions currently being built.
     *
     * @var array[]
     */
    protected $buildStack = [];

    /**
     * The parameter override stack.
     *
     * @var array[]
     */
    protected $with = [];

    /**
     * The contextual binding map.
     *
     * @var array[]
     */
    public $contextual = [];

    /**
     * All of the registered rebound callbacks.
     *
     * @var array[]
     */
    protected $reboundCallbacks = [];

    /**
     * All of the global before resolving callbacks.
     *
     * @var \Closure[]
     */
    protected $globalBeforeResolvingCallbacks = [];

    /**
     * All of the global resolving callbacks.
     *
     * @var \Closure[]
     */
    protected $globalResolvingCallbacks = [];

    /**
     * All of the global after resolving callbacks.
     *
     * @var \Closure[]
     */
    protected $globalAfterResolvingCallbacks = [];

    /**
     * All of the before resolving callbacks by class type.
     *
     * @var array[]
     */
    protected $beforeResolvingCallbacks = [];

    /**
     * All of the resolving callbacks by class type.
     *
     * @var array[]
     */
    protected $resolvingCallbacks = [];

    /**
     * All of the after resolving callbacks by class type.
     *
     * @var array[]
     */
    protected $afterResolvingCallbacks = [];

    /**
     * Define a contextual binding.
     *
     * @param  array|string  $concrete
     * @return \Illuminate\Contracts\Container\ContextualBindingBuilder
     */
    public function when($concrete)
    {
        $aliases = [];

        foreach (Util::arrayWrap($concrete) as $c) {
            $aliases[] = $this->getAlias($c);
        }

        return new ContextualBindingBuilder($this, $aliases);
    }

    /**
     * Determine if the given abstract type has been bound.
     *
     * @param  string  $abstract
     * @return bool
     */
    public function bound($abstract)
    {
        return isset($this->bindings[$abstract]) ||
               isset($this->instances[$abstract]) ||
               $this->isAlias($abstract);
    }

    /**
     * {@inheritdoc}
     *
     * @return bool
     */
    public function has(string $id): bool
    {
        return $this->bound($id);
    }

    /**
     * Determine if the given abstract type has been resolved.
     *
     * @param  string  $abstract
     * @return bool
     */
    public function resolved($abstract)
    {
        if ($this->isAlias($abstract)) {
            $abstract = $this->getAlias($abstract);
        }

        return isset($this->resolved[$abstract]) ||
               isset($this->instances[$abstract]);
    }

    /**
     * Determine if a given type is shared.
     *
     * @param  string  $abstract
     * @return bool
     */
    public function isShared($abstract)
    {
        return isset($this->instances[$abstract]) ||
               (isset($this->bindings[$abstract]['shared']) &&
               $this->bindings[$abstract]['shared'] === true);
    }

    /**
     * Determine if a given string is an alias.
     *
     * @param  string  $name
     * @return bool
     */
    public function isAlias($name)
    {
        return isset($this->aliases[$name]);
    }

    /**
     * Register a binding with the container.
     *
     * @param  string  $abstract
     * @param  \Closure|string|null  $concrete
     * @param  bool  $shared
     * @return void
     *
     * @throws \TypeError
     */
    public function bind($abstract, $concrete = null, $shared = false)
    {
        $this->dropStaleInstances($abstract);

        // If no concrete type was given, we will simply set the concrete type to the
        // abstract type. After that, the concrete type to be registered as shared
        // without being forced to state their classes in both of the parameters.
        if (is_null($concrete)) {
            $concrete = $abstract;
        }

        // If the factory is not a Closure, it means it is just a class name which is
        // bound into this container to the abstract type and we will just wrap it
        // up inside its own Closure to give us more convenience when extending.
        if (! $concrete instanceof Closure) {
            if (! is_string($concrete)) {
                throw new TypeError(self::class.'::bind(): Argument #2 ($concrete) must be of type Closure|string|null');
            }

            $concrete = $this->getClosure($abstract, $concrete);
        }

        $this->bindings[$abstract] = compact('concrete', 'shared');

        // If the abstract type was already resolved in this container we'll fire the
        // rebound listener so that any objects which have already gotten resolved
        // can have their copy of the object updated via the listener callbacks.
        if ($this->resolved($abstract)) {
            $this->rebound($abstract);
        }
    }

    /**
     * Get the Closure to be used when building a type.
     *
     * @param  string  $abstract
     * @param  string  $concrete
     * @return \Closure
     */
    protected function getClosure($abstract, $concrete)
    {
        return function ($container, $parameters = []) use ($abstract, $concrete) {
            if ($abstract == $concrete) {
                return $container->build($concrete);
            }

            return $container->resolve(
                $concrete, $parameters, $raiseEvents = false
            );
        };
    }

    /**
     * Determine if the container has a method binding.
     *
     * @param  string  $method
     * @return bool
     */
    public function hasMethodBinding($method)
    {
        return isset($this->methodBindings[$method]);
    }

    /**
     * Bind a callback to resolve with Container::call.
     *
     * @param  array|string  $method
     * @param  \Closure  $callback
     * @return void
     */
    public function bindMethod($method, $callback)
    {
        $this->methodBindings[$this->parseBindMethod($method)] = $callback;
    }

    /**
     * Get the method to be bound in class@method format.
     *
     * @param  array|string  $method
     * @return string
     */
    protected function parseBindMethod($method)
    {
        if (is_array($method)) {
            return $method[0].'@'.$method[1];
        }

        return $method;
    }

    /**
     * Get the method binding for the given method.
     *
     * @param  string  $method
     * @param  mixed  $instance
     * @return mixed
     */
    public function callMethodBinding($method, $instance)
    {
        return call_user_func($this->methodBindings[$method], $instance, $this);
    }

    /**
     * Add a contextual binding to the container.
     *
     * @param  string  $concrete
     * @param  string  $abstract
     * @param  \Closure|string  $implementation
     * @return void
     */
    public function addContextualBinding($concrete, $abstract, $implementation)
    {
        $this->contextual[$concrete][$this->getAlias($abstract)] = $implementation;
    }

    /**
     * Register a binding if it hasn't already been registered.
     *
     * @param  string  $abstract
     * @param  \Closure|string|null  $concrete
     * @param  bool  $shared
     * @return void
     */
    public function bindIf($abstract, $concrete = null, $shared = false)
    {
        if (! $this->bound($abstract)) {
            $this->bind($abstract, $concrete, $shared);
        }
    }

    /**
     * Register a shared binding in the container.
     *
     * @param  string  $abstract
     * @param  \Closure|string|null  $concrete
     * @return void
     */
    public function singleton($abstract, $concrete = null)
    {
        $this->bind($abstract, $concrete, true);
    }

    /**
     * Register a shared binding if it hasn't already been registered.
     *
     * @param  string  $abstract
     * @param  \Closure|string|null  $concrete
     * @return void
     */
    public function singletonIf($abstract, $concrete = null)
    {
        if (! $this->bound($abstract)) {
            $this->singleton($abstract, $concrete);
        }
    }

    /**
     * Register a scoped binding in the container.
     *
     * @param  string  $abstract
     * @param  \Closure|string|null  $concrete
     * @return void
     */
    public function scoped($abstract, $concrete = null)
    {
        $this->scopedInstances[] = $abstract;

        $this->singleton($abstract, $concrete);
    }

    /**
     * Register a scoped binding if it hasn't already been registered.
     *
     * @param  string  $abstract
     * @param  \Closure|string|null  $concrete
     * @return void
     */
    public function scopedIf($abstract, $concrete = null)
    {
        if (! $this->bound($abstract)) {
            $this->scoped($abstract, $concrete);
        }
    }

    /**
     * "Extend" an abstract type in the container.
     *
     * @param  string  $abstract
     * @param  \Closure  $closure
     * @return void
     *
     * @throws \InvalidArgumentException
     */
    public function extend($abstract, Closure $closure)
    {
        $abstract = $this->getAlias($abstract);

        if (isset($this->instances[$abstract])) {
            $this->instances[$abstract] = $closure($this->instances[$abstract], $this);

            $this->rebound($abstract);
        } else {
            $this->extenders[$abstract][] = $closure;

            if ($this->resolved($abstract)) {
                $this->rebound($abstract);
            }
        }
    }

    /**
     * Register an existing instance as shared in the container.
     *
     * @param  string  $abstract
     * @param  mixed  $instance
     * @return mixed
     */
    public function instance($abstract, $instance)
    {
        $this->removeAbstractAlias($abstract);

        $isBound = $this->bound($abstract);

        unset($this->aliases[$abstract]);

        // We'll check to determine if this type has been bound before, and if it has
        // we will fire the rebound callbacks registered with the container and it
        // can be updated with consuming classes that have gotten resolved here.
        $this->instances[$abstract] = $instance;

        if ($isBound) {
            $this->rebound($abstract);
        }

        return $instance;
    }

    /**
     * Remove an alias from the contextual binding alias cache.
     *
     * @param  string  $searched
     * @return void
     */
    protected function removeAbstractAlias($searched)
    {
        if (! isset($this->aliases[$searched])) {
            return;
        }

        foreach ($this->abstractAliases as $abstract => $aliases) {
            foreach ($aliases as $index => $alias) {
                if ($alias == $searched) {
                    unset($this->abstractAliases[$abstract][$index]);
                }
            }
        }
    }

    /**
     * Assign a set of tags to a given binding.
     *
     * @param  array|string  $abstracts
     * @param  array|mixed  ...$tags
     * @return void
     */
    public function tag($abstracts, $tags)
    {
        $tags = is_array($tags) ? $tags : array_slice(func_get_args(), 1);

        foreach ($tags as $tag) {
            if (! isset($this->tags[$tag])) {
                $this->tags[$tag] = [];
            }

            foreach ((array) $abstracts as $abstract) {
                $this->tags[$tag][] = $abstract;
            }
        }
    }

    /**
     * Resolve all of the bindings for a given tag.
     *
     * @param  string  $tag
     * @return iterable
     */
    public function tagged($tag)
    {
        if (! isset($this->tags[$tag])) {
            return [];
        }

        return new RewindableGenerator(function () use ($tag) {
            foreach ($this->tags[$tag] as $abstract) {
                yield $this->make($abstract);
            }
        }, count($this->tags[$tag]));
    }

    /**
     * Alias a type to a different name.
     *
     * @param  string  $abstract
     * @param  string  $alias
     * @return void
     *
     * @throws \LogicException
     */
    public function alias($abstract, $alias)
    {
        if ($alias === $abstract) {
            throw new LogicException("[{$abstract}] is aliased to itself.");
        }

        $this->aliases[$alias] = $abstract;

        $this->abstractAliases[$abstract][] = $alias;
    }

    /**
     * Bind a new callback to an abstract's rebind event.
     *
     * @param  string  $abstract
     * @param  \Closure  $callback
     * @return mixed
     */
    public function rebinding($abstract, Closure $callback)
    {
        $this->reboundCallbacks[$abstract = $this->getAlias($abstract)][] = $callback;

        if ($this->bound($abstract)) {
            return $this->make($abstract);
        }
    }

    /**
     * Refresh an instance on the given target and method.
     *
     * @param  string  $abstract
     * @param  mixed  $target
     * @param  string  $method
     * @return mixed
     */
    public function refresh($abstract, $target, $method)
    {
        return $this->rebinding($abstract, function ($app, $instance) use ($target, $method) {
            $target->{$method}($instance);
        });
    }

    /**
     * Fire the "rebound" callbacks for the given abstract type.
     *
     * @param  string  $abstract
     * @return void
     */
    protected function rebound($abstract)
    {
        $instance = $this->make($abstract);

        foreach ($this->getReboundCallbacks($abstract) as $callback) {
            $callback($this, $instance);
        }
    }

    /**
     * Get the rebound callbacks for a given type.
     *
     * @param  string  $abstract
     * @return array
     */
    protected function getReboundCallbacks($abstract)
    {
        return $this->reboundCallbacks[$abstract] ?? [];
    }

    /**
     * Wrap the given closure such that its dependencies will be injected when executed.
     *
     * @param  \Closure  $callback
     * @param  array  $parameters
     * @return \Closure
     */
    public function wrap(Closure $callback, array $parameters = [])
    {
        return fn () => $this->call($callback, $parameters);
    }

    /**
     * Call the given Closure / class@method and inject its dependencies.
     *
     * @param  callable|string  $callback
     * @param  array<string, mixed>  $parameters
     * @param  string|null  $defaultMethod
     * @return mixed
     *
     * @throws \InvalidArgumentException
     */
    public function call($callback, array $parameters = [], $defaultMethod = null)
    {
        $pushedToBuildStack = false;

        if (is_array($callback) && ! in_array(
            $className = (is_string($callback[0]) ? $callback[0] : get_class($callback[0])),
            $this->buildStack,
            true
        )) {
            $this->buildStack[] = $className;

            $pushedToBuildStack = true;
        }

        $result = BoundMethod::call($this, $callback, $parameters, $defaultMethod);

        if ($pushedToBuildStack) {
            array_pop($this->buildStack);
        }

        return $result;
    }

    /**
     * Get a closure to resolve the given type from the container.
     *
     * @param  string  $abstract
     * @return \Closure
     */
    public function factory($abstract)
    {
        return fn () => $this->make($abstract);
    }

    /**
     * An alias function name for make().
     *
     * @param  string|callable  $abstract
     * @param  array  $parameters
     * @return mixed
     *
     * @throws \Illuminate\Contracts\Container\BindingResolutionException
     */
    public function makeWith($abstract, array $parameters = [])
    {
        return $this->make($abstract, $parameters);
    }

    /**
     * Resolve the given type from the container.
     *
     * @param  string|callable  $abstract
     * @param  array  $parameters
     * @return mixed
     *
     * @throws \Illuminate\Contracts\Container\BindingResolutionException
     */
    public function make($abstract, array $parameters = [])
    {
        return $this->resolve($abstract, $parameters);
    }

    /**
     * {@inheritdoc}
     *
     * @return mixed
     */
    public function get(string $id)
    {
        try {
            return $this->resolve($id);
        } catch (Exception $e) {
            if ($this->has($id) || $e instanceof CircularDependencyException) {
                throw $e;
            }

            throw new EntryNotFoundException($id, is_int($e->getCode()) ? $e->getCode() : 0, $e);
        }
    }

    /**
     * Resolve the given type from the container.
     *
     * @param  string|callable  $abstract
     * @param  array  $parameters
     * @param  bool  $raiseEvents
     * @return mixed
     *
     * @throws \Illuminate\Contracts\Container\BindingResolutionException
     * @throws \Illuminate\Contracts\Container\CircularDependencyException
     */
    protected function resolve($abstract, $parameters = [], $raiseEvents = true)
    {
        $abstract = $this->getAlias($abstract);

        // First we'll fire any event handlers which handle the "before" resolving of
        // specific types. This gives some hooks the chance to add various extends
        // calls to change the resolution of objects that they're interested in.
        if ($raiseEvents) {
            $this->fireBeforeResolvingCallbacks($abstract, $parameters);
        }

        $concrete = $this->getContextualConcrete($abstract);

        $needsContextualBuild = ! empty($parameters) || ! is_null($concrete);

        // If an instance of the type is currently being managed as a singleton we'll
        // just return an existing instance instead of instantiating new instances
        // so the developer can keep using the same objects instance every time.
        if (isset($this->instances[$abstract]) && ! $needsContextualBuild) {
            return $this->instances[$abstract];
        }

        $this->with[] = $parameters;

        if (is_null($concrete)) {
            $concrete = $this->getConcrete($abstract);
        }

        // We're ready to instantiate an instance of the concrete type registered for
        // the binding. This will instantiate the types, as well as resolve any of
        // its "nested" dependencies recursively until all have gotten resolved.
        if ($this->isBuildable($concrete, $abstract)) {
            $object = $this->build($concrete);
        } else {
            $object = $this->make($concrete);
        }

        // If we defined any extenders for this type, we'll need to spin through them
        // and apply them to the object being built. This allows for the extension
        // of services, such as changing configuration or decorating the object.
        foreach ($this->getExtenders($abstract) as $extender) {
            $object = $extender($object, $this);
        }

        // If the requested type is registered as a singleton we'll want to cache off
        // the instances in "memory" so we can return it later without creating an
        // entirely new instance of an object on each subsequent request for it.
        if ($this->isShared($abstract) && ! $needsContextualBuild) {
            $this->instances[$abstract] = $object;
        }

        if ($raiseEvents) {
            $this->fireResolvingCallbacks($abstract, $object);
        }

        // Before returning, we will also set the resolved flag to "true" and pop off
        // the parameter overrides for this build. After those two things are done
        // we will be ready to return back the fully constructed class instance.
        $this->resolved[$abstract] = true;

        array_pop($this->with);

        return $object;
    }

    /**
     * Get the concrete type for a given abstract.
     *
     * @param  string|callable  $abstract
     * @return mixed
     */
    protected function getConcrete($abstract)
    {
        // If we don't have a registered resolver or concrete for the type, we'll just
        // assume each type is a concrete name and will attempt to resolve it as is
        // since the container should be able to resolve concretes automatically.
        if (isset($this->bindings[$abstract])) {
            return $this->bindings[$abstract]['concrete'];
        }

        return $abstract;
    }

    /**
     * Get the contextual concrete binding for the given abstract.
     *
     * @param  string|callable  $abstract
     * @return \Closure|string|array|null
     */
    protected function getContextualConcrete($abstract)
    {
        if (! is_null($binding = $this->findInContextualBindings($abstract))) {
            return $binding;
        }

        // Next we need to see if a contextual binding might be bound under an alias of the
        // given abstract type. So, we will need to check if any aliases exist with this
        // type and then spin through them and check for contextual bindings on these.
        if (empty($this->abstractAliases[$abstract])) {
            return;
        }

        foreach ($this->abstractAliases[$abstract] as $alias) {
            if (! is_null($binding = $this->findInContextualBindings($alias))) {
                return $binding;
            }
        }
    }

    /**
     * Find the concrete binding for the given abstract in the contextual binding array.
     *
     * @param  string|callable  $abstract
     * @return \Closure|string|null
     */
    protected function findInContextualBindings($abstract)
    {
        return $this->contextual[end($this->buildStack)][$abstract] ?? null;
    }

    /**
     * Determine if the given concrete is buildable.
     *
     * @param  mixed  $concrete
     * @param  string  $abstract
     * @return bool
     */
    protected function isBuildable($concrete, $abstract)
    {
        return $concrete === $abstract || $concrete instanceof Closure;
    }

    /**
     * Instantiate a concrete instance of the given type.
     *
     * @param  \Closure|string  $concrete
     * @return mixed
     *
     * @throws \Illuminate\Contracts\Container\BindingResolutionException
     * @throws \Illuminate\Contracts\Container\CircularDependencyException
     */
    public function build($concrete)
    {
        // If the concrete type is actually a Closure, we will just execute it and
        // hand back the results of the functions, which allows functions to be
        // used as resolvers for more fine-tuned resolution of these objects.
        if ($concrete instanceof Closure) {
            return $concrete($this, $this->getLastParameterOverride());
        }

        try {
            $reflector = new ReflectionClass($concrete);
        } catch (ReflectionException $e) {
            throw new BindingResolutionException("Target class [$concrete] does not exist.", 0, $e);
        }

        // If the type is not instantiable, the developer is attempting to resolve
        // an abstract type such as an Interface or Abstract Class and there is
        // no binding registered for the abstractions so we need to bail out.
        if (! $reflector->isInstantiable()) {
            return $this->notInstantiable($concrete);
        }

        $this->buildStack[] = $concrete;

        $constructor = $reflector->getConstructor();

        // If there are no constructors, that means there are no dependencies then
        // we can just resolve the instances of the objects right away, without
        // resolving any other types or dependencies out of these containers.
        if (is_null($constructor)) {
            array_pop($this->buildStack);

            return new $concrete;
        }

        $dependencies = $constructor->getParameters();

        // Once we have all the constructor's parameters we can create each of the
        // dependency instances and then use the reflection instances to make a
        // new instance of this class, injecting the created dependencies in.
        try {
            $instances = $this->resolveDependencies($dependencies);
        } catch (BindingResolutionException $e) {
            array_pop($this->buildStack);

            throw $e;
        }

        array_pop($this->buildStack);

        return $reflector->newInstanceArgs($instances);
    }

    /**
     * Resolve all of the dependencies from the ReflectionParameters.
     *
     * @param  \ReflectionParameter[]  $dependencies
     * @return array
     *
     * @throws \Illuminate\Contracts\Container\BindingResolutionException
     */
    protected function resolveDependencies(array $dependencies)
    {
        $results = [];

        foreach ($dependencies as $dependency) {
            // If the dependency has an override for this particular build we will use
            // that instead as the value. Otherwise, we will continue with this run
            // of resolutions and let reflection attempt to determine the result.
            if ($this->hasParameterOverride($dependency)) {
                $results[] = $this->getParameterOverride($dependency);

                continue;
            }

            // If the class is null, it means the dependency is a string or some other
            // primitive type which we can not resolve since it is not a class and
            // we will just bomb out with an error since we have no-where to go.
            $result = is_null(Util::getParameterClassName($dependency))
                            ? $this->resolvePrimitive($dependency)
                            : $this->resolveClass($dependency);

            if ($dependency->isVariadic()) {
                $results = array_merge($results, $result);
            } else {
                $results[] = $result;
            }
        }

        return $results;
    }

    /**
     * Determine if the given dependency has a parameter override.
     *
     * @param  \ReflectionParameter  $dependency
     * @return bool
     */
    protected function hasParameterOverride($dependency)
    {
        return array_key_exists(
            $dependency->name, $this->getLastParameterOverride()
        );
    }

    /**
     * Get a parameter override for a dependency.
     *
     * @param  \ReflectionParameter  $dependency
     * @return mixed
     */
    protected function getParameterOverride($dependency)
    {
        return $this->getLastParameterOverride()[$dependency->name];
    }

    /**
     * Get the last parameter override.
     *
     * @return array
     */
    protected function getLastParameterOverride()
    {
        return count($this->with) ? end($this->with) : [];
    }

    /**
     * Resolve a non-class hinted primitive dependency.
     *
     * @param  \ReflectionParameter  $parameter
     * @return mixed
     *
     * @throws \Illuminate\Contracts\Container\BindingResolutionException
     * @throws \InvalidArgumentException
     */
    protected function resolvePrimitive(ReflectionParameter $parameter)
    {
        if (! is_null($concrete = $this->getContextualConcrete('$'.$parameter->getName()))) {
            return Util::unwrapIfClosure($concrete, $this);
        }

        if ($parameter->isDefaultValueAvailable()) {
            return $parameter->getDefaultValue();
        }

        if ($parameter->isVariadic()) {
            return [];
        }

<<<<<<< HEAD
        if ($this->hasConfigRepository()) {
            foreach ($parameter->getAttributes() as $attribute) {
=======
        if (isset($this['config'])) {
            foreach ($parameter->getAttributes(InjectedConfig::class) as $attribute) {
>>>>>>> 78446bfe
                $attributeName = $attribute->getName();

                if ($attributeName !== InjectedConfig::class) {
                    continue;
                }

                if (count($attribute->getArguments()) !== 1) {
                    throw new \InvalidArgumentException(
                        'ConfigValueWrapper attribute must have exactly one argument'
                    );
                }

                $configKey = $attribute->getArguments()[0];

                return $this['config']->get($configKey);
            }
        }

        $this->unresolvablePrimitive($parameter);
    }

    /**
     * Resolve a class based dependency from the container.
     *
     * @param  \ReflectionParameter  $parameter
     * @return mixed
     *
     * @throws \Illuminate\Contracts\Container\BindingResolutionException
     */
    protected function resolveClass(ReflectionParameter $parameter)
    {
        try {
            return $parameter->isVariadic()
                        ? $this->resolveVariadicClass($parameter)
                        : $this->make(Util::getParameterClassName($parameter));
        }

        // If we can not resolve the class instance, we will check to see if the value
        // is optional, and if it is we will return the optional parameter value as
        // the value of the dependency, similarly to how we do this with scalars.
        catch (BindingResolutionException $e) {
            if ($parameter->isDefaultValueAvailable()) {
                array_pop($this->with);

                return $parameter->getDefaultValue();
            }

            if ($parameter->isVariadic()) {
                array_pop($this->with);

                return [];
            }

            throw $e;
        }
    }

    /**
     * Resolve a class based variadic dependency from the container.
     *
     * @param  \ReflectionParameter  $parameter
     * @return mixed
     */
    protected function resolveVariadicClass(ReflectionParameter $parameter)
    {
        $className = Util::getParameterClassName($parameter);

        $abstract = $this->getAlias($className);

        if (! is_array($concrete = $this->getContextualConcrete($abstract))) {
            return $this->make($className);
        }

        return array_map(fn ($abstract) => $this->resolve($abstract), $concrete);
    }

    /**
     * Throw an exception that the concrete is not instantiable.
     *
     * @param  string  $concrete
     * @return void
     *
     * @throws \Illuminate\Contracts\Container\BindingResolutionException
     */
    protected function notInstantiable($concrete)
    {
        if (! empty($this->buildStack)) {
            $previous = implode(', ', $this->buildStack);

            $message = "Target [$concrete] is not instantiable while building [$previous].";
        } else {
            $message = "Target [$concrete] is not instantiable.";
        }

        throw new BindingResolutionException($message);
    }

    /**
     * Throw an exception for an unresolvable primitive.
     *
     * @param  \ReflectionParameter  $parameter
     * @return void
     *
     * @throws \Illuminate\Contracts\Container\BindingResolutionException
     */
    protected function unresolvablePrimitive(ReflectionParameter $parameter)
    {
        $message = "Unresolvable dependency resolving [$parameter] in class {$parameter->getDeclaringClass()->getName()}";

        throw new BindingResolutionException($message);
    }

    /**
     * Register a new before resolving callback for all types.
     *
     * @param  \Closure|string  $abstract
     * @param  \Closure|null  $callback
     * @return void
     */
    public function beforeResolving($abstract, Closure $callback = null)
    {
        if (is_string($abstract)) {
            $abstract = $this->getAlias($abstract);
        }

        if ($abstract instanceof Closure && is_null($callback)) {
            $this->globalBeforeResolvingCallbacks[] = $abstract;
        } else {
            $this->beforeResolvingCallbacks[$abstract][] = $callback;
        }
    }

    /**
     * Register a new resolving callback.
     *
     * @param  \Closure|string  $abstract
     * @param  \Closure|null  $callback
     * @return void
     */
    public function resolving($abstract, Closure $callback = null)
    {
        if (is_string($abstract)) {
            $abstract = $this->getAlias($abstract);
        }

        if (is_null($callback) && $abstract instanceof Closure) {
            $this->globalResolvingCallbacks[] = $abstract;
        } else {
            $this->resolvingCallbacks[$abstract][] = $callback;
        }
    }

    /**
     * Register a new after resolving callback for all types.
     *
     * @param  \Closure|string  $abstract
     * @param  \Closure|null  $callback
     * @return void
     */
    public function afterResolving($abstract, Closure $callback = null)
    {
        if (is_string($abstract)) {
            $abstract = $this->getAlias($abstract);
        }

        if ($abstract instanceof Closure && is_null($callback)) {
            $this->globalAfterResolvingCallbacks[] = $abstract;
        } else {
            $this->afterResolvingCallbacks[$abstract][] = $callback;
        }
    }

    /**
     * Fire all of the before resolving callbacks.
     *
     * @param  string  $abstract
     * @param  array  $parameters
     * @return void
     */
    protected function fireBeforeResolvingCallbacks($abstract, $parameters = [])
    {
        $this->fireBeforeCallbackArray($abstract, $parameters, $this->globalBeforeResolvingCallbacks);

        foreach ($this->beforeResolvingCallbacks as $type => $callbacks) {
            if ($type === $abstract || is_subclass_of($abstract, $type)) {
                $this->fireBeforeCallbackArray($abstract, $parameters, $callbacks);
            }
        }
    }

    /**
     * Fire an array of callbacks with an object.
     *
     * @param  string  $abstract
     * @param  array  $parameters
     * @param  array  $callbacks
     * @return void
     */
    protected function fireBeforeCallbackArray($abstract, $parameters, array $callbacks)
    {
        foreach ($callbacks as $callback) {
            $callback($abstract, $parameters, $this);
        }
    }

    /**
     * Fire all of the resolving callbacks.
     *
     * @param  string  $abstract
     * @param  mixed  $object
     * @return void
     */
    protected function fireResolvingCallbacks($abstract, $object)
    {
        $this->fireCallbackArray($object, $this->globalResolvingCallbacks);

        $this->fireCallbackArray(
            $object, $this->getCallbacksForType($abstract, $object, $this->resolvingCallbacks)
        );

        $this->fireAfterResolvingCallbacks($abstract, $object);
    }

    /**
     * Fire all of the after resolving callbacks.
     *
     * @param  string  $abstract
     * @param  mixed  $object
     * @return void
     */
    protected function fireAfterResolvingCallbacks($abstract, $object)
    {
        $this->fireCallbackArray($object, $this->globalAfterResolvingCallbacks);

        $this->fireCallbackArray(
            $object, $this->getCallbacksForType($abstract, $object, $this->afterResolvingCallbacks)
        );
    }

    /**
     * Get all callbacks for a given type.
     *
     * @param  string  $abstract
     * @param  object  $object
     * @param  array  $callbacksPerType
     * @return array
     */
    protected function getCallbacksForType($abstract, $object, array $callbacksPerType)
    {
        $results = [];

        foreach ($callbacksPerType as $type => $callbacks) {
            if ($type === $abstract || $object instanceof $type) {
                $results = array_merge($results, $callbacks);
            }
        }

        return $results;
    }

    /**
     * Fire an array of callbacks with an object.
     *
     * @param  mixed  $object
     * @param  array  $callbacks
     * @return void
     */
    protected function fireCallbackArray($object, array $callbacks)
    {
        foreach ($callbacks as $callback) {
            $callback($object, $this);
        }
    }

    /**
     * @return bool
     */
    public function hasConfigRepository(): bool
    {
        return isset($this['config']) && class_exists(Repository::class) && $this['config'] instanceof Repository;
    }

    /**
     * Get the container's bindings.
     *
     * @return array
     */
    public function getBindings()
    {
        return $this->bindings;
    }

    /**
     * Get the alias for an abstract if available.
     *
     * @param  string  $abstract
     * @return string
     */
    public function getAlias($abstract)
    {
        return isset($this->aliases[$abstract])
                    ? $this->getAlias($this->aliases[$abstract])
                    : $abstract;
    }

    /**
     * Get the extender callbacks for a given type.
     *
     * @param  string  $abstract
     * @return array
     */
    protected function getExtenders($abstract)
    {
        return $this->extenders[$this->getAlias($abstract)] ?? [];
    }

    /**
     * Remove all of the extender callbacks for a given type.
     *
     * @param  string  $abstract
     * @return void
     */
    public function forgetExtenders($abstract)
    {
        unset($this->extenders[$this->getAlias($abstract)]);
    }

    /**
     * Drop all of the stale instances and aliases.
     *
     * @param  string  $abstract
     * @return void
     */
    protected function dropStaleInstances($abstract)
    {
        unset($this->instances[$abstract], $this->aliases[$abstract]);
    }

    /**
     * Remove a resolved instance from the instance cache.
     *
     * @param  string  $abstract
     * @return void
     */
    public function forgetInstance($abstract)
    {
        unset($this->instances[$abstract]);
    }

    /**
     * Clear all of the instances from the container.
     *
     * @return void
     */
    public function forgetInstances()
    {
        $this->instances = [];
    }

    /**
     * Clear all of the scoped instances from the container.
     *
     * @return void
     */
    public function forgetScopedInstances()
    {
        foreach ($this->scopedInstances as $scoped) {
            unset($this->instances[$scoped]);
        }
    }

    /**
     * Flush the container of all bindings and resolved instances.
     *
     * @return void
     */
    public function flush()
    {
        $this->aliases = [];
        $this->resolved = [];
        $this->bindings = [];
        $this->instances = [];
        $this->abstractAliases = [];
        $this->scopedInstances = [];
    }

    /**
     * Get the globally available instance of the container.
     *
     * @return static
     */
    public static function getInstance()
    {
        if (is_null(static::$instance)) {
            static::$instance = new static;
        }

        return static::$instance;
    }

    /**
     * Set the shared instance of the container.
     *
     * @param  \Illuminate\Contracts\Container\Container|null  $container
     * @return \Illuminate\Contracts\Container\Container|static
     */
    public static function setInstance(ContainerContract $container = null)
    {
        return static::$instance = $container;
    }

    /**
     * Determine if a given offset exists.
     *
     * @param  string  $key
     * @return bool
     */
    public function offsetExists($key): bool
    {
        return $this->bound($key);
    }

    /**
     * Get the value at a given offset.
     *
     * @param  string  $key
     * @return mixed
     */
    public function offsetGet($key): mixed
    {
        return $this->make($key);
    }

    /**
     * Set the value at a given offset.
     *
     * @param  string  $key
     * @param  mixed  $value
     * @return void
     */
    public function offsetSet($key, $value): void
    {
        $this->bind($key, $value instanceof Closure ? $value : fn () => $value);
    }

    /**
     * Unset the value at a given offset.
     *
     * @param  string  $key
     * @return void
     */
    public function offsetUnset($key): void
    {
        unset($this->bindings[$key], $this->instances[$key], $this->resolved[$key]);
    }

    /**
     * Dynamically access container services.
     *
     * @param  string  $key
     * @return mixed
     */
    public function __get($key)
    {
        return $this[$key];
    }

    /**
     * Dynamically set container services.
     *
     * @param  string  $key
     * @param  mixed  $value
     * @return void
     */
    public function __set($key, $value)
    {
        $this[$key] = $value;
    }
}<|MERGE_RESOLUTION|>--- conflicted
+++ resolved
@@ -1026,14 +1026,10 @@
         if ($parameter->isVariadic()) {
             return [];
         }
-
-<<<<<<< HEAD
+        
         if ($this->hasConfigRepository()) {
-            foreach ($parameter->getAttributes() as $attribute) {
-=======
-        if (isset($this['config'])) {
             foreach ($parameter->getAttributes(InjectedConfig::class) as $attribute) {
->>>>>>> 78446bfe
+
                 $attributeName = $attribute->getName();
 
                 if ($attributeName !== InjectedConfig::class) {
