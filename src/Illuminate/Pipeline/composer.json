{
    "name": "illuminate/pipeline",
    "description": "The Illuminate Pipeline package.",
    "license": "MIT",
    "homepage": "https://laravel.com",
    "support": {
        "issues": "https://github.com/laravel/framework/issues",
        "source": "https://github.com/laravel/framework"
    },
    "authors": [
        {
            "name": "Taylor Otwell",
            "email": "taylor@laravel.com"
        }
    ],
    "require": {
<<<<<<< HEAD
        "php": "^8.3",
        "illuminate/contracts": "^13.0",
        "illuminate/support": "^13.0"
=======
        "php": "^8.2",
        "illuminate/contracts": "^12.0",
        "illuminate/macroable": "^12.0",
        "illuminate/support": "^12.0"
>>>>>>> 2ee2ba94
    },
    "autoload": {
        "psr-4": {
            "Illuminate\\Pipeline\\": ""
        }
    },
    "suggest": {
        "illuminate/database": "Required to use database transactions (^12.0)."
    },
    "extra": {
        "branch-alias": {
            "dev-master": "13.0.x-dev"
        }
    },
    "config": {
        "sort-packages": true
    },
    "minimum-stability": "dev"
}<|MERGE_RESOLUTION|>--- conflicted
+++ resolved
@@ -14,16 +14,10 @@
         }
     ],
     "require": {
-<<<<<<< HEAD
         "php": "^8.3",
         "illuminate/contracts": "^13.0",
+        "illuminate/macroable": "^13.0",
         "illuminate/support": "^13.0"
-=======
-        "php": "^8.2",
-        "illuminate/contracts": "^12.0",
-        "illuminate/macroable": "^12.0",
-        "illuminate/support": "^12.0"
->>>>>>> 2ee2ba94
     },
     "autoload": {
         "psr-4": {
