--- conflicted
+++ resolved
@@ -69,8 +69,6 @@
     public function toType(Request $request)
     {
         return null;
-<<<<<<< HEAD
-=======
     }
 
     /**
@@ -87,7 +85,6 @@
         }
 
         return $this->toArray($request);
->>>>>>> 44515944
     }
 
     /**
