<?php

namespace Illuminate\Http\Exceptions;

use Symfony\Component\HttpKernel\Exception\HttpException;
use Throwable;

class PostTooLargeException extends HttpException
{
    /**
     * Create a new "post too large" exception instance.
     *
     * @param  string  $message
     * @param  \Throwable|null  $previous
     * @param  array  $headers
     * @param  int  $code
     * @return void
     */
<<<<<<< HEAD
    public function __construct($message = '', Throwable $previous = null, array $headers = [], $code = 0)
=======
    public function __construct($message = null, ?Throwable $previous = null, array $headers = [], $code = 0)
>>>>>>> 863d9289
    {
        parent::__construct(413, $message, $previous, $headers, $code);
    }
}<|MERGE_RESOLUTION|>--- conflicted
+++ resolved
@@ -16,11 +16,7 @@
      * @param  int  $code
      * @return void
      */
-<<<<<<< HEAD
-    public function __construct($message = '', Throwable $previous = null, array $headers = [], $code = 0)
-=======
-    public function __construct($message = null, ?Throwable $previous = null, array $headers = [], $code = 0)
->>>>>>> 863d9289
+    public function __construct($message = '', ?Throwable $previous = null, array $headers = [], $code = 0)
     {
         parent::__construct(413, $message, $previous, $headers, $code);
     }
