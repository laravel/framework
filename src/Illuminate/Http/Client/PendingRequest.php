<?php

namespace Illuminate\Http\Client;

use Exception;
use GuzzleHttp\Client;
use GuzzleHttp\Cookie\CookieJar;
use GuzzleHttp\Exception\ConnectException;
use GuzzleHttp\Exception\RequestException;
use GuzzleHttp\Exception\TransferException;
use GuzzleHttp\HandlerStack;
use Illuminate\Contracts\Support\Arrayable;
use Illuminate\Http\Client\Events\ConnectionFailed;
use Illuminate\Http\Client\Events\RequestSending;
use Illuminate\Http\Client\Events\ResponseReceived;
use Illuminate\Support\Arr;
use Illuminate\Support\Collection;
use Illuminate\Support\Str;
use Illuminate\Support\Traits\Conditionable;
use Illuminate\Support\Traits\Macroable;
use JsonSerializable;
use Psr\Http\Message\MessageInterface;
use Symfony\Component\VarDumper\VarDumper;

class PendingRequest
{
    use Conditionable, Macroable;

    /**
     * The factory instance.
     *
     * @var \Illuminate\Http\Client\Factory|null
     */
    protected $factory;

    /**
     * The Guzzle client instance.
     *
     * @var \GuzzleHttp\Client
     */
    protected $client;

    /**
     * The base URL for the request.
     *
     * @var string
     */
    protected $baseUrl = '';

    /**
     * The request body format.
     *
     * @var string
     */
    protected $bodyFormat;

    /**
     * The raw body for the request.
     *
     * @var string
     */
    protected $pendingBody;

    /**
     * The pending files for the request.
     *
     * @var array
     */
    protected $pendingFiles = [];

    /**
     * The request cookies.
     *
     * @var array
     */
    protected $cookies;

    /**
     * The transfer stats for the request.
     *
     * \GuzzleHttp\TransferStats
     */
    protected $transferStats;

    /**
     * The request options.
     *
     * @var array
     */
    protected $options = [];

    /**
     * The number of times to try the request.
     *
     * @var int
     */
    protected $tries = 1;

    /**
     * The number of milliseconds to wait between retries.
     *
     * @var int
     */
    protected $retryDelay = 100;

    /**
     * Whether to throw an exception when all retries fail.
     *
     * @var bool
     */
    protected $retryThrow = true;

    /**
     * The callback that will determine if the request should be retried.
     *
     * @var callable|null
     */
    protected $retryWhenCallback = null;

    /**
     * The callbacks that should execute before the request is sent.
     *
     * @var \Illuminate\Support\Collection
     */
    protected $beforeSendingCallbacks;

    /**
     * The stub callables that will handle requests.
     *
     * @var \Illuminate\Support\Collection|null
     */
    protected $stubCallbacks;

    /**
     * The middleware callables added by users that will handle requests.
     *
     * @var \Illuminate\Support\Collection
     */
    protected $middleware;

    /**
     * Whether the requests should be asynchronous.
     *
     * @var bool
     */
    protected $async = false;

    /**
     * The pending request promise.
     *
     * @var \GuzzleHttp\Promise\PromiseInterface
     */
    protected $promise;

    /**
     * The sent request object, if a request has been made.
     *
     * @var \Illuminate\Http\Client\Request|null
     */
    protected $request;

    /**
     * The Guzzle request options that are mergable via array_merge_recursive.
     *
     * @var array
     */
    protected $mergableOptions = [
        'cookies',
        'form_params',
        'headers',
        'json',
        'multipart',
        'query',
    ];

    /**
     * Create a new HTTP Client instance.
     *
     * @param  \Illuminate\Http\Client\Factory|null  $factory
     * @return void
     */
    public function __construct(Factory $factory = null)
    {
        $this->factory = $factory;
        $this->middleware = new Collection;

        $this->asJson();

        $this->options = [
            'connect_timeout' => 10,
            'http_errors' => false,
            'timeout' => 30,
        ];

        $this->beforeSendingCallbacks = collect([function (Request $request, array $options, PendingRequest $pendingRequest) {
            $pendingRequest->request = $request;
            $pendingRequest->cookies = $options['cookies'];

            $pendingRequest->dispatchRequestSendingEvent();
        }]);
    }

    /**
     * Set the base URL for the pending request.
     *
     * @param  string  $url
     * @return $this
     */
    public function baseUrl(string $url)
    {
        $this->baseUrl = $url;

        return $this;
    }

    /**
     * Attach a raw body to the request.
     *
     * @param  string  $content
     * @param  string  $contentType
     * @return $this
     */
    public function withBody($content, $contentType)
    {
        $this->bodyFormat('body');

        $this->pendingBody = $content;

        $this->contentType($contentType);

        return $this;
    }

    /**
     * Indicate the request contains JSON.
     *
     * @return $this
     */
    public function asJson()
    {
        return $this->bodyFormat('json')->contentType('application/json');
    }

    /**
     * Indicate the request contains form parameters.
     *
     * @return $this
     */
    public function asForm()
    {
        return $this->bodyFormat('form_params')->contentType('application/x-www-form-urlencoded');
    }

    /**
     * Attach a file to the request.
     *
     * @param  string|array  $name
     * @param  string|resource  $contents
     * @param  string|null  $filename
     * @param  array  $headers
     * @return $this
     */
    public function attach($name, $contents = '', $filename = null, array $headers = [])
    {
        if (is_array($name)) {
            foreach ($name as $file) {
                $this->attach(...$file);
            }

            return $this;
        }

        $this->asMultipart();

        $this->pendingFiles[] = array_filter([
            'name' => $name,
            'contents' => $contents,
            'headers' => $headers,
            'filename' => $filename,
        ]);

        return $this;
    }

    /**
     * Indicate the request is a multi-part form request.
     *
     * @return $this
     */
    public function asMultipart()
    {
        return $this->bodyFormat('multipart');
    }

    /**
     * Specify the body format of the request.
     *
     * @param  string  $format
     * @return $this
     */
    public function bodyFormat(string $format)
    {
        return tap($this, function () use ($format) {
            $this->bodyFormat = $format;
        });
    }

    /**
     * Specify the request's content type.
     *
     * @param  string  $contentType
     * @return $this
     */
    public function contentType(string $contentType)
    {
        return $this->withHeaders(['Content-Type' => $contentType]);
    }

    /**
     * Indicate that JSON should be returned by the server.
     *
     * @return $this
     */
    public function acceptJson()
    {
        return $this->accept('application/json');
    }

    /**
     * Indicate the type of content that should be returned by the server.
     *
     * @param  string  $contentType
     * @return $this
     */
    public function accept($contentType)
    {
        return $this->withHeaders(['Accept' => $contentType]);
    }

    /**
     * Add the given headers to the request.
     *
     * @param  array  $headers
     * @return $this
     */
    public function withHeaders(array $headers)
    {
        return tap($this, function () use ($headers) {
            $this->options = array_merge_recursive($this->options, [
                'headers' => $headers,
            ]);
        });
    }

    /**
     * Specify the basic authentication username and password for the request.
     *
     * @param  string  $username
     * @param  string  $password
     * @return $this
     */
    public function withBasicAuth(string $username, string $password)
    {
        return tap($this, function () use ($username, $password) {
            $this->options['auth'] = [$username, $password];
        });
    }

    /**
     * Specify the digest authentication username and password for the request.
     *
     * @param  string  $username
     * @param  string  $password
     * @return $this
     */
    public function withDigestAuth($username, $password)
    {
        return tap($this, function () use ($username, $password) {
            $this->options['auth'] = [$username, $password, 'digest'];
        });
    }

    /**
     * Specify an authorization token for the request.
     *
     * @param  string  $token
     * @param  string  $type
     * @return $this
     */
    public function withToken($token, $type = 'Bearer')
    {
        return tap($this, function () use ($token, $type) {
            $this->options['headers']['Authorization'] = trim($type.' '.$token);
        });
    }

    /**
     * Specify the user agent for the request.
     *
     * @param  string  $userAgent
     * @return $this
     */
    public function withUserAgent($userAgent)
    {
        return tap($this, function () use ($userAgent) {
            $this->options['headers']['User-Agent'] = trim($userAgent);
        });
    }

    /**
     * Specify the cookies that should be included with the request.
     *
     * @param  array  $cookies
     * @param  string  $domain
     * @return $this
     */
    public function withCookies(array $cookies, string $domain)
    {
        return tap($this, function () use ($cookies, $domain) {
            $this->options = array_merge_recursive($this->options, [
                'cookies' => CookieJar::fromArray($cookies, $domain),
            ]);
        });
    }

    /**
     * Indicate that redirects should not be followed.
     *
     * @return $this
     */
    public function withoutRedirecting()
    {
        return tap($this, function () {
            $this->options['allow_redirects'] = false;
        });
    }

    /**
     * Indicate that TLS certificates should not be verified.
     *
     * @return $this
     */
    public function withoutVerifying()
    {
        return tap($this, function () {
            $this->options['verify'] = false;
        });
    }

    /**
     * Specify the path where the body of the response should be stored.
     *
     * @param  string|resource  $to
     * @return $this
     */
    public function sink($to)
    {
        return tap($this, function () use ($to) {
            $this->options['sink'] = $to;
        });
    }

    /**
     * Specify the timeout (in seconds) for the request.
     *
     * @param  int  $seconds
     * @return $this
     */
    public function timeout(int $seconds)
    {
        return tap($this, function () use ($seconds) {
            $this->options['timeout'] = $seconds;
        });
    }

    /**
     * Specify the connect timeout (in seconds) for the request.
     *
     * @param  int  $seconds
     * @return $this
     */
    public function connectTimeout(int $seconds)
    {
        return tap($this, function () use ($seconds) {
            $this->options['connect_timeout'] = $seconds;
        });
    }

    /**
     * Specify the number of times the request should be attempted.
     *
     * @param  int  $times
     * @param  int  $sleep
     * @param  callable|null  $when
     * @param  bool  $throw
     * @return $this
     */
    public function retry(int $times, int $sleep = 0, ?callable $when = null, bool $throw = true)
    {
        $this->tries = $times;
        $this->retryDelay = $sleep;
        $this->retryThrow = $throw;
        $this->retryWhenCallback = $when;

        return $this;
    }

    /**
     * Replace the specified options on the request.
     *
     * @param  array  $options
     * @return $this
     */
    public function withOptions(array $options)
    {
        return tap($this, function () use ($options) {
            $this->options = array_replace_recursive(
                array_merge_recursive($this->options, Arr::only($options, $this->mergableOptions)),
                $options
            );
        });
    }

    /**
     * Add new middleware the client handler stack.
     *
     * @param  callable  $middleware
     * @return $this
     */
    public function withMiddleware(callable $middleware)
    {
        $this->middleware->push($middleware);

        return $this;
    }

    /**
     * Add a new "before sending" callback to the request.
     *
     * @param  callable  $callback
     * @return $this
     */
    public function beforeSending($callback)
    {
        return tap($this, function () use ($callback) {
            $this->beforeSendingCallbacks[] = $callback;
        });
    }

    /**
     * Dump the request before sending.
     *
     * @return $this
     */
    public function dump()
    {
        $values = func_get_args();

        return $this->beforeSending(function (Request $request, array $options) use ($values) {
            foreach (array_merge($values, [$request, $options]) as $value) {
                VarDumper::dump($value);
            }
        });
    }

    /**
     * Dump the request before sending and end the script.
     *
     * @return $this
     */
    public function dd()
    {
        $values = func_get_args();

        return $this->beforeSending(function (Request $request, array $options) use ($values) {
            foreach (array_merge($values, [$request, $options]) as $value) {
                VarDumper::dump($value);
            }

            exit(1);
        });
    }

    /**
     * Issue a GET request to the given URL.
     *
     * @param  string  $url
     * @param  array|string|null  $query
     * @return \Illuminate\Http\Client\Response
     */
    public function get(string $url, $query = null)
    {
        return $this->send('GET', $url, func_num_args() === 1 ? [] : [
            'query' => $query,
        ]);
    }

    /**
     * Issue a HEAD request to the given URL.
     *
     * @param  string  $url
     * @param  array|string|null  $query
     * @return \Illuminate\Http\Client\Response
     */
    public function head(string $url, $query = null)
    {
        return $this->send('HEAD', $url, func_num_args() === 1 ? [] : [
            'query' => $query,
        ]);
    }

    /**
     * Issue a POST request to the given URL.
     *
     * @param  string  $url
     * @param  array  $data
     * @return \Illuminate\Http\Client\Response
     */
    public function post(string $url, $data = [])
    {
        return $this->send('POST', $url, [
            $this->bodyFormat => $data,
        ]);
    }

    /**
     * Issue a PATCH request to the given URL.
     *
     * @param  string  $url
     * @param  array  $data
     * @return \Illuminate\Http\Client\Response
     */
    public function patch($url, $data = [])
    {
        return $this->send('PATCH', $url, [
            $this->bodyFormat => $data,
        ]);
    }

    /**
     * Issue a PUT request to the given URL.
     *
     * @param  string  $url
     * @param  array  $data
     * @return \Illuminate\Http\Client\Response
     */
    public function put($url, $data = [])
    {
        return $this->send('PUT', $url, [
            $this->bodyFormat => $data,
        ]);
    }

    /**
     * Issue a DELETE request to the given URL.
     *
     * @param  string  $url
     * @param  array  $data
     * @return \Illuminate\Http\Client\Response
     */
    public function delete($url, $data = [])
    {
        return $this->send('DELETE', $url, empty($data) ? [] : [
            $this->bodyFormat => $data,
        ]);
    }

    /**
     * Send a pool of asynchronous requests concurrently.
     *
     * @param  callable  $callback
     * @return array
     */
    public function pool(callable $callback)
    {
        $results = [];

        $requests = tap(new Pool($this->factory), $callback)->getRequests();

        foreach ($requests as $key => $item) {
            $results[$key] = $item instanceof static ? $item->getPromise()->wait() : $item->wait();
        }

        return $results;
    }

    /**
     * Send the request to the given URL.
     *
     * @param  string  $method
     * @param  string  $url
     * @param  array  $options
     * @return \Illuminate\Http\Client\Response
     *
     * @throws \Exception
     */
    public function send(string $method, string $url, array $options = [])
    {
        if (! Str::startsWith($url, ['http://', 'https://'])) {
            $url = ltrim(rtrim($this->baseUrl, '/').'/'.ltrim($url, '/'), '/');
        }

        $options = $this->parseHttpOptions($options);

        [$this->pendingBody, $this->pendingFiles] = [null, []];

        if ($this->async) {
            return $this->makePromise($method, $url, $options);
        }

        $shouldRetry = true;

        return retry($this->tries ?? 1, function ($attempt) use ($method, $url, $options, &$shouldRetry) {
            try {
                return tap(new Response($this->sendRequest($method, $url, $options)), function ($response) use ($attempt, &$shouldRetry) {
                    $this->populateResponse($response);

                    $this->dispatchResponseReceivedEvent($response);

                    if (! $response->successful()) {
<<<<<<< HEAD
                        $shouldRetry = $this->retryWhenCallback ? call_user_func($this->retryWhenCallback, $response->toException(), $this) : true;
=======
                        try {
                            $shouldRetry = $this->retryWhenCallback ? call_user_func($this->retryWhenCallback, $response->toException()) : true;
                        } catch (Exception $exception) {
                            $shouldRetry = false;

                            throw $exception;
                        }
>>>>>>> 8326ba85

                        if ($attempt < $this->tries && $shouldRetry) {
                            $response->throw();
                        }

                        if ($this->tries > 1 && $this->retryThrow) {
                            $response->throw();
                        }
                    }
                });
            } catch (ConnectException $e) {
                $this->dispatchConnectionFailedEvent();

                throw new ConnectionException($e->getMessage(), 0, $e);
            }
        }, $this->retryDelay ?? 100, function () use (&$shouldRetry) {
            return $shouldRetry;
        });
    }

    /**
     * Parse the given HTTP options and set the appropriate additional options.
     *
     * @param  array  $options
     * @return array
     */
    protected function parseHttpOptions(array $options)
    {
        if (isset($options[$this->bodyFormat])) {
            if ($this->bodyFormat === 'multipart') {
                $options[$this->bodyFormat] = $this->parseMultipartBodyFormat($options[$this->bodyFormat]);
            } elseif ($this->bodyFormat === 'body') {
                $options[$this->bodyFormat] = $this->pendingBody;
            }

            if (is_array($options[$this->bodyFormat])) {
                $options[$this->bodyFormat] = array_merge(
                    $options[$this->bodyFormat], $this->pendingFiles
                );
            }
        } else {
            $options[$this->bodyFormat] = $this->pendingBody;
        }

        return collect($options)->map(function ($value, $key) {
            if ($key === 'json' && $value instanceof JsonSerializable) {
                return $value;
            }

            return $value instanceof Arrayable ? $value->toArray() : $value;
        })->all();
    }

    /**
     * Parse multi-part form data.
     *
     * @param  array  $data
     * @return array|array[]
     */
    protected function parseMultipartBodyFormat(array $data)
    {
        return collect($data)->map(function ($value, $key) {
            return is_array($value) ? $value : ['name' => $key, 'contents' => $value];
        })->values()->all();
    }

    /**
     * Send an asynchronous request to the given URL.
     *
     * @param  string  $method
     * @param  string  $url
     * @param  array  $options
     * @return \GuzzleHttp\Promise\PromiseInterface
     */
    protected function makePromise(string $method, string $url, array $options = [])
    {
        return $this->promise = $this->sendRequest($method, $url, $options)
            ->then(function (MessageInterface $message) {
                return tap(new Response($message), function ($response) {
                    $this->populateResponse($response);
                    $this->dispatchResponseReceivedEvent($response);
                });
            })
            ->otherwise(function (TransferException $e) {
                return $e instanceof RequestException && $e->hasResponse() ? $this->populateResponse(new Response($e->getResponse())) : $e;
            });
    }

    /**
     * Send a request either synchronously or asynchronously.
     *
     * @param  string  $method
     * @param  string  $url
     * @param  array  $options
     * @return \Psr\Http\Message\MessageInterface|\GuzzleHttp\Promise\PromiseInterface
     *
     * @throws \Exception
     */
    protected function sendRequest(string $method, string $url, array $options = [])
    {
        $clientMethod = $this->async ? 'requestAsync' : 'request';

        $laravelData = $this->parseRequestData($method, $url, $options);

        return $this->buildClient()->$clientMethod($method, $url, $this->mergeOptions([
            'laravel_data' => $laravelData,
            'on_stats' => function ($transferStats) {
                $this->transferStats = $transferStats;
            },
        ], $options));
    }

    /**
     * Get the request data as an array so that we can attach it to the request for convenient assertions.
     *
     * @param  string  $method
     * @param  string  $url
     * @param  array  $options
     * @return array
     */
    protected function parseRequestData($method, $url, array $options)
    {
        $laravelData = $options[$this->bodyFormat] ?? $options['query'] ?? [];

        $urlString = Str::of($url);

        if (empty($laravelData) && $method === 'GET' && $urlString->contains('?')) {
            $laravelData = (string) $urlString->after('?');
        }

        if (is_string($laravelData)) {
            parse_str($laravelData, $parsedData);

            $laravelData = is_array($parsedData) ? $parsedData : [];
        }

        if ($laravelData instanceof JsonSerializable) {
            $laravelData = $laravelData->jsonSerialize();
        }

        return is_array($laravelData) ? $laravelData : [];
    }

    /**
     * Populate the given response with additional data.
     *
     * @param  \Illuminate\Http\Client\Response  $response
     * @return \Illuminate\Http\Client\Response
     */
    protected function populateResponse(Response $response)
    {
        $response->cookies = $this->cookies;

        $response->transferStats = $this->transferStats;

        return $response;
    }

    /**
     * Build the Guzzle client.
     *
     * @return \GuzzleHttp\Client
     */
    public function buildClient()
    {
        return $this->requestsReusableClient()
               ? $this->getReusableClient()
               : $this->createClient($this->buildHandlerStack());
    }

    /**
     * Determine if a reusable client is required.
     *
     * @return bool
     */
    protected function requestsReusableClient()
    {
        return ! is_null($this->client) || $this->async;
    }

    /**
     * Retrieve a reusable Guzzle client.
     *
     * @return \GuzzleHttp\Client
     */
    protected function getReusableClient()
    {
        return $this->client = $this->client ?: $this->createClient($this->buildHandlerStack());
    }

    /**
     * Create new Guzzle client.
     *
     * @param  \GuzzleHttp\HandlerStack  $handlerStack
     * @return \GuzzleHttp\Client
     */
    public function createClient($handlerStack)
    {
        return new Client([
            'handler' => $handlerStack,
            'cookies' => true,
        ]);
    }

    /**
     * Build the Guzzle client handler stack.
     *
     * @return \GuzzleHttp\HandlerStack
     */
    public function buildHandlerStack()
    {
        return $this->pushHandlers(HandlerStack::create());
    }

    /**
     * Add the necessary handlers to the given handler stack.
     *
     * @param  \GuzzleHttp\HandlerStack  $handlerStack
     * @return \GuzzleHttp\HandlerStack
     */
    public function pushHandlers($handlerStack)
    {
        return tap($handlerStack, function ($stack) {
            $stack->push($this->buildBeforeSendingHandler());
            $stack->push($this->buildRecorderHandler());

            $this->middleware->each(function ($middleware) use ($stack) {
                $stack->push($middleware);
            });

            $stack->push($this->buildStubHandler());
        });
    }

    /**
     * Build the before sending handler.
     *
     * @return \Closure
     */
    public function buildBeforeSendingHandler()
    {
        return function ($handler) {
            return function ($request, $options) use ($handler) {
                return $handler($this->runBeforeSendingCallbacks($request, $options), $options);
            };
        };
    }

    /**
     * Build the recorder handler.
     *
     * @return \Closure
     */
    public function buildRecorderHandler()
    {
        return function ($handler) {
            return function ($request, $options) use ($handler) {
                $promise = $handler($request, $options);

                return $promise->then(function ($response) use ($request, $options) {
                    $this->factory?->recordRequestResponsePair(
                        (new Request($request))->withData($options['laravel_data']),
                        new Response($response)
                    );

                    return $response;
                });
            };
        };
    }

    /**
     * Build the stub handler.
     *
     * @return \Closure
     */
    public function buildStubHandler()
    {
        return function ($handler) {
            return function ($request, $options) use ($handler) {
                $response = ($this->stubCallbacks ?? collect())
                     ->map
                     ->__invoke((new Request($request))->withData($options['laravel_data']), $options)
                     ->filter()
                     ->first();

                if (is_null($response)) {
                    return $handler($request, $options);
                }

                $response = is_array($response) ? Factory::response($response) : $response;

                $sink = $options['sink'] ?? null;

                if ($sink) {
                    $response->then($this->sinkStubHandler($sink));
                }

                return $response;
            };
        };
    }

    /**
     * Get the sink stub handler callback.
     *
     * @param  string  $sink
     * @return \Closure
     */
    protected function sinkStubHandler($sink)
    {
        return function ($response) use ($sink) {
            $body = $response->getBody()->getContents();

            if (is_string($sink)) {
                file_put_contents($sink, $body);

                return;
            }

            fwrite($sink, $body);
            rewind($sink);
        };
    }

    /**
     * Execute the "before sending" callbacks.
     *
     * @param  \GuzzleHttp\Psr7\RequestInterface  $request
     * @param  array  $options
     * @return \Closure
     */
    public function runBeforeSendingCallbacks($request, array $options)
    {
        return tap($request, function ($request) use ($options) {
            $this->beforeSendingCallbacks->each(function ($callback) use ($request, $options) {
                call_user_func(
                    $callback, (new Request($request))->withData($options['laravel_data']), $options, $this
                );
            });
        });
    }

    /**
     * Replace the given options with the current request options.
     *
     * @param  array  $options
     * @return array
     */
    public function mergeOptions(...$options)
    {
        return array_replace_recursive(
            array_merge_recursive($this->options, Arr::only($options, $this->mergableOptions)),
            ...$options
        );
    }

    /**
     * Register a stub callable that will intercept requests and be able to return stub responses.
     *
     * @param  callable  $callback
     * @return $this
     */
    public function stub($callback)
    {
        $this->stubCallbacks = collect($callback);

        return $this;
    }

    /**
     * Toggle asynchronicity in requests.
     *
     * @param  bool  $async
     * @return $this
     */
    public function async(bool $async = true)
    {
        $this->async = $async;

        return $this;
    }

    /**
     * Retrieve the pending request promise.
     *
     * @return \GuzzleHttp\Promise\PromiseInterface|null
     */
    public function getPromise()
    {
        return $this->promise;
    }

    /**
     * Dispatch the RequestSending event if a dispatcher is available.
     *
     * @return void
     */
    protected function dispatchRequestSendingEvent()
    {
        if ($dispatcher = $this->factory?->getDispatcher()) {
            $dispatcher->dispatch(new RequestSending($this->request));
        }
    }

    /**
     * Dispatch the ResponseReceived event if a dispatcher is available.
     *
     * @param  \Illuminate\Http\Client\Response  $response
     * @return void
     */
    protected function dispatchResponseReceivedEvent(Response $response)
    {
        if (! ($dispatcher = $this->factory?->getDispatcher()) ||
            ! $this->request) {
            return;
        }

        $dispatcher->dispatch(new ResponseReceived($this->request, $response));
    }

    /**
     * Dispatch the ConnectionFailed event if a dispatcher is available.
     *
     * @return void
     */
    protected function dispatchConnectionFailedEvent()
    {
        if ($dispatcher = $this->factory?->getDispatcher()) {
            $dispatcher->dispatch(new ConnectionFailed($this->request));
        }
    }

    /**
     * Set the client instance.
     *
     * @param  \GuzzleHttp\Client  $client
     * @return $this
     */
    public function setClient(Client $client)
    {
        $this->client = $client;

        return $this;
    }

    /**
     * Create a new client instance using the given handler.
     *
     * @param  callable  $handler
     * @return $this
     */
    public function setHandler($handler)
    {
        $this->client = $this->createClient(
            $this->pushHandlers(HandlerStack::create($handler))
        );

        return $this;
    }

    /**
     * Get the pending request options.
     *
     * @return array
     */
    public function getOptions()
    {
        return $this->options;
    }
}<|MERGE_RESOLUTION|>--- conflicted
+++ resolved
@@ -718,17 +718,13 @@
                     $this->dispatchResponseReceivedEvent($response);
 
                     if (! $response->successful()) {
-<<<<<<< HEAD
-                        $shouldRetry = $this->retryWhenCallback ? call_user_func($this->retryWhenCallback, $response->toException(), $this) : true;
-=======
                         try {
-                            $shouldRetry = $this->retryWhenCallback ? call_user_func($this->retryWhenCallback, $response->toException()) : true;
+                            $shouldRetry = $this->retryWhenCallback ? call_user_func($this->retryWhenCallback, $response->toException(), $this) : true;
                         } catch (Exception $exception) {
                             $shouldRetry = false;
 
                             throw $exception;
                         }
->>>>>>> 8326ba85
 
                         if ($attempt < $this->tries && $shouldRetry) {
                             $response->throw();
