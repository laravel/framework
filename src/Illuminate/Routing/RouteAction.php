<?php

namespace Illuminate\Routing;

use Illuminate\Support\Arr;
use Illuminate\Support\Str;
use LogicException;
use UnexpectedValueException;

class RouteAction
{
    /**
     * Parse the given action into an array.
     *
     * @param  string  $uri
     * @param  mixed  $action
     * @return array
     */
    public static function parse($uri, $action)
    {
        // If no action is passed in right away, we assume the user will make use of
        // fluent routing. In that case, we set a default closure, to be executed
        // if the user never explicitly sets an action to handle the given uri.
        if (is_null($action)) {
            return static::missingAction($uri);
        }

        // If the action is already a Closure instance, we will just set that instance
        // as the "uses" property, because there is nothing else we need to do when
        // it is available. Otherwise we will need to find it in the action list.
        if (static::isCallable($action)) {
            return ! is_array($action) ? ['uses' => $action] : [
                'uses' => $action[0].'@'.$action[1],
                'controller' => $action[0].'@'.$action[1],
            ];
        }

        // If no "uses" property has been set, we will dig through the array to find a
        // Closure instance within this list. We will set the first Closure we come
        // across into the "uses" property that will get fired off by this route.
        elseif (! isset($action['uses'])) {
            $action['uses'] = static::findCallable($action);
        }

        if (is_string($action['uses']) && ! Str::contains($action['uses'], '@')) {
            $action['uses'] = static::makeInvokable($action['uses']);
        }

        return $action;
    }

    /**
<<<<<<< HEAD
     * Determine if the given action is callable as a route.
     *
     * @param  mixed  $action
     * @return bool
     */
    public static function isCallable($action)
    {
        return is_callable($action, true) ||
            (is_array($action) && isset($action[0], $action[1]) && is_string($action[0]) && is_string($action[1]) && class_exists($action[0]) && method_exists($action[0], $action[1]));
    }

    /**
=======
>>>>>>> e3337c41
     * Get an action for a route that has no action.
     *
     * @param  string  $uri
     * @return array
     *
     * @throws \LogicException
     */
    protected static function missingAction($uri)
    {
        return ['uses' => function () use ($uri) {
            throw new LogicException("Route for [{$uri}] has no action.");
        }];
    }

    /**
     * Find the callable in an action array.
     *
     * @param  array  $action
     * @return callable
     */
    protected static function findCallable(array $action)
    {
        return Arr::first($action, function ($value, $key) {
            return static::isCallable($value) && is_numeric($key);
        });
    }

    /**
     * Determine if the given action is callable as a route.
     *
     * @param  mixed  $action
     * @return bool
     */
    public static function isCallable($action)
    {
        return is_callable($action, true) ||
            (is_array($action) && isset($action[0], $action[1]) && class_exists($action[0]) && method_exists($action[0], $action[1]));
    }

    /**
     * Make an action for an invokable controller.
     *
     * @param  string  $action
     * @return string
     *
     * @throws \UnexpectedValueException
     */
    protected static function makeInvokable($action)
    {
        if (! method_exists($action, '__invoke')) {
            throw new UnexpectedValueException("Invalid route action: [{$action}].");
        }

        return $action.'@__invoke';
    }
}<|MERGE_RESOLUTION|>--- conflicted
+++ resolved
@@ -50,21 +50,6 @@
     }
 
     /**
-<<<<<<< HEAD
-     * Determine if the given action is callable as a route.
-     *
-     * @param  mixed  $action
-     * @return bool
-     */
-    public static function isCallable($action)
-    {
-        return is_callable($action, true) ||
-            (is_array($action) && isset($action[0], $action[1]) && is_string($action[0]) && is_string($action[1]) && class_exists($action[0]) && method_exists($action[0], $action[1]));
-    }
-
-    /**
-=======
->>>>>>> e3337c41
      * Get an action for a route that has no action.
      *
      * @param  string  $uri
@@ -101,7 +86,7 @@
     public static function isCallable($action)
     {
         return is_callable($action, true) ||
-            (is_array($action) && isset($action[0], $action[1]) && class_exists($action[0]) && method_exists($action[0], $action[1]));
+            (is_array($action) && isset($action[0], $action[1]) && is_string($action[0]) && is_string($action[1]) && class_exists($action[0]) && method_exists($action[0], $action[1]));
     }
 
     /**
