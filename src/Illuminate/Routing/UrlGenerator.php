<?php

namespace Illuminate\Routing;

use BackedEnum;
use Closure;
use Illuminate\Contracts\Routing\UrlGenerator as UrlGeneratorContract;
use Illuminate\Contracts\Routing\UrlRoutable;
use Illuminate\Http\Request;
use Illuminate\Support\Arr;
use Illuminate\Support\Carbon;
use Illuminate\Support\Collection;
use Illuminate\Support\InteractsWithTime;
use Illuminate\Support\Str;
use Illuminate\Support\Traits\Macroable;
use InvalidArgumentException;
use Symfony\Component\Routing\Exception\RouteNotFoundException;

class UrlGenerator implements UrlGeneratorContract
{
    use InteractsWithTime, Macroable;

    /**
     * The route collection.
     *
     * @var \Illuminate\Routing\RouteCollectionInterface
     */
    protected $routes;

    /**
     * The request instance.
     *
     * @var \Illuminate\Http\Request
     */
    protected $request;

    /**
     * The asset root URL.
     *
     * @var string
     */
    protected $assetRoot;

    /**
     * The forced URL root.
     *
     * @var string
     */
    protected $forcedRoot;

    /**
     * The forced scheme for URLs.
     *
     * @var string
     */
    protected $forceScheme;

    /**
     * A cached copy of the URL root for the current request.
     *
     * @var string|null
     */
    protected $cachedRoot;

    /**
     * A cached copy of the URL scheme for the current request.
     *
     * @var string|null
     */
    protected $cachedScheme;

    /**
     * The root namespace being applied to controller actions.
     *
     * @var string
     */
    protected $rootNamespace;

    /**
     * The session resolver callable.
     *
     * @var callable
     */
    protected $sessionResolver;

    /**
     * The encryption key resolver callable.
     *
     * @var callable
     */
    protected $keyResolver;

    /**
     * The missing named route resolver callable.
     *
     * @var callable
     */
    protected $missingNamedRouteResolver;

    /**
     * The callback to use to format hosts.
     *
     * @var \Closure
     */
    protected $formatHostUsing;

    /**
     * The callback to use to format paths.
     *
     * @var \Closure
     */
    protected $formatPathUsing;

    /**
     * The route URL generator instance.
     *
     * @var \Illuminate\Routing\RouteUrlGenerator|null
     */
    protected $routeGenerator;

    /**
     * Create a new URL Generator instance.
     *
     * @param  \Illuminate\Routing\RouteCollectionInterface  $routes
     * @param  \Illuminate\Http\Request  $request
     * @param  string|null  $assetRoot
     */
    public function __construct(RouteCollectionInterface $routes, Request $request, $assetRoot = null)
    {
        $this->routes = $routes;
        $this->assetRoot = $assetRoot;

        $this->setRequest($request);
    }

    /**
     * Get the full URL for the current request.
     *
     * @return string
     */
    public function full()
    {
        return $this->request->fullUrl();
    }

    /**
     * Get the current URL for the request.
     *
     * @return string
     */
    public function current()
    {
        return $this->to($this->request->getPathInfo());
    }

    /**
     * Get the URL for the previous request.
     *
     * @param  mixed  $fallback
     * @return string
     */
    public function previous($fallback = false)
    {
        $referrer = $this->request->headers->get('referer');

        $url = $referrer ? $this->to($referrer) : $this->getPreviousUrlFromSession();

        if ($url) {
            return $url;
        } elseif ($fallback) {
            return $this->to($fallback);
        }

        return $this->to('/');
    }

    /**
     * Get the previous path info for the request.
     *
     * @param  mixed  $fallback
     * @return string
     */
    public function previousPath($fallback = false)
    {
        $previousPath = str_replace($this->to('/'), '', rtrim(preg_replace('/\?.*/', '', $this->previous($fallback)), '/'));

        return $previousPath === '' ? '/' : $previousPath;
    }

    /**
     * Get the previous URL from the session if possible.
     *
     * @return string|null
     */
    protected function getPreviousUrlFromSession()
    {
        return $this->getSession()?->previousUrl();
    }

    /**
     * Generate an absolute URL to the given path.
     *
     * @param  string  $path
     * @param  mixed  $extra
     * @param  bool|null  $secure
     * @return string
     */
    public function to($path, $extra = [], $secure = null)
    {
        // First we will check if the URL is already a valid URL. If it is we will not
        // try to generate a new one but will simply return the URL as is, which is
        // convenient since developers do not always have to check if it's valid.
        if ($this->isValidUrl($path)) {
            return $path;
        }

        $tail = implode('/', array_map(
            'rawurlencode', (array) $this->formatParameters($extra))
        );

        // Once we have the scheme we will compile the "tail" by collapsing the values
        // into a single string delimited by slashes. This just makes it convenient
        // for passing the array of parameters to this URL as a list of segments.
        $root = $this->formatRoot($this->formatScheme($secure));

        [$path, $query] = $this->extractQueryString($path);

        return $this->format(
            $root, '/'.trim($path.'/'.$tail, '/')
        ).$query;
    }

    /**
     * Generate an absolute URL with the given query parameters.
     *
     * @param  string  $path
     * @param  array  $query
     * @param  mixed  $extra
     * @param  bool|null  $secure
     * @return string
     */
    public function query($path, $query = [], $extra = [], $secure = null)
    {
        [$path, $existingQueryString] = $this->extractQueryString($path);

        parse_str(Str::after($existingQueryString, '?'), $existingQueryArray);

        return rtrim($this->to($path.'?'.Arr::query(
            array_merge($existingQueryArray, $query)
        ), $extra, $secure), '?');
    }

    /**
     * Generate a secure, absolute URL to the given path.
     *
     * @param  string  $path
     * @param  array  $parameters
     * @return string
     */
    public function secure($path, $parameters = [])
    {
        return $this->to($path, $parameters, true);
    }

    /**
     * Generate the URL to an application asset.
     *
     * @param  string  $path
     * @param  bool|null  $secure
     * @return string
     */
    public function asset($path, $secure = null)
    {
        if ($this->isValidUrl($path)) {
            return $path;
        }

        // Once we get the root URL, we will check to see if it contains an index.php
        // file in the paths. If it does, we will remove it since it is not needed
        // for asset paths, but only for routes to endpoints in the application.
        $root = $this->assetRoot ?: $this->formatRoot($this->formatScheme($secure));

        return Str::finish($this->removeIndex($root), '/').trim($path, '/');
    }

    /**
     * Generate the URL to a secure asset.
     *
     * @param  string  $path
     * @return string
     */
    public function secureAsset($path)
    {
        return $this->asset($path, true);
    }

    /**
     * Generate the URL to an asset from a custom root domain such as CDN, etc.
     *
     * @param  string  $root
     * @param  string  $path
     * @param  bool|null  $secure
     * @return string
     */
    public function assetFrom($root, $path, $secure = null)
    {
        // Once we get the root URL, we will check to see if it contains an index.php
        // file in the paths. If it does, we will remove it since it is not needed
        // for asset paths, but only for routes to endpoints in the application.
        $root = $this->formatRoot($this->formatScheme($secure), $root);

        return $this->removeIndex($root).'/'.trim($path, '/');
    }

    /**
     * Remove the index.php file from a path.
     *
     * @param  string  $root
     * @return string
     */
    protected function removeIndex($root)
    {
        $i = 'index.php';

        return str_contains($root, $i) ? str_replace('/'.$i, '', $root) : $root;
    }

    /**
     * Get the default scheme for a raw URL.
     *
     * @param  bool|null  $secure
     * @return string
     */
    public function formatScheme($secure = null)
    {
        if (! is_null($secure)) {
            return $secure ? 'https://' : 'http://';
        }

        if (is_null($this->cachedScheme)) {
            $this->cachedScheme = $this->forceScheme ?: $this->request->getScheme().'://';
        }

        return $this->cachedScheme;
    }

    /**
     * Create a signed route URL for a named route.
     *
     * @param  \BackedEnum|string  $name
     * @param  mixed  $parameters
     * @param  \DateTimeInterface|\DateInterval|int|null  $expiration
     * @param  bool  $absolute
     * @return string
     *
     * @throws \InvalidArgumentException
     */
    public function signedRoute($name, $parameters = [], $expiration = null, $absolute = true)
    {
        $this->ensureSignedRouteParametersAreNotReserved(
            $parameters = Arr::wrap($parameters)
        );

        if ($expiration) {
            $parameters = $parameters + ['expires' => $this->availableAt($expiration)];
        }

        ksort($parameters);

        $key = call_user_func($this->keyResolver);

        return $this->route($name, $parameters + [
            'signature' => hash_hmac(
                'sha256',
                $this->route($name, $parameters, $absolute),
                is_array($key) ? $key[0] : $key
            ),
        ], $absolute);
    }

    /**
     * Ensure the given signed route parameters are not reserved.
     *
     * @param  mixed  $parameters
     * @return void
     */
    protected function ensureSignedRouteParametersAreNotReserved($parameters)
    {
        if (array_key_exists('signature', $parameters)) {
            throw new InvalidArgumentException(
                '"Signature" is a reserved parameter when generating signed routes. Please rename your route parameter.'
            );
        }

        if (array_key_exists('expires', $parameters)) {
            throw new InvalidArgumentException(
                '"Expires" is a reserved parameter when generating signed routes. Please rename your route parameter.'
            );
        }
    }

    /**
     * Create a temporary signed route URL for a named route.
     *
     * @param  \BackedEnum|string  $name
     * @param  \DateTimeInterface|\DateInterval|int  $expiration
     * @param  array  $parameters
     * @param  bool  $absolute
     * @return string
     */
    public function temporarySignedRoute($name, $expiration, $parameters = [], $absolute = true)
    {
        return $this->signedRoute($name, $parameters, $expiration, $absolute);
    }

    /**
     * Determine if the given request has a valid signature.
     *
     * @param  \Illuminate\Http\Request  $request
     * @param  bool  $absolute
     * @param  \Closure|array  $ignoreQuery
     * @return bool
     */
    public function hasValidSignature(Request $request, $absolute = true, Closure|array $ignoreQuery = [])
    {
        return $this->hasCorrectSignature($request, $absolute, $ignoreQuery)
            && $this->signatureHasNotExpired($request);
    }

    /**
     * Determine if the given request has a valid signature for a relative URL.
     *
     * @param  \Illuminate\Http\Request  $request
     * @param  \Closure|array  $ignoreQuery
     * @return bool
     */
    public function hasValidRelativeSignature(Request $request, Closure|array $ignoreQuery = [])
    {
        return $this->hasValidSignature($request, false, $ignoreQuery);
    }

    /**
     * Determine if the signature from the given request matches the URL.
     *
     * @param  \Illuminate\Http\Request  $request
     * @param  bool  $absolute
     * @param  \Closure|array  $ignoreQuery
     * @return bool
     */
    public function hasCorrectSignature(Request $request, $absolute = true, Closure|array $ignoreQuery = [])
    {
        $url = $absolute ? $request->url() : '/'.$request->path();

        $queryString = (new Collection(explode('&', (string) $request->server->get('QUERY_STRING'))))
            ->reject(function ($parameter) use ($ignoreQuery) {
                $parameter = Str::before($parameter, '=');

                if ($parameter === 'signature') {
                    return true;
                }

                if ($ignoreQuery instanceof Closure) {
                    return $ignoreQuery($parameter);
                }

                return in_array($parameter, $ignoreQuery);
            })
            ->join('&');

        $original = rtrim($url.'?'.$queryString, '?');

        $keys = call_user_func($this->keyResolver);

        $keys = is_array($keys) ? $keys : [$keys];

        foreach ($keys as $key) {
            if (hash_equals(
                hash_hmac('sha256', $original, $key),
                (string) $request->query('signature', '')
            )) {
                return true;
            }
        }

        return false;
    }

    /**
     * Determine if the expires timestamp from the given request is not from the past.
     *
     * @param  \Illuminate\Http\Request  $request
     * @return bool
     */
    public function signatureHasNotExpired(Request $request)
    {
        $expires = $request->query('expires');

        return ! ($expires && Carbon::now()->getTimestamp() > $expires);
    }

    /**
     * Get the URL to a named route.
     *
     * @param  \BackedEnum|string  $name
     * @param  mixed  $parameters
     * @param  bool  $absolute
     * @return string
     *
     * @throws \Symfony\Component\Routing\Exception\RouteNotFoundException|\InvalidArgumentException
     */
    public function route($name, $parameters = [], $absolute = true)
    {
        if ($name instanceof BackedEnum && ! is_string($name = $name->value)) {
            throw new InvalidArgumentException('Attribute [name] expects a string backed enum.');
        }

        if (! is_null($route = $this->routes->getByName($name))) {
            return $this->toRoute($route, $parameters, $absolute);
        }

        if (! is_null($this->missingNamedRouteResolver) &&
            ! is_null($url = call_user_func($this->missingNamedRouteResolver, $name, $parameters, $absolute))) {
            return $url;
        }

        throw new RouteNotFoundException("Route [{$name}] not defined.");
    }

    /**
     * Get the URL for a given route instance.
     *
     * @param  \Illuminate\Routing\Route  $route
     * @param  mixed  $parameters
     * @param  bool  $absolute
     * @return string
     *
     * @throws \Illuminate\Routing\Exceptions\UrlGenerationException
     */
    public function toRoute($route, $parameters, $absolute)
    {
<<<<<<< HEAD
=======
        $parameters = Collection::wrap($parameters)->map(function ($value, $key) use ($route) {
            return $value instanceof UrlRoutable && $route->bindingFieldFor($key)
                ? $value->{$route->bindingFieldFor($key)}
                : $value;
        })->all();

        array_walk_recursive($parameters, function (&$item) {
            if ($item instanceof BackedEnum) {
                $item = $item->value;
            }
        });

>>>>>>> c45c3613
        return $this->routeUrl()->to(
            $route, $parameters, $absolute
        );
    }

    /**
     * Get the URL to a controller action.
     *
     * @param  string|array  $action
     * @param  mixed  $parameters
     * @param  bool  $absolute
     * @return string
     *
     * @throws \InvalidArgumentException
     */
    public function action($action, $parameters = [], $absolute = true)
    {
        if (is_null($route = $this->routes->getByAction($action = $this->formatAction($action)))) {
            throw new InvalidArgumentException("Action {$action} not defined.");
        }

        return $this->toRoute($route, $parameters, $absolute);
    }

    /**
     * Format the given controller action.
     *
     * @param  string|array  $action
     * @return string
     */
    protected function formatAction($action)
    {
        if (is_array($action)) {
            $action = '\\'.implode('@', $action);
        }

        if ($this->rootNamespace && ! str_starts_with($action, '\\')) {
            return $this->rootNamespace.'\\'.$action;
        }

        return trim($action, '\\');
    }

    /**
     * Format the array of URL parameters.
     *
     * @param  mixed  $parameters
     * @return array
     */
    public function formatParameters($parameters)
    {
        $parameters = Arr::wrap($parameters);

        foreach ($parameters as $key => $parameter) {
            if ($parameter instanceof UrlRoutable) {
                $parameters[$key] = $parameter->getRouteKey();
            }
        }

        return $parameters;
    }

    /**
     * Extract the query string from the given path.
     *
     * @param  string  $path
     * @return array
     */
    protected function extractQueryString($path)
    {
        if (($queryPosition = strpos($path, '?')) !== false) {
            return [
                substr($path, 0, $queryPosition),
                substr($path, $queryPosition),
            ];
        }

        return [$path, ''];
    }

    /**
     * Get the base URL for the request.
     *
     * @param  string  $scheme
     * @param  string|null  $root
     * @return string
     */
    public function formatRoot($scheme, $root = null)
    {
        if (is_null($root)) {
            if (is_null($this->cachedRoot)) {
                $this->cachedRoot = $this->forcedRoot ?: $this->request->root();
            }

            $root = $this->cachedRoot;
        }

        $start = str_starts_with($root, 'http://') ? 'http://' : 'https://';

        return preg_replace('~'.$start.'~', $scheme, $root, 1);
    }

    /**
     * Format the given URL segments into a single URL.
     *
     * @param  string  $root
     * @param  string  $path
     * @param  \Illuminate\Routing\Route|null  $route
     * @return string
     */
    public function format($root, $path, $route = null)
    {
        $path = '/'.trim($path, '/');

        if ($this->formatHostUsing) {
            $root = call_user_func($this->formatHostUsing, $root, $route);
        }

        if ($this->formatPathUsing) {
            $path = call_user_func($this->formatPathUsing, $path, $route);
        }

        return trim($root.$path, '/');
    }

    /**
     * Determine if the given path is a valid URL.
     *
     * @param  string  $path
     * @return bool
     */
    public function isValidUrl($path)
    {
        if (! preg_match('~^(#|//|https?://|(mailto|tel|sms):)~', $path)) {
            return filter_var($path, FILTER_VALIDATE_URL) !== false;
        }

        return true;
    }

    /**
     * Get the Route URL generator instance.
     *
     * @return \Illuminate\Routing\RouteUrlGenerator
     */
    protected function routeUrl()
    {
        if (! $this->routeGenerator) {
            $this->routeGenerator = new RouteUrlGenerator($this, $this->request);
        }

        return $this->routeGenerator;
    }

    /**
     * Set the default named parameters used by the URL generator.
     *
     * @param  array  $defaults
     * @return void
     */
    public function defaults(array $defaults)
    {
        $this->routeUrl()->defaults($defaults);
    }

    /**
     * Get the default named parameters used by the URL generator.
     *
     * @return array
     */
    public function getDefaultParameters()
    {
        return $this->routeUrl()->defaultParameters;
    }

    /**
     * Force the scheme for URLs.
     *
     * @param  string|null  $scheme
     * @return void
     */
    public function forceScheme($scheme)
    {
        $this->cachedScheme = null;

        $this->forceScheme = $scheme ? $scheme.'://' : null;
    }

    /**
     * Force the use of the HTTPS scheme for all generated URLs.
     *
     * @param  bool  $force
     * @return void
     */
    public function forceHttps($force = true)
    {
        if ($force) {
            $this->forceScheme('https');
        }
    }

    /**
     * Set the URL origin for all generated URLs.
     *
     * @param  string|null  $root
     * @return void
     */
    public function useOrigin(?string $root)
    {
        $this->forceRootUrl($root);
    }

    /**
     * Set the forced root URL.
     *
     * @param  string|null  $root
     * @return void
     *
     * @deprecated Use useOrigin
     */
    public function forceRootUrl($root)
    {
        $this->forcedRoot = $root ? rtrim($root, '/') : null;

        $this->cachedRoot = null;
    }

    /**
     * Set the URL origin for all generated asset URLs.
     *
     * @param  string|null  $root
     * @return void
     */
    public function useAssetOrigin(?string $root)
    {
        $this->assetRoot = $root ? rtrim($root, '/') : null;
    }

    /**
     * Set a callback to be used to format the host of generated URLs.
     *
     * @param  \Closure  $callback
     * @return $this
     */
    public function formatHostUsing(Closure $callback)
    {
        $this->formatHostUsing = $callback;

        return $this;
    }

    /**
     * Set a callback to be used to format the path of generated URLs.
     *
     * @param  \Closure  $callback
     * @return $this
     */
    public function formatPathUsing(Closure $callback)
    {
        $this->formatPathUsing = $callback;

        return $this;
    }

    /**
     * Get the path formatter being used by the URL generator.
     *
     * @return \Closure
     */
    public function pathFormatter()
    {
        return $this->formatPathUsing ?: function ($path) {
            return $path;
        };
    }

    /**
     * Get the request instance.
     *
     * @return \Illuminate\Http\Request
     */
    public function getRequest()
    {
        return $this->request;
    }

    /**
     * Set the current request instance.
     *
     * @param  \Illuminate\Http\Request  $request
     * @return void
     */
    public function setRequest(Request $request)
    {
        $this->request = $request;

        $this->cachedRoot = null;
        $this->cachedScheme = null;

        tap(optional($this->routeGenerator)->defaultParameters ?: [], function ($defaults) {
            $this->routeGenerator = null;

            if (! empty($defaults)) {
                $this->defaults($defaults);
            }
        });
    }

    /**
     * Set the route collection.
     *
     * @param  \Illuminate\Routing\RouteCollectionInterface  $routes
     * @return $this
     */
    public function setRoutes(RouteCollectionInterface $routes)
    {
        $this->routes = $routes;

        return $this;
    }

    /**
     * Get the session implementation from the resolver.
     *
     * @return \Illuminate\Session\Store|null
     */
    protected function getSession()
    {
        if ($this->sessionResolver) {
            return call_user_func($this->sessionResolver);
        }
    }

    /**
     * Set the session resolver for the generator.
     *
     * @param  callable  $sessionResolver
     * @return $this
     */
    public function setSessionResolver(callable $sessionResolver)
    {
        $this->sessionResolver = $sessionResolver;

        return $this;
    }

    /**
     * Set the encryption key resolver.
     *
     * @param  callable  $keyResolver
     * @return $this
     */
    public function setKeyResolver(callable $keyResolver)
    {
        $this->keyResolver = $keyResolver;

        return $this;
    }

    /**
     * Clone a new instance of the URL generator with a different encryption key resolver.
     *
     * @param  callable  $keyResolver
     * @return \Illuminate\Routing\UrlGenerator
     */
    public function withKeyResolver(callable $keyResolver)
    {
        return (clone $this)->setKeyResolver($keyResolver);
    }

    /**
     * Set the callback that should be used to attempt to resolve missing named routes.
     *
     * @param  callable  $missingNamedRouteResolver
     * @return $this
     */
    public function resolveMissingNamedRoutesUsing(callable $missingNamedRouteResolver)
    {
        $this->missingNamedRouteResolver = $missingNamedRouteResolver;

        return $this;
    }

    /**
     * Get the root controller namespace.
     *
     * @return string
     */
    public function getRootControllerNamespace()
    {
        return $this->rootNamespace;
    }

    /**
     * Set the root controller namespace.
     *
     * @param  string  $rootNamespace
     * @return $this
     */
    public function setRootControllerNamespace($rootNamespace)
    {
        $this->rootNamespace = $rootNamespace;

        return $this;
    }
}<|MERGE_RESOLUTION|>--- conflicted
+++ resolved
@@ -538,21 +538,6 @@
      */
     public function toRoute($route, $parameters, $absolute)
     {
-<<<<<<< HEAD
-=======
-        $parameters = Collection::wrap($parameters)->map(function ($value, $key) use ($route) {
-            return $value instanceof UrlRoutable && $route->bindingFieldFor($key)
-                ? $value->{$route->bindingFieldFor($key)}
-                : $value;
-        })->all();
-
-        array_walk_recursive($parameters, function (&$item) {
-            if ($item instanceof BackedEnum) {
-                $item = $item->value;
-            }
-        });
-
->>>>>>> c45c3613
         return $this->routeUrl()->to(
             $route, $parameters, $absolute
         );
