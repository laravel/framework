--- conflicted
+++ resolved
@@ -101,11 +101,7 @@
                 yield $interface;
             }
         }
-<<<<<<< HEAD
-        
-=======
 
->>>>>>> d59c3d45
         $parents = @class_parents($stripped);
 
         if ($parents !== false) {
