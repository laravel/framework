--- conflicted
+++ resolved
@@ -87,39 +87,6 @@
     }
 
     /**
-<<<<<<< HEAD
-=======
-     * Determine if the given type-hinted class is an implict Eloquent binding.
-     *
-     * Must not already be resolved in the parameter list by an explicit model binding.
-     *
-     * @param  \ReflectionClass  $class
-     * @param  array  $parameters
-     * @return bool
-     */
-    protected function vacantEloquentParameter(ReflectionClass $class, array $parameters)
-    {
-        return $class->isSubclassOf(Model::class) &&
-             ! $this->alreadyInParameters($class->name, $parameters);
-    }
-
-    /**
-     * Extract an implicit model binding's key out of the parameter list.
-     *
-     * @param  \ReflectionParameter  $parameter
-     * @param  array  $originalParameters
-     *
-     * @return mixed
-     */
-    protected function extractModelIdentifier(ReflectionParameter $parameter, array $originalParameters)
-    {
-        return array_first($originalParameters, function ($parameterKey) use ($parameter) {
-            return $parameterKey === $parameter->name;
-        });
-    }
-
-    /**
->>>>>>> ff393683
      * Determine if an object of the given class is in a list of parameters.
      *
      * @param  string  $class
