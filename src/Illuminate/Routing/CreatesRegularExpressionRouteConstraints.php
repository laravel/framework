<?php

namespace Illuminate\Routing;

use Illuminate\Support\Collection;

use function Illuminate\Support\enum_value;

trait CreatesRegularExpressionRouteConstraints
{
    /**
     * Specify that the given route parameters must be alphabetic.
     *
     * @param  array|string  $parameters
     * @return $this
     */
    public function whereAlpha($parameters)
    {
        return $this->assignExpressionToParameters($parameters, '[a-zA-Z]+');
    }

    /**
     * Specify that the given route parameters must be alphanumeric.
     *
     * @param  array|string  $parameters
     * @return $this
     */
    public function whereAlphaNumeric($parameters)
    {
        return $this->assignExpressionToParameters($parameters, '[a-zA-Z0-9]+');
    }

    /**
     * Specify that the given route parameters must be numeric.
     *
     * @param  array|string  $parameters
     * @return $this
     */
    public function whereNumber($parameters)
    {
        return $this->assignExpressionToParameters($parameters, '[0-9]+');
    }

    /**
     * Specify that the given route parameters must be ULIDs.
     *
     * @param  array|string  $parameters
     * @return $this
     */
    public function whereUlid($parameters)
    {
        return $this->assignExpressionToParameters($parameters, '[0-7][0-9a-hjkmnp-tv-zA-HJKMNP-TV-Z]{25}');
    }

    /**
     * Specify that the given route parameters must be UUIDs.
     *
     * @param  array|string  $parameters
     * @return $this
     */
    public function whereUuid($parameters)
    {
        return $this->assignExpressionToParameters($parameters, '[\da-fA-F]{8}-[\da-fA-F]{4}-[\da-fA-F]{4}-[\da-fA-F]{4}-[\da-fA-F]{12}');
    }

    /**
     * Specify that the given route parameters must be one of the given values.
     *
     * @param  array|string  $parameters
     * @param  array  $values
     * @return $this
     */
    public function whereIn($parameters, array $values)
    {
        return $this->assignExpressionToParameters(
            $parameters,
            (new Collection($values))
                ->map(fn ($value) => enum_value($value))
                ->implode('|')
        );
    }

    /**
     * Apply the given regular expression to the given parameters.
     *
     * @param  array|string  $parameters
     * @param  string  $expression
     * @return $this
     */
    protected function assignExpressionToParameters($parameters, $expression)
    {
<<<<<<< HEAD
        return $this->where((new Collection(Arr::wrap($parameters)))
            ->mapWithKeys(fn ($parameter) => [$parameter => $expression])
            ->all());
=======
        return $this->where(Collection::wrap($parameters)
                    ->mapWithKeys(fn ($parameter) => [$parameter => $expression])
                    ->all());
>>>>>>> 787cf26c
    }
}<|MERGE_RESOLUTION|>--- conflicted
+++ resolved
@@ -89,14 +89,8 @@
      */
     protected function assignExpressionToParameters($parameters, $expression)
     {
-<<<<<<< HEAD
-        return $this->where((new Collection(Arr::wrap($parameters)))
+        return $this->where(Collection::wrap($parameters)
             ->mapWithKeys(fn ($parameter) => [$parameter => $expression])
             ->all());
-=======
-        return $this->where(Collection::wrap($parameters)
-                    ->mapWithKeys(fn ($parameter) => [$parameter => $expression])
-                    ->all());
->>>>>>> 787cf26c
     }
 }