<?php

namespace Illuminate\Routing;

use Illuminate\Database\Eloquent\Model;

class ImplicitRouteBinding
{
    /**
     * Resolve the implicit route bindings for the given route.
     *
     * @param  \Illuminate\Container\Container  $container
     * @param  \Illuminate\Routing\Route  $route
     * @return void
     */
    public static function resolveForRoute($container, $route)
    {
        $parameters = [];

        foreach ($route->parameters() as $parameter => $value) {
            $parts = explode(':', $parameter);
            $name = $parts[0];
            $key = isset($parts[1]) ? $parts[1] : null;
            $parameters[$name] = ['name' => $parameter] + compact('key', 'value');
        }

        foreach ($route->signatureParameters(Model::class) as $parameter) {
            $class = $parameter->getClass();

            if (array_key_exists($parameter->name, $parameters) &&
<<<<<<< HEAD
                ! $route->parameter($parameter->name) instanceof Model
            ) {
                $method = $parameter->isDefaultValueAvailable() ? 'first' : 'firstOrFail';

                $model = $container->make($class->name);

                $route->setParameter(
                    $parameters[$parameter->name]['name'], $model->where(
                    $parameters[$parameter->name]['key'] ?: $model->getRouteKeyName(),
                    $parameters[$parameter->name]['value']
                )->{$method}()
=======
                ! $route->parameter($parameter->name) instanceof Model) {
                $model = $container->make($class->name);

                $route->setParameter(
                    $parameter->name, $model->where(
                        $model->getRouteKeyName(), $parameters[$parameter->name]
                    )->firstOrFail()
>>>>>>> a6d6ff82
                );
            }
        }
    }
}<|MERGE_RESOLUTION|>--- conflicted
+++ resolved
@@ -28,28 +28,14 @@
             $class = $parameter->getClass();
 
             if (array_key_exists($parameter->name, $parameters) &&
-<<<<<<< HEAD
-                ! $route->parameter($parameter->name) instanceof Model
-            ) {
-                $method = $parameter->isDefaultValueAvailable() ? 'first' : 'firstOrFail';
-
+                ! $route->parameter($parameter->name) instanceof Model) {
                 $model = $container->make($class->name);
-
+                
                 $route->setParameter(
                     $parameters[$parameter->name]['name'], $model->where(
                     $parameters[$parameter->name]['key'] ?: $model->getRouteKeyName(),
                     $parameters[$parameter->name]['value']
-                )->{$method}()
-=======
-                ! $route->parameter($parameter->name) instanceof Model) {
-                $model = $container->make($class->name);
-
-                $route->setParameter(
-                    $parameter->name, $model->where(
-                        $model->getRouteKeyName(), $parameters[$parameter->name]
-                    )->firstOrFail()
->>>>>>> a6d6ff82
-                );
+                )->firstOrFail()
             }
         }
     }
