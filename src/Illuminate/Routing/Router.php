<?php namespace Illuminate\Routing;

use Closure;
use Illuminate\Http\Request;
use Illuminate\Http\Response;
use Illuminate\Events\Dispatcher;
use Illuminate\Container\Container;
use Symfony\Component\HttpKernel\HttpKernelInterface;
use Symfony\Component\HttpFoundation\Request as SymfonyRequest;
use Symfony\Component\HttpFoundation\Response as SymfonyResponse;
use Symfony\Component\HttpKernel\Exception\NotFoundHttpException;

class Router implements HttpKernelInterface, RouteFiltererInterface {

	/**
	 * The event dispatcher instance.
	 *
	 * @var \Illuminate\Events\Dispatcher
	 */
	protected $events;

	/**
	 * The IoC container instance.
	 *
	 * @var \Illuminate\Container\Container
	 */
	protected $container;

	/**
	 * The route collection instance.
	 *
	 * @var \Illuminate\Routing\RouteCollection
	 */
	protected $routes;

	/**
	 * The currently dispatched route instance.
	 *
	 * @var \Illuminate\Routing\Route
	 */
	protected $current;

	/**
	 * The request currently being dispatched.
	 *
	 * @var \Illuminate\Http\Request
	 */
	protected $currentRequest;

	/**
	 * The controller dispatcher instance.
	 *
	 * @var \Illuminate\Routing\ControllerDispatcher
	 */
	protected $controllerDispatcher;

	/**
	 * The controller inspector instance.
	 *
	 * @var \Illuminate\Routing\ControllerInspector
	 */
	protected $inspector;

	/**
	 * Indicates if the router is running filters.
	 *
	 * @var bool
	 */
	protected $filtering = true;

	/**
	 * The registered pattern based filters.
	 *
	 * @var array
	 */
	protected $patternFilters = array();

	/**
	 * The registered regular expression based filters.
	 *
	 * @var array
	 */
	protected $regexFilters = array();

	/**
	 * The registered route value binders.
	 *
	 * @var array
	 */
	protected $binders = array();

	/**
	 * The globally available parameter patterns.
	 *
	 * @var array
	 */
	protected $patterns = array();

	/**
	 * The route group attribute stack.
	 *
	 * @var array
	 */
	protected $groupStack = array();

	/**
	 * All of the verbs supported by the router.
	 *
	 * @var array
	 */
	public static $verbs = array('GET', 'HEAD', 'POST', 'PUT', 'PATCH', 'DELETE', 'OPTIONS');

	/**
	 * The default actions for a resourceful controller.
	 *
	 * @var array
	 */
	protected $resourceDefaults = array('index', 'create', 'store', 'show', 'edit', 'update', 'destroy', 'describe');

	/**
	 * Create a new Router instance.
	 *
	 * @param  \Illuminate\Events\Dispatcher  $events
	 * @param  \Illuminate\Container\Container  $container
	 * @return void
	 */
	public function __construct(Dispatcher $events, Container $container = null)
	{
		$this->events = $events;
		$this->routes = new RouteCollection;
		$this->container = $container ?: new Container;

		$this->bind('_missing', function($v) { return explode('/', $v); });
	}

	/**
	 * Register a new GET route with the router.
	 *
	 * @param  string  $uri
	 * @param  \Closure|array|string  $action
	 * @return \Illuminate\Routing\Route
	 */
	public function get($uri, $action)
	{
		return $this->addRoute(array('GET', 'HEAD'), $uri, $action);
	}

	/**
	 * Register a new POST route with the router.
	 *
	 * @param  string  $uri
	 * @param  \Closure|array|string  $action
	 * @return \Illuminate\Routing\Route
	 */
	public function post($uri, $action)
	{
		return $this->addRoute('POST', $uri, $action);
	}

	/**
	 * Register a new PUT route with the router.
	 *
	 * @param  string  $uri
	 * @param  \Closure|array|string  $action
	 * @return \Illuminate\Routing\Route
	 */
	public function put($uri, $action)
	{
		return $this->addRoute('PUT', $uri, $action);
	}

	/**
	 * Register a new PATCH route with the router.
	 *
	 * @param  string  $uri
	 * @param  \Closure|array|string  $action
	 * @return \Illuminate\Routing\Route
	 */
	public function patch($uri, $action)
	{
		return $this->addRoute('PATCH', $uri, $action);
	}

	/**
	 * Register a new DELETE route with the router.
	 *
	 * @param  string  $uri
	 * @param  \Closure|array|string  $action
	 * @return \Illuminate\Routing\Route
	 */
	public function delete($uri, $action)
	{
		return $this->addRoute('DELETE', $uri, $action);
	}

	/**
	 * Register a new OPTIONS route with the router.
	 *
	 * @param  string  $uri
	 * @param  \Closure|array|string  $action
	 * @return \Illuminate\Routing\Route
	 */
	public function options($uri, $action)
	{
		return $this->addRoute('OPTIONS', $uri, $action);
	}

	/**
	 * Register a new route responding to all verbs.
	 *
	 * @param  string  $uri
	 * @param  \Closure|array|string  $action
	 * @return \Illuminate\Routing\Route
	 */
	public function any($uri, $action)
	{
		$verbs = array('GET', 'HEAD', 'POST', 'PUT', 'PATCH', 'DELETE');

		return $this->addRoute($verbs, $uri, $action);
	}

	/**
	 * Register a new route with the given verbs.
	 *
	 * @param  array|string  $methods
	 * @param  string  $uri
	 * @param  \Closure|array|string  $action
	 * @return \Illuminate\Routing\Route
	 */
	public function match($methods, $uri, $action)
	{
		return $this->addRoute($methods, $uri, $action);
	}

	/**
	 * Register an array of controllers with wildcard routing.
	 *
	 * @param  array  $controllers
	 * @return void
	 */
	public function controllers(array $controllers)
	{
		foreach ($controllers as $uri => $name)
		{
			$this->controller($uri, $name);
		}
	}

	/**
	 * Route a controller to a URI with wildcard routing.
	 *
	 * @param  string  $uri
	 * @param  string  $controller
	 * @param  array   $names
<<<<<<< HEAD
	 * @return \Illuminate\Routing\Route
	 */
	public function controller($uri, $controller, $names = array())
	{
		$routable = $this->getInspector()->getRoutable($controller, $uri);
=======
	 * @return void
	 */
	public function controller($uri, $controller, $names = array())
	{
		$prepended = $controller;

		// First, we will check to see if a controller prefix has been registered in
		// the route group. If it has, we will need to prefix it before trying to
		// reflect into the class instance and pull out the method for routing.
		if (count($this->groupStack) > 0)
		{
			$prepended = $this->prependGroupUses($controller);
		}

		$routable = $this->getInspector()->getRoutable($prepended, $uri);
>>>>>>> 3380b1bd

		// When a controller is routed using this method, we use Reflection to parse
		// out all of the routable methods for the controller, then register each
		// route explicitly for the developers, so reverse routing is possible.
		foreach ($routable as $method => $routes)
		{
			foreach ($routes as $route)
			{
				$this->registerInspected($route, $controller, $method, $names);
			}
		}

		$this->addFallthroughRoute($controller, $uri);
	}

	/**
	 * Register an inspected controller route.
	 *
	 * @param  array   $route
	 * @param  string  $controller
	 * @param  string  $method
	 * @param  array   $names
	 * @return void
	 */
	protected function registerInspected($route, $controller, $method, &$names)
	{
		$action = array('uses' => $controller.'@'.$method);

		// If a given controller method has been named, we will assign the name to the
		// controller action array, which provides for a short-cut to method naming
		// so you don't have to define an individual route for these controllers.
		$action['as'] = array_pull($names, $method);

		$this->{$route['verb']}($route['uri'], $action);
	}

	/**
	 * Add a fallthrough route for a controller.
	 *
	 * @param  string  $controller
	 * @param  string  $uri
	 * @return void
	 */
	protected function addFallthroughRoute($controller, $uri)
	{
		$missing = $this->any($uri.'/{_missing}', $controller.'@missingMethod');

		$missing->where('_missing', '(.*)');
	}

	/**
	 * Route a resource to a controller.
	 *
	 * @param  string  $name
	 * @param  string  $controller
	 * @param  array   $options
	 * @return void
	 */
	public function resource($name, $controller, array $options = array())
	{
		// If the resource name contains a slash, we will assume the developer wishes to
		// register these resource routes with a prefix so we will set that up out of
		// the box so they don't have to mess with it. Otherwise, we will continue.
		if (str_contains($name, '/'))
		{
			$this->prefixedResource($name, $controller, $options);

			return;
		}

		// We need to extract the base resource from the resource name. Nested resources
		// are supported in the framework, but we need to know what name to use for a
		// place-holder on the route wildcards, which should be the base resources.
		$base = $this->getResourceWildcard(last(explode('.', $name)));

		$defaults = $this->resourceDefaults;

		foreach ($this->getResourceMethods($defaults, $options) as $m)
		{
			$this->{'addResource'.ucfirst($m)}($name, $base, $controller, $options);
		}
	}

	/**
	 * Build a set of prefixed resource routes.
	 *
	 * @param  string  $name
	 * @param  string  $controller
	 * @param  array   $options
	 * @return void
	 */
	protected function prefixedResource($name, $controller, array $options)
	{
		list($name, $prefix) = $this->getResourcePrefix($name);

		// We need to extract the base resource from the resource name. Nested resources
		// are supported in the framework, but we need to know what name to use for a
		// place-holder on the route wildcards, which should be the base resources.
		$callback = function($me) use ($name, $controller, $options)
		{
			$me->resource($name, $controller, $options);
		};

		return $this->group(compact('prefix'), $callback);
	}

	/**
	 * Extract the resource and prefix from a resource name.
	 *
	 * @param  string  $name
	 * @return array
	 */
	protected function getResourcePrefix($name)
	{
		$segments = explode('/', $name);

		// To get the prefix, we will take all of the name segments and implode them on
		// a slash. This will generate a proper URI prefix for us. Then we take this
		// last segment, which will be considered the final resources name we use.
		$prefix = implode('/', array_slice($segments, 0, -1));

		return array($segments[count($segments) - 1], $prefix);
	}

	/**
	 * Get the applicable resource methods.
	 *
	 * @param  array  $defaults
	 * @param  array  $options
	 * @return array
	 */
	protected function getResourceMethods($defaults, $options)
	{
		if (isset($options['only']))
		{
			return array_intersect($defaults, (array) $options['only']);
		}
		elseif (isset($options['except']))
		{
			return array_diff($defaults, (array) $options['except']);
		}

		return $defaults;
	}

	/**
	 * Get the base resource URI for a given resource.
	 *
	 * @param  string  $resource
	 * @return string
	 */
	public function getResourceUri($resource)
	{
		if ( ! str_contains($resource, '.')) return $resource;

		// Once we have built the base URI, we'll remove the wildcard holder for this
		// base resource name so that the individual route adders can suffix these
		// paths however they need to, as some do not have any wildcards at all.
		$segments = explode('.', $resource);

		$uri = $this->getNestedResourceUri($segments);

		return str_replace('/{'.$this->getResourceWildcard(last($segments)).'}', '', $uri);
	}

	/**
	 * Get the URI for a nested resource segment array.
	 *
	 * @param  array   $segments
	 * @return string
	 */
	protected function getNestedResourceUri(array $segments)
	{
		// We will spin through the segments and create a place-holder for each of the
		// resource segments, as well as the resource itself. Then we should get an
		// entire string for the resource URI that contains all nested resources.
		return implode('/', array_map(function($s)
		{
			return $s.'/{'.$this->getResourceWildcard($s).'}';

		}, $segments));
	}

	/**
	 * Get the action array for a resource route.
	 *
	 * @param  string  $resource
	 * @param  string  $controller
	 * @param  string  $method
	 * @param  array   $options
	 * @return array
	 */
	protected function getResourceAction($resource, $controller, $method, $options)
	{
		$name = $this->getResourceName($resource, $method, $options);

		return array('as' => $name, 'uses' => $controller.'@'.$method);
	}

	/**
	 * Get the name for a given resource.
	 *
	 * @param  string  $resource
	 * @param  string  $method
	 * @param  array   $options
	 * @return string
	 */
	protected function getResourceName($resource, $method, $options)
	{
		if (isset($options['names'][$method])) return $options['names'][$method];

		// If a global prefix has been assigned to all names for this resource, we will
		// grab that so we can prepend it onto the name when we create this name for
		// the resource action. Otherwise we'll just use an empty string for here.
		$prefix = isset($options['as']) ? $options['as'].'.' : '';

		if (count($this->groupStack) == 0)
		{
			return $prefix.$resource.'.'.$method;
		}

		return $this->getGroupResourceName($prefix, $resource, $method);
	}

	/**
	 * Get the resource name for a grouped resource.
	 *
	 * @param  string  $prefix
	 * @param  string  $resource
	 * @param  string  $method
	 * @return string
	 */
	protected function getGroupResourceName($prefix, $resource, $method)
	{
		$group = str_replace('/', '.', $this->getLastGroupPrefix());

		return trim("{$prefix}{$group}.{$resource}.{$method}", '.');
	}

	/**
	 * Format a resource wildcard for usage.
	 *
	 * @param  string  $value
	 * @return string
	 */
	public function getResourceWildcard($value)
	{
		return str_replace('-', '_', $value);
	}

	/**
	 * Add the index method for a resourceful route.
	 *
	 * @param  string  $name
	 * @param  string  $base
	 * @param  string  $controller
	 * @param  array   $options
	 * @return Route
	 */
	protected function addResourceIndex($name, $base, $controller, $options)
	{
		$action = $this->getResourceAction($name, $controller, 'index', $options);

		return $this->get($this->getResourceUri($name), $action);
	}

	/**
	 * Add the create method for a resourceful route.
	 *
	 * @param  string  $name
	 * @param  string  $base
	 * @param  string  $controller
	 * @param  array   $options
	 * @return Route
	 */
	protected function addResourceCreate($name, $base, $controller, $options)
	{
		$action = $this->getResourceAction($name, $controller, 'create', $options);

		return $this->get($this->getResourceUri($name).'/create', $action);
	}

	/**
	 * Add the store method for a resourceful route.
	 *
	 * @param  string  $name
	 * @param  string  $base
	 * @param  string  $controller
	 * @param  array   $options
	 * @return Route
	 */
	protected function addResourceStore($name, $base, $controller, $options)
	{
		$action = $this->getResourceAction($name, $controller, 'store', $options);

		return $this->post($this->getResourceUri($name), $action);
	}

	/**
	 * Add the show method for a resourceful route.
	 *
	 * @param  string  $name
	 * @param  string  $base
	 * @param  string  $controller
	 * @param  array   $options
	 * @return Route
	 */
	protected function addResourceShow($name, $base, $controller, $options)
	{
		$uri = $this->getResourceUri($name).'/{'.$base.'}';

		return $this->get($uri, $this->getResourceAction($name, $controller, 'show', $options));
	}

	/**
	 * Add the edit method for a resourceful route.
	 *
	 * @param  string  $name
	 * @param  string  $base
	 * @param  string  $controller
	 * @param  array   $options
	 * @return Route
	 */
	protected function addResourceEdit($name, $base, $controller, $options)
	{
		$uri = $this->getResourceUri($name).'/{'.$base.'}/edit';

		return $this->get($uri, $this->getResourceAction($name, $controller, 'edit', $options));
	}

	/**
	 * Add the update method for a resourceful route.
	 *
	 * @param  string  $name
	 * @param  string  $base
	 * @param  string  $controller
	 * @param  array   $options
	 * @return void
	 */
	protected function addResourceUpdate($name, $base, $controller, $options)
	{
		$this->addPutResourceUpdate($name, $base, $controller, $options);

		return $this->addPatchResourceUpdate($name, $base, $controller);
	}

	/**
	 * Add the update method for a resourceful route.
	 *
	 * @param  string  $name
	 * @param  string  $base
	 * @param  string  $controller
	 * @param  array   $options
	 * @return Route
	 */
	protected function addPutResourceUpdate($name, $base, $controller, $options)
	{
		$uri = $this->getResourceUri($name).'/{'.$base.'}';

		return $this->put($uri, $this->getResourceAction($name, $controller, 'update', $options));
	}

	/**
	 * Add the update method for a resourceful route.
	 *
	 * @param  string  $name
	 * @param  string  $base
	 * @param  string  $controller
	 * @return void
	 */
	protected function addPatchResourceUpdate($name, $base, $controller)
	{
		$uri = $this->getResourceUri($name).'/{'.$base.'}';

		$this->patch($uri, $controller.'@update');
	}

	/**
	 * Add the destroy method for a resourceful route.
	 *
	 * @param  string  $name
	 * @param  string  $base
	 * @param  string  $controller
	 * @param  array   $options
	 * @return Route
	 */
	protected function addResourceDestroy($name, $base, $controller, $options)
	{
		$action = $this->getResourceAction($name, $controller, 'destroy', $options);

		return $this->delete($this->getResourceUri($name).'/{'.$base.'}', $action);
	}

	/**
	 * Add the describe method for a resourceful route.
	 *
	 * @param  string  $name
	 * @param  string  $base
	 * @param  string  $controller
	 * @return void
	 */
	protected function addResourceDescribe($name, $base, $controller)
	{
		$action = $this->getResourceAction($name, $controller, 'describe');

		return $this->options($this->getResourceUri($name), $action);
	}

	/**
	 * Create a route group with shared attributes.
	 *
	 * @param  array    $attributes
	 * @param  Closure  $callback
	 * @return void
	 */
	public function group(array $attributes, Closure $callback)
	{
		$this->updateGroupStack($attributes);

		// Once we have updated the group stack, we will execute the user Closure and
		// merge in the groups attributes when the route is created. After we have
		// run the callback, we will pop the attributes off of this group stack.
		call_user_func($callback, $this);

		array_pop($this->groupStack);
	}

	/**
	 * Update the group stack with the given attributes.
	 *
	 * @param  array  $attributes
	 * @return void
	 */
	protected function updateGroupStack(array $attributes)
	{
		if (count($this->groupStack) > 0)
		{
			$attributes = $this->mergeGroup($attributes, last($this->groupStack));
		}

		$this->groupStack[] = $attributes;
	}

	/**
	 * Merge the given array with the last group stack.
	 *
	 * @param  array  $new
	 * @return array
	 */
	public function mergeWithLastGroup($new)
	{
		return $this->mergeGroup($new, last($this->groupStack));
	}

	/**
	 * Merge the given group attributes.
	 *
	 * @param  array  $new
	 * @param  array  $old
	 * @return array
	 */
	public static function mergeGroup($new, $old)
	{
		$new['namespace'] = static::formatUsesPrefix($new, $old);

		$new['prefix'] = static::formatGroupPrefix($new, $old);

		if (isset($new['domain'])) unset($old['domain']);

		return array_merge_recursive(array_except($old, array('namespace', 'prefix')), $new);
	}

	/**
	 * Format the uses prefix for the new group attributes.
	 *
	 * @param  array  $new
	 * @param  array  $old
	 * @return string
	 */
	protected static function formatUsesPrefix($new, $old)
	{
		if (isset($new['namespace']))
		{
			return trim(array_get($old, 'namespace'), '\\').'\\'.trim($new['namespace'], '\\');
		}
		else
		{
			return array_get($old, 'namespace');
		}
	}

	/**
	 * Format the prefix for the new group attributes.
	 *
	 * @param  array  $new
	 * @param  array  $old
	 * @return string
	 */
	protected static function formatGroupPrefix($new, $old)
	{
		if (isset($new['prefix']))
		{
			return trim(array_get($old, 'prefix'), '/').'/'.trim($new['prefix'], '/');
		}
		else
		{
			return array_get($old, 'prefix');
		}
	}

	/**
	 * Get the prefix from the last group on the stack.
	 *
	 * @return string
	 */
	protected function getLastGroupPrefix()
	{
		if (count($this->groupStack) > 0)
		{
			return array_get(last($this->groupStack), 'prefix', '');
		}

		return '';
	}

	/**
	 * Add a route to the underlying route collection.
	 *
	 * @param  array|string  $methods
	 * @param  string  $uri
	 * @param  \Closure|array|string  $action
	 * @return \Illuminate\Routing\Route
	 */
	protected function addRoute($methods, $uri, $action)
	{
		return $this->routes->add($this->createRoute($methods, $uri, $action));
	}

	/**
	 * Create a new route instance.
	 *
	 * @param  array|string  $methods
	 * @param  string  $uri
	 * @param  mixed   $action
	 * @return \Illuminate\Routing\Route
	 */
	protected function createRoute($methods, $uri, $action)
	{
		// If the route is routing to a controller we will parse the route action into
		// an acceptable array format before registering it and creating this route
		// instance itself. We need to build the Closure that will call this out.
		if ($this->routingToController($action))
		{
			$action = $this->getControllerAction($action);
		}

		$route = $this->newRoute(
			$methods, $uri = $this->prefix($uri), $action
		);

		$route->where($this->patterns);

		// If we have groups that need to be merged, we will merge them now after this
		// route has already been created and is ready to go. After we're done with
		// the merge we will be ready to return the route back out to the caller.
		if (count($this->groupStack) > 0)
		{
			$this->mergeController($route);
		}

		return $route;
	}

	/**
	 * Create a new Route object.
	 *
	 * @param  array|string $methods
	 * @param  string  $uri
	 * @param  mixed  $action
	 * @return \Illuminate\Routing\Route
	 */
	protected function newRoute($methods, $uri, $action)
	{
		return new Route($methods, $uri, $action);
	}

	/**
	 * Prefix the given URI with the last prefix.
	 *
	 * @param  string  $uri
	 * @return string
	 */
	protected function prefix($uri)
	{
		return trim(trim($this->getLastGroupPrefix(), '/').'/'.trim($uri, '/'), '/') ?: '/';
	}

	/**
	 * Merge the group stack with the controller action.
	 *
	 * @param  \Illuminate\Routing\Route  $route
	 * @return void
	 */
	protected function mergeController($route)
	{
		$action = $this->mergeWithLastGroup($route->getAction());

		$route->setAction($action);
	}

	/**
	 * Determine if the action is routing to a controller.
	 *
	 * @param  array  $action
	 * @return bool
	 */
	protected function routingToController($action)
	{
		if ($action instanceof Closure) return false;

		return is_string($action) || is_string(array_get($action, 'uses'));
	}

	/**
	 * Add a controller based route action to the action array.
	 *
	 * @param  array|string  $action
	 * @return array
	 */
	protected function getControllerAction($action)
	{
		if (is_string($action)) $action = array('uses' => $action);

		// Here we'll get an instance of this controller dispatcher and hand it off to
		// the Closure so it will be used to resolve the class instances out of our
		// IoC container instance and call the appropriate methods on the class.
		if (count($this->groupStack) > 0)
		{
			$action['uses'] = $this->prependGroupUses($action['uses']);
		}

		// Here we'll get an instance of this controller dispatcher and hand it off to
		// the Closure so it will be used to resolve the class instances out of our
		// IoC container instance and call the appropriate methods on the class.
		$action['controller'] = $action['uses'];

		$closure = $this->getClassClosure($action['uses']);

		return array_set($action, 'uses', $closure);
	}

	/**
	 * Get the Closure for a controller based action.
	 *
	 * @param  string  $controller
	 * @return \Closure
	 */
	protected function getClassClosure($controller)
	{
		// Here we'll get an instance of this controller dispatcher and hand it off to
		// the Closure so it will be used to resolve the class instances out of our
		// IoC container instance and call the appropriate methods on the class.
		$d = $this->getControllerDispatcher();

		return function() use ($d, $controller)
		{
			$route = $this->current();

			$request = $this->getCurrentRequest();

			// Now we can split the controller and method out of the action string so that we
			// can call them appropriately on the class. This controller and method are in
			// in the Class@method format and we need to explode them out then use them.
			list($class, $method) = explode('@', $controller);

			return $d->dispatch($route, $request, $class, $method);
		};
	}

	/**
	 * Prepend the last group uses onto the use clause.
	 *
	 * @param  string  $uses
	 * @return string
	 */
	protected function prependGroupUses($uses)
	{
		$group = last($this->groupStack);

		return isset($group['namespace']) ? $group['namespace'].'\\'.$uses : $uses;
	}

	/**
	 * Dispatch the request to the application.
	 *
	 * @param  \Illuminate\Http\Request  $request
	 * @return \Illuminate\Http\Response
	 */
	public function dispatch(Request $request)
	{
		$this->currentRequest = $request;

		// If no response was returned from the before filter, we will call the proper
		// route instance to get the response. If no route is found a response will
		// still get returned based on why no routes were found for this request.
		$response = $this->callFilter('before', $request);

		if (is_null($response))
		{
			$response = $this->dispatchToRoute($request);
		}

		$response = $this->prepareResponse($request, $response);

		// Once this route has run and the response has been prepared, we will run the
		// after filter to do any last work on the response or for this application
		// before we will return the response back to the consuming code for use.
		$this->callFilter('after', $request, $response);

		return $response;
	}

	/**
	 * Dispatch the request to a route and return the response.
	 *
	 * @param  \Illuminate\Http\Request  $request
	 * @return mixed
	 */
	public function dispatchToRoute(Request $request)
	{
		$route = $this->findRoute($request);

		$this->events->fire('router.matched', array($route, $request));

		// Once we have successfully matched the incoming request to a given route we
		// can call the before filters on that route. This works similar to global
		// filters in that if a response is returned we will not call the route.
		$response = $this->callRouteBefore($route, $request);

		if (is_null($response))
		{
			$response = $route->run($request);
		}

		$response = $this->prepareResponse($request, $response);

		// After we have a prepared response from the route or filter we will call to
		// the "after" filters to do any last minute processing on this request or
		// response object before the response is returned back to the consumer.
		$this->callRouteAfter($route, $request, $response);

		return $response;
	}

	/**
	 * Find the route matching a given request.
	 *
	 * @param  \Illuminate\Http\Request  $request
	 * @return \Illuminate\Routing\Route
	 */
	protected function findRoute($request)
	{
		$this->current = $route = $this->routes->match($request);

		return $this->substituteBindings($route);
	}

	/**
	 * Substitute the route bindings onto the route.
	 *
	 * @param  \Illuminate\Routing\Route  $route
	 * @return \Illuminate\Routing\Route
	 */
	protected function substituteBindings($route)
	{
		foreach ($route->parameters() as $key => $value)
		{
			if (isset($this->binders[$key]))
			{
				$route->setParameter($key, $this->performBinding($key, $value, $route));
			}
		}

		return $route;
	}

	/**
	 * Call the binding callback for the given key.
	 *
	 * @param  string  $key
	 * @param  string  $value
	 * @param  \Illuminate\Routing\Route  $route
	 * @return mixed
	 */
	protected function performBinding($key, $value, $route)
	{
		return call_user_func($this->binders[$key], $value, $route);
	}

	/**
	 * Register a route matched event listener.
	 *
	 * @param  callable  $callback
	 * @return void
	 */
	public function matched($callback)
	{
		$this->events->listen('router.matched', $callback);
	}

	/**
	 * Register a new "before" filter with the router.
	 *
	 * @param  mixed  $callback
	 * @return void
	 */
	public function before($callback)
	{
		$this->addGlobalFilter('before', $callback);
	}

	/**
	 * Register a new "after" filter with the router.
	 *
	 * @param  mixed  $callback
	 * @return void
	 */
	public function after($callback)
	{
		$this->addGlobalFilter('after', $callback);
	}

	/**
	 * Register a new global filter with the router.
	 *
	 * @param  string  $filter
	 * @param  mixed   $callback
	 * @return void
	 */
	protected function addGlobalFilter($filter, $callback)
	{
		$this->events->listen('router.'.$filter, $this->parseFilter($callback));
	}

	/**
	 * Register a new filter with the router.
	 *
	 * @param  string  $name
	 * @param  mixed  $callback
	 * @return void
	 */
	public function filter($name, $callback)
	{
		$this->events->listen('router.filter: '.$name, $this->parseFilter($callback));
	}

	/**
	 * Parse the registered filter.
	 *
	 * @param  \Closure|string  $callback
	 * @return mixed
	 */
	protected function parseFilter($callback)
	{
		if (is_string($callback) && ! str_contains($callback, '@'))
		{
			return $callback.'@filter';
		}
		else
		{
			return $callback;
		}
	}

	/**
	 * Register a pattern-based filter with the router.
	 *
	 * @param  string  $pattern
	 * @param  string  $name
	 * @param  array|null  $methods
	 */
	public function when($pattern, $name, $methods = null)
	{
		if ( ! is_null($methods)) $methods = array_map('strtoupper', (array) $methods);

		$this->patternFilters[$pattern][] = compact('name', 'methods');
	}

	/**
	 * Register a regular expression based filter with the router.
	 *
	 * @param  string     $pattern
	 * @param  string     $name
	 * @param  array|null $methods
	 * @return void
	 */
	public function whenRegex($pattern, $name, $methods = null)
	{
		if ( ! is_null($methods)) $methods = array_map('strtoupper', (array) $methods);

		$this->regexFilters[$pattern][] = compact('name', 'methods');
	}

	/**
	 * Register a model binder for a wildcard.
	 *
	 * @param  string  $key
	 * @param  string  $class
	 * @param  \Closure  $callback
	 * @return void
	 *
	 * @throws NotFoundHttpException
	 */
	public function model($key, $class, Closure $callback = null)
	{
		return $this->bind($key, function($value) use ($class, $callback)
		{
			if (is_null($value)) return null;

			// For model binders, we will attempt to retrieve the models using the find
			// method on the model instance. If we cannot retrieve the models we'll
			// throw a not found exception otherwise we will return the instance.
			if ($model = with(new $class)->find($value))
			{
				return $model;
			}

			// If a callback was supplied to the method we will call that to determine
			// what we should do when the model is not found. This just gives these
			// developer a little greater flexibility to decide what will happen.
			if ($callback instanceof Closure)
			{
				return call_user_func($callback);
			}

			throw new NotFoundHttpException;
		});
	}

	/**
	 * Add a new route parameter binder.
	 *
	 * @param  string  $key
	 * @param  callable  $binder
	 * @return void
	 */
	public function bind($key, $binder)
	{
		$this->binders[str_replace('-', '_', $key)] = $binder;
	}

	/**
	 * Set a global where pattern on all routes
	 *
	 * @param  string  $key
	 * @param  string  $pattern
	 * @return void
	 */
	public function pattern($key, $pattern)
	{
		$this->patterns[$key] = $pattern;
	}

	/**
	 * Call the given filter with the request and response.
	 *
	 * @param  string  $filter
	 * @param  \Illuminate\Http\Request   $request
	 * @param  \Illuminate\Http\Response  $response
	 * @return mixed
	 */
	protected function callFilter($filter, $request, $response = null)
	{
		if ( ! $this->filtering) return null;

		return $this->events->until('router.'.$filter, array($request, $response));
	}

	/**
	 * Call the given route's before filters.
	 *
	 * @param  \Illuminate\Routing\Route  $route
	 * @param  \Illuminate\Http\Request  $request
	 * @return mixed
	 */
	public function callRouteBefore($route, $request)
	{
		$response = $this->callPatternFilters($route, $request);

		return $response ?: $this->callAttachedBefores($route, $request);
	}

	/**
	 * Call the pattern based filters for the request.
	 *
	 * @param  \Illuminate\Routing\Route  $route
	 * @param  \Illuminate\Http\Request  $request
	 * @return mixed|null
	 */
	protected function callPatternFilters($route, $request)
	{
		foreach ($this->findPatternFilters($request) as $filter => $parameters)
		{
			$response = $this->callRouteFilter($filter, $parameters, $route, $request);

			if ( ! is_null($response)) return $response;
		}
	}

	/**
	 * Find the patterned filters matching a request.
	 *
	 * @param  \Illuminate\Http\Request  $request
	 * @return array
	 */
	public function findPatternFilters($request)
	{
		$results = array();

		list($path, $method) = array($request->path(), $request->getMethod());

		foreach ($this->patternFilters as $pattern => $filters)
		{
			// To find the patterned middlewares for a request, we just need to check these
			// registered patterns against the path info for the current request to this
			// applications, and when it matches we will merge into these middlewares.
			if (str_is($pattern, $path))
			{
				$merge = $this->patternsByMethod($method, $filters);

				$results = array_merge($results, $merge);
			}
		}

		foreach ($this->regexFilters as $pattern => $filters)
		{
			// To find the patterned middlewares for a request, we just need to check these
			// registered patterns against the path info for the current request to this
			// applications, and when it matches we will merge into these middlewares.
			if (preg_match($pattern, $path))
			{
				$merge = $this->patternsByMethod($method, $filters);

				$results = array_merge($results, $merge);
			}
		}

		return $results;
	}

	/**
	 * Filter pattern filters that don't apply to the request verb.
	 *
	 * @param  \Illuminate\Http\Request  $request
	 * @param  array  $filters
	 * @return array
	 */
	protected function patternsByMethod($method, $filters)
	{
		$results = array();

		foreach ($filters as $filter)
		{
			// The idea here is to check and see if the pattern filter applies to this HTTP
			// request based on the request methods. Pattern filters might be limited by
			// the request verb to make it simply to assign to the given verb at once.
			if ($this->filterSupportsMethod($filter, $method))
			{
				$parsed = Route::parseFilters($filter['name']);

				$results = array_merge($results, $parsed);
			}
		}

		return $results;
	}

	/**
	 * Determine if the given pattern filters applies to a given method.
	 *
	 * @param  array  $filter
	 * @param  array  $method
	 * @return bool
	 */
	protected function filterSupportsMethod($filter, $method)
	{
		$methods = $filter['methods'];

		return (is_null($methods) || in_array($method, $methods));
	}

	/**
	 * Call the given route's before (non-pattern) filters.
	 *
	 * @param  \Illuminate\Routing\Route  $route
	 * @param  \Illuminate\Http\Request  $request
	 * @return mixed
	 */
	protected function callAttachedBefores($route, $request)
	{
		foreach ($route->beforeFilters() as $filter => $parameters)
		{
			$response = $this->callRouteFilter($filter, $parameters, $route, $request);

			if ( ! is_null($response)) return $response;
		}
	}

	/**
	 * Call the given route's before filters.
	 *
	 * @param  \Illuminate\Routing\Route  $route
	 * @param  \Illuminate\Http\Request  $request
	 * @param  \Illuminate\Http\Response  $response
	 * @return mixed
	 */
	public function callRouteAfter($route, $request, $response)
	{
		foreach ($route->afterFilters() as $filter => $parameters)
		{
			$this->callRouteFilter($filter, $parameters, $route, $request, $response);
		}
	}

	/**
	 * Call the given route filter.
	 *
	 * @param  string  $filter
	 * @param  array  $parameters
	 * @param  \Illuminate\Routing\Route  $route
	 * @param  \Illuminate\Http\Request  $request
	 * @param  \Illuminate\Http\Response|null $response
	 * @return mixed
	 */
	public function callRouteFilter($filter, $parameters, $route, $request, $response = null)
	{
		if ( ! $this->filtering) return null;

		$data = array_merge(array($route, $request, $response), $parameters);

		return $this->events->until('router.filter: '.$filter, $this->cleanFilterParameters($data));
	}

	/**
	 * Clean the parameters being passed to a filter callback.
	 *
	 * @param  array  $parameters
	 * @return array
	 */
	protected function cleanFilterParameters(array $parameters)
	{
		return array_filter($parameters, function($p)
		{
			return ! is_null($p) && $p !== '';
		});
	}

	/**
	 * Create a response instance from the given value.
	 *
	 * @param  \Symfony\Component\HttpFoundation\Request  $request
	 * @param  mixed  $response
	 * @return \Illuminate\Http\Response
	 */
	protected function prepareResponse($request, $response)
	{
		if ( ! $response instanceof SymfonyResponse)
		{
			$response = new Response($response);
		}

		return $response->prepare($request);
	}

	/**
	 * Run a callback with filters disable on the router.
	 *
	 * @param  callable  $callback
	 * @return void
	 */
	public function withoutFilters($callback)
	{
		$this->disableFilters();

		call_user_func($callback);

		$this->enableFilters();
	}

	/**
	 * Enable route filtering on the router.
	 *
	 * @return void
	 */
	public function enableFilters()
	{
		$this->filtering = true;
	}

	/**
	 * Disable route filtering on the router.
	 *
	 * @return void
	 */
	public function disableFilters()
	{
		$this->filtering = false;
	}

	/**
	 * Get a route parameter for the current route.
	 *
	 * @param  string  $key
	 * @param  string  $default
	 * @return mixed
	 */
	public function input($key, $default = null)
	{
		return $this->current()->parameter($key, $default);
	}

	/**
	 * Get the currently dispatched route instance.
	 *
	 * @return \Illuminate\Routing\Route
	 */
	public function getCurrentRoute()
	{
		return $this->current();
	}

	/**
	 * Get the currently dispatched route instance.
	 *
	 * @return \Illuminate\Routing\Route
	 */
	public function current()
	{
		return $this->current;
	}

	/**
	 * Get the current route name.
	 *
	 * @return string|null
	 */
	public function currentRouteName()
	{
		return ($this->current()) ? $this->current()->getName() : null;
	}

	/**
	 * Alias for the "currentRouteNamed" method.
	 *
	 * @param  dynamic  string
	 * @return bool
	 */
	public function is()
	{
		foreach (func_get_args() as $pattern)
		{
			if (str_is($pattern, $this->currentRouteName()))
			{
				return true;
			}
		}

		return false;
	}

	/**
	 * Determine if the current route matches a given name.
	 *
	 * @param  string  $name
	 * @return bool
	 */
	public function currentRouteNamed($name)
	{
		return ($this->current()) ? $this->current()->getName() == $name : false;
	}

	/**
	 * Get the current route action.
	 *
	 * @return string|null
	 */
	public function currentRouteAction()
	{
		$action = $this->current()->getAction();

		return isset($action['controller']) ? $action['controller'] : null;
	}

	/**
	 * Alias for the "currentRouteUses" method.
	 *
	 * @param  dynamic  string
	 * @return bool
	 */
	public function uses()
	{
		foreach (func_get_args() as $pattern)
		{
			if (str_is($pattern, $this->currentRouteAction()))
			{
				return true;
			}
		}

		return false;
	}

	/**
	 * Determine if the current route action matches a given action.
	 *
	 * @param  string  $action
	 * @return bool
	 */
	public function currentRouteUses($action)
	{
		return $this->currentRouteAction() == $action;
	}

	/**
	 * Get the request currently being dispatched.
	 *
	 * @return \Illuminate\Http\Request
	 */
	public function getCurrentRequest()
	{
		return $this->currentRequest;
	}

	/**
	 * Get the underlying route collection.
	 *
	 * @return \Illuminate\Routing\RouteCollection
	 */
	public function getRoutes()
	{
		return $this->routes;
	}

	/**
	 * Get the controller dispatcher instance.
	 *
	 * @return \Illuminate\Routing\ControllerDispatcher
	 */
	public function getControllerDispatcher()
	{
		if (is_null($this->controllerDispatcher))
		{
			$this->controllerDispatcher = new ControllerDispatcher($this, $this->container);
		}

		return $this->controllerDispatcher;
	}

	/**
	 * Set the controller dispatcher instance.
	 *
	 * @param  \Illuminate\Routing\ControllerDispatcher  $dispatcher
	 * @return void
	 */
	public function setControllerDispatcher(ControllerDispatcher $dispatcher)
	{
		$this->controllerDispatcher = $dispatcher;
	}

	/**
	 * Get a controller inspector instance.
	 *
	 * @return \Illuminate\Routing\ControllerInspector
	 */
	public function getInspector()
	{
		return $this->inspector ?: $this->inspector = new ControllerInspector;
	}

	/**
	 * Get the response for a given request.
	 *
	 * @param  \Symfony\Component\HttpFoundation\Request  $request
	 * @return \Symfony\Component\HttpFoundation\Response
	 */
	public function handle(SymfonyRequest $request, $type = HttpKernelInterface::MASTER_REQUEST, $catch = true)
	{
		return $this->dispatch(Request::createFromBase($request));
	}

}<|MERGE_RESOLUTION|>--- conflicted
+++ resolved
@@ -252,13 +252,6 @@
 	 * @param  string  $uri
 	 * @param  string  $controller
 	 * @param  array   $names
-<<<<<<< HEAD
-	 * @return \Illuminate\Routing\Route
-	 */
-	public function controller($uri, $controller, $names = array())
-	{
-		$routable = $this->getInspector()->getRoutable($controller, $uri);
-=======
 	 * @return void
 	 */
 	public function controller($uri, $controller, $names = array())
@@ -274,7 +267,6 @@
 		}
 
 		$routable = $this->getInspector()->getRoutable($prepended, $uri);
->>>>>>> 3380b1bd
 
 		// When a controller is routed using this method, we use Reflection to parse
 		// out all of the routable methods for the controller, then register each
