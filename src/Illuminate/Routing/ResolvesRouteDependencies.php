--- conflicted
+++ resolved
@@ -92,20 +92,14 @@
             return $this->container->resolveFromAttribute($attribute);
         }
 
-<<<<<<< HEAD
         if ($this->shouldResolveInterface($className, $parameters, $resolvedInterfaces)) {
             return $this->container->make($className);
         }
 
-        if ($className && (! $this->alreadyInParameters($className, $parameters))) {
-=======
-        $className = Reflector::getParameterClassName($parameter);
-
         // If the parameter has a type-hinted class, we will check to see if it is already in
         // the list of parameters. If it is we will just skip it as it is probably a model
         // binding and we do not want to mess with those; otherwise, we resolve it here.
-        if ($className && ! $this->alreadyInParameters($className, $parameters)) {
->>>>>>> 61e221c1
+        if ($className && (! $this->alreadyInParameters($className, $parameters))) {
             $isEnum = (new ReflectionClass($className))->isEnum();
 
             return $parameter->isDefaultValueAvailable()
