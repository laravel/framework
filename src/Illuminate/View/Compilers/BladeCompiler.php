--- conflicted
+++ resolved
@@ -836,17 +836,10 @@
     {
         $prefix ??= $directory;
 
-<<<<<<< HEAD
-        $this->anonymousComponentNamespaces[$prefix] = Str::of($directory)
+        $this->anonymousComponentNamespaces[$prefix] = (new Stringable($directory))
             ->replace('/', '.')
             ->trim('. ')
             ->toString();
-=======
-        $this->anonymousComponentNamespaces[$prefix] = (new Stringable($directory))
-                ->replace('/', '.')
-                ->trim('. ')
-                ->toString();
->>>>>>> 787cf26c
     }
 
     /**
