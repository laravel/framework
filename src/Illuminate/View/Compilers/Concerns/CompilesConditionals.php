<?php

namespace Illuminate\View\Compilers\Concerns;

trait CompilesConditionals
{
    /**
     * Compile the has-section statements into valid PHP.
     *
     * @param  string  $expression
     * @return string
     */
    protected function compileHasSection($expression)
    {
        return "<?php if (! empty(trim(\$__env->yieldContent{$expression}))): ?>";
    }

    /**
     * Compile the if-auth statements into valid PHP.
     *
     * @param  string|null  $guard
     * @return string
     */
    protected function compileAuth($guard = null)
    {
        return "<?php if(auth()->guard{$guard}->check()): ?>";
    }

    /**
     * Compile the end-auth statements into valid PHP.
     *
     * @return string
     */
    protected function compileEndAuth()
    {
        return '<?php endif; ?>';
    }

    /**
     * Compile the if-guest statements into valid PHP.
     *
     * @param  string|null  $guard
     * @return string
     */
    protected function compileGuest($guard = null)
    {
        return "<?php if(auth()->guard{$guard}->guest()): ?>";
    }

    /**
     * Compile the end-guest statements into valid PHP.
     *
     * @return string
     */
    protected function compileEndGuest()
    {
        return '<?php endif; ?>';
    }

    /**
     * Compile the if statements into valid PHP.
     *
     * @param  string  $expression
     * @return string
     */
    protected function compileIf($expression)
    {
        return "<?php if{$expression}: ?>";
    }

    /**
     * Compile the unless statements into valid PHP.
     *
     * @param  string  $expression
     * @return string
     */
    protected function compileUnless($expression)
    {
        return "<?php if (! {$expression}): ?>";
    }

    /**
     * Compile the else-if statements into valid PHP.
     *
     * @param  string  $expression
     * @return string
     */
    protected function compileElseif($expression)
    {
        return "<?php elseif{$expression}: ?>";
    }

    /**
     * Compile the else statements into valid PHP.
     *
     * @return string
     */
    protected function compileElse()
    {
        return '<?php else: ?>';
    }

    /**
     * Compile the end-if statements into valid PHP.
     *
     * @return string
     */
    protected function compileEndif()
    {
        return '<?php endif; ?>';
    }

    /**
     * Compile the end-unless statements into valid PHP.
     *
     * @return string
     */
    protected function compileEndunless()
    {
        return '<?php endif; ?>';
    }

    /**
     * Compile the if-isset statements into valid PHP.
     *
     * @param  string  $expression
     * @return string
     */
    protected function compileIsset($expression)
    {
        return "<?php if(isset{$expression}): ?>";
    }

    /**
     * Compile the end-isset statements into valid PHP.
     *
     * @return string
     */
    protected function compileEndIsset()
    {
        return '<?php endif; ?>';
    }
<<<<<<< HEAD

    /**
     * Compile the if-auth statements into valid PHP.
     *
     * @param  string|null  $guard
     * @return string
     */
    protected function compileAuth($guard = null)
    {
        $guard = is_null($guard) ? "()" : $guard;
        return "<?php if(auth()->guard{$guard}->guest()): ?>";
    }

    /**
     * Compile the end-auth statements into valid PHP.
     *
     * @return string
     */
    protected function compileEndAuth()
    {
        return '<?php endif; ?>';
    }
=======
>>>>>>> c0e1d91e
}<|MERGE_RESOLUTION|>--- conflicted
+++ resolved
@@ -140,7 +140,6 @@
     {
         return '<?php endif; ?>';
     }
-<<<<<<< HEAD
 
     /**
      * Compile the if-auth statements into valid PHP.
@@ -163,6 +162,4 @@
     {
         return '<?php endif; ?>';
     }
-=======
->>>>>>> c0e1d91e
 }