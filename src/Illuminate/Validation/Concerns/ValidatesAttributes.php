--- conflicted
+++ resolved
@@ -253,23 +253,13 @@
         }
 
         if (is_null($date = $this->getDateTimestamp($parameters[0]))) {
-<<<<<<< HEAD
-            $secondValue = $this->getValue($parameters[0]);
-
-            if (! is_null($secondValue) && ! is_string($secondValue) && ! is_numeric($secondValue) && ! $secondValue instanceof DateTimeInterface) {
+            $comparedValue = $this->getValue($parameters[0]);
+
+            if (! is_null($comparedValue) && ! is_string($comparedValue) && ! is_numeric($comparedValue) && ! $comparedValue instanceof DateTimeInterface) {
                 return false;
             }
 
-            $date = $this->getDateTimestamp($secondValue);
-=======
-            $comparedValue = $this->getValue($parameters[0]);
-
-            if (! is_string($comparedValue) && ! is_numeric($comparedValue) && ! $comparedValue instanceof DateTimeInterface) {
-                return false;
-            }
-
             $date = $this->getDateTimestamp($comparedValue);
->>>>>>> 6ded1b81
         }
 
         return $this->compare($this->getDateTimestamp($value), $date, $operator);
