{
    "name": "illuminate/validation",
    "description": "The Illuminate Validation package.",
    "license": "MIT",
    "homepage": "https://laravel.com",
    "support": {
        "issues": "https://github.com/laravel/framework/issues",
        "source": "https://github.com/laravel/framework"
    },
    "authors": [
        {
            "name": "Taylor Otwell",
            "email": "taylor@laravel.com"
        }
    ],
    "require": {
        "php": "^8.3",
        "ext-filter": "*",
        "ext-mbstring": "*",
        "brick/math": "^0.11|^0.12|^0.13|^0.14",
        "egulias/email-validator": "^3.2.5|^4.0",
<<<<<<< HEAD
        "illuminate/collections": "^13.0",
        "illuminate/container": "^13.0",
        "illuminate/contracts": "^13.0",
        "illuminate/macroable": "^13.0",
        "illuminate/support": "^13.0",
        "illuminate/translation": "^13.0",
        "symfony/http-foundation": "^7.4.0|^8.0.0",
        "symfony/mime": "^7.4.0|^8.0.0"
=======
        "illuminate/collections": "^12.0",
        "illuminate/container": "^12.0",
        "illuminate/contracts": "^12.0",
        "illuminate/macroable": "^12.0",
        "illuminate/support": "^12.0",
        "illuminate/translation": "^12.0",
        "symfony/http-foundation": "^7.2",
        "symfony/mime": "^7.2",
        "symfony/polyfill-php83": "^1.33"
>>>>>>> 868c1f2d
    },
    "autoload": {
        "psr-4": {
            "Illuminate\\Validation\\": ""
        }
    },
    "extra": {
        "branch-alias": {
            "dev-master": "13.0.x-dev"
        }
    },
    "suggest": {
        "illuminate/database": "Required to use the database presence verifier (^13.0).",
        "ramsey/uuid": "Required to use Validator::validateUuid() (^4.7)."
    },
    "config": {
        "sort-packages": true
    },
    "minimum-stability": "dev"
}<|MERGE_RESOLUTION|>--- conflicted
+++ resolved
@@ -19,7 +19,6 @@
         "ext-mbstring": "*",
         "brick/math": "^0.11|^0.12|^0.13|^0.14",
         "egulias/email-validator": "^3.2.5|^4.0",
-<<<<<<< HEAD
         "illuminate/collections": "^13.0",
         "illuminate/container": "^13.0",
         "illuminate/contracts": "^13.0",
@@ -28,17 +27,6 @@
         "illuminate/translation": "^13.0",
         "symfony/http-foundation": "^7.4.0|^8.0.0",
         "symfony/mime": "^7.4.0|^8.0.0"
-=======
-        "illuminate/collections": "^12.0",
-        "illuminate/container": "^12.0",
-        "illuminate/contracts": "^12.0",
-        "illuminate/macroable": "^12.0",
-        "illuminate/support": "^12.0",
-        "illuminate/translation": "^12.0",
-        "symfony/http-foundation": "^7.2",
-        "symfony/mime": "^7.2",
-        "symfony/polyfill-php83": "^1.33"
->>>>>>> 868c1f2d
     },
     "autoload": {
         "psr-4": {
