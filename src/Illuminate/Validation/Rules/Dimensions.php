<?php

namespace Illuminate\Validation\Rules;

use Illuminate\Contracts\Validation\DataAwareRule;
use Illuminate\Contracts\Validation\Rule;
use Illuminate\Contracts\Validation\ValidatorAwareRule;
use Illuminate\Support\Arr;
use Illuminate\Support\Facades\Validator;
use Illuminate\Support\Str;
use Illuminate\Support\Traits\Conditionable;
use Illuminate\Support\Traits\Macroable;
use Illuminate\Testing\Exceptions\InvalidArgumentException;

class Dimensions implements Rule, DataAwareRule, ValidatorAwareRule
{
    use Conditionable, Macroable;

    /**
     * The width constraint in pixels.
     *
     * @var null|int
     */
    protected $width = null;

    /**
     * The minimum size in pixels that the image can be.
     *
     * @var null|int
     */
    protected $minWidth = null;

    /**
     * The maximum size in pixels that the image can be.
     *
     * @var null|int
     */
    protected $maxWidth = null;

    /**
     * The width between constraint.
     *
     * @var null|array
     */
    protected $widthBetween = null;

    /**
     * The height constraint in pixels.
     *
     * @var null|int
     */
    protected $height = null;

    /**
     * The minimum size in pixels that the image can be.
     *
     * @var null|int
     */
    protected $minHeight = null;

    /**
     * The maximum size in pixels that the image can be.
     *
     * @var null|int
     */
    protected $maxHeight = null;

    /**
     * The height between constraint.
     *
     * @var null|array
     */
    protected $heightBetween = null;

    /**
     * The ratio constraint.
     *
     * @var null|float
     */
    protected $ratio = null;

    /**
     * The minimum aspect ratio constraint.
     *
     * @var null|float
     */
    protected $minRatio = null;

    /**
     * The maximum aspect ratio constraint.
     *
     * @var null|float
     */
    protected $maxRatio = null;

    /**
     * The aspect ratio range constraint.
     *
     * @var null|array
     */
    protected $ratioBetween = null;

    /**
     * The error message after validation, if any.
     *
     * @var array
     */
    protected $messages = [];

    /**
     * The data under validation.
     *
     * @var array
     */
    protected $data;

    /**
     * The validator performing the validation.
     *
     * @var \Illuminate\Validation\Validator
     */
    protected $validator;

    /**
     * The callback that will generate the "default" version of the dimensions rule.
     *
     * @var string|array|callable|null
     */
    public static $defaultCallback;

    /**
     * Additional validation rules that should be merged into the default rules during validation.
     *
     * @var array
     */
    protected $customRules = [];

    /**
     * Set the "width" constraint.
     *
     * @param  int  $value
     * @return $this
     */
    public function width($value)
    {
        $this->width = $value;

        return $this;
    }

    /**
     * Set the "height" constraint.
     *
     * @param  int  $value
     * @return $this
     */
    public function height($value)
    {
        $this->height = $value;

        return $this;
    }

    /**
     * Set the "min width" constraint.
     *
     * @param  int  $value
     * @return $this
     */
    public function minWidth($value)
    {
        $this->minWidth = $value;

        return $this;
    }

    /**
     * Set the "min height" constraint.
     *
     * @param  int  $value
     * @return $this
     */
    public function minHeight($value)
    {
        $this->minHeight = $value;

        return $this;
    }

    /**
     * Set the "max width" constraint.
     *
     * @param  int  $value
     * @return $this
     */
    public function maxWidth($value)
    {
        $this->maxWidth = $value;

        return $this;
    }

    /**
     * Set the "max height" constraint.
     *
     * @param  int  $value
     * @return $this
     */
    public function maxHeight($value)
    {
        $this->maxHeight = $value;

        return $this;
    }

    /**
     * Set the width between constraint.
     *
     * @param  int  $min
     * @param  int  $max
     * @return $this
     */
    public function widthBetween($min, $max)
    {
        $this->widthBetween = [$min, $max];

        return $this;
    }

    /**
     * Set the height between constraint.
     *
     * @param  int  $min
     * @param  int  $max
     * @return $this
     */
    public function heightBetween($min, $max)
    {
        $this->heightBetween = [$min, $max];

        return $this;
    }

    /**
     * Set the "ratio" constraint.
     *
     * @param  float  $value
     * @return $this
     */
    public function ratio($value)
    {
        $this->ratio = $value;

        return $this;
    }

    /**
     * Set the minimum aspect ratio constraint.
     *
     * @param  float  $value
     * @return $this
     */
    public function minRatio($value)
    {
        $this->minRatio = $value;

        return $this;
    }

    /**
     * Set the maximum aspect ratio constraint.
     *
     * @param  float  $value
     * @return $this
     */
    public function maxRatio($value)
    {
        $this->maxRatio = $value;

        return $this;
    }

    /**
     * Set the aspect ratio range constraint.
     *
     * @param  float  $min
     * @param  float  $max
     * @return $this
     */
    public function ratioBetween($min, $max)
    {
        $this->ratioBetween = [$min, $max];

        return $this;
    }

    /**
     * Build the array of underlying validation rules based on the current state.
     *
     * @return array
     */
    protected function buildValidationRules()
    {
        $rules = [];
        $conditions = ['width', 'height', 'ratio'];

        foreach (get_object_vars($this) as $property => $value) {
            if ($value !== null && Str::contains($property, $conditions, true)) {
                if (is_array($value)) {
                    $value = implode(',', $value);
                }
                $rule = Str::snake($property);
                $rules[] = "{$rule}:{$value}";
            }
        }

        return array_merge(array_filter($rules), $this->customRules);
    }

    /**
     * Set the default callback to be used for determining default rules.
     *
     * If no arguments are passed, the default dimensions rule configuration will be returned.
     *
     * @param  static|callable|null  $callback
     * @return static|null
     */
    public static function defaults($callback = null)
    {
        if (is_null($callback)) {
            return static::default();
        }

        if (! is_callable($callback) && ! $callback instanceof static) {
            throw new InvalidArgumentException('The given callback should be callable or an instance of '.static::class);
        }

        static::$defaultCallback = $callback;
    }

    /**
     * Get the default configuration of the dimensions rule.
     *
     * @return static
     */
    public static function default()
    {
        $dimensions = is_callable(static::$defaultCallback)
            ? call_user_func(static::$defaultCallback)
            : static::$defaultCallback;

        return $dimensions instanceof Rule ? $dimensions : new self();
    }

    /**
     * Specify additional validation rules that should be merged with the default rules during validation.
     *
     * @param  string|array  $rules
     * @return $this
     */
    public function rules($rules)
    {
        $this->customRules = array_merge($this->customRules, Arr::wrap($rules));

        return $this;
    }

    /**
<<<<<<< HEAD
     * Determine if the validation rule passes.
=======
     * Set the minimum aspect ratio.
     *
     * @param  float  $value
     * @return $this
     */
    public function minRatio($value)
    {
        $this->constraints['min_ratio'] = $value;

        return $this;
    }

    /**
     * Set the maximum aspect ratio.
     *
     * @param  float  $value
     * @return $this
     */
    public function maxRatio($value)
    {
        $this->constraints['max_ratio'] = $value;

        return $this;
    }

    /**
     * Set the aspect ratio range.
     *
     * @param  float  $min
     * @param  float  $max
     * @return $this
     */
    public function ratioBetween($min, $max)
    {
        $this->constraints['min_ratio'] = $min;
        $this->constraints['max_ratio'] = $max;

        return $this;
    }

    /**
     * Convert the rule to a validation string.
>>>>>>> 5010f418
     *
     * @param  string  $attribute
     * @param  mixed  $value
     * @return bool
     */
    public function passes($attribute, $value)
    {
        $this->messages = [];

        $validator = Validator::make(
            $this->data,
            [$attribute => $this->buildValidationRules()],
            $this->validator->customMessages,
            $this->validator->customAttributes
        );

        if ($validator->fails()) {
            return $this->fail($validator->messages()->all());
        }

        return true;
    }

    /**
     * Adds the given failures, and return false.
     *
     * @param  array|string  $messages
     * @return bool
     */
    protected function fail($messages)
    {
        $messages = collect(Arr::wrap($messages))->map(
            fn ($message) => $this->validator->getTranslator()->get($message)
        )->all();

        $this->messages = array_merge($this->messages, $messages);

        return false;
    }

    /**
     * Get the validation error message.
     *
     * @return array
     */
    public function message()
    {
        return $this->messages;
    }

    /**
     * Set the current validator.
     *
     * @param  \Illuminate\Contracts\Validation\Validator  $validator
     * @return $this
     */
    public function setValidator($validator)
    {
        $this->validator = $validator;

        return $this;
    }

    /**
     * Set the current data under validation.
     *
     * @param  array  $data
     * @return $this
     */
    public function setData($data)
    {
        $this->data = $data;

        return $this;
    }
}<|MERGE_RESOLUTION|>--- conflicted
+++ resolved
@@ -143,7 +143,7 @@
      */
     public function width($value)
     {
-        $this->width = $value;
+        $this->constraints['width'] = $value;
 
         return $this;
     }
@@ -366,52 +366,7 @@
     }
 
     /**
-<<<<<<< HEAD
      * Determine if the validation rule passes.
-=======
-     * Set the minimum aspect ratio.
-     *
-     * @param  float  $value
-     * @return $this
-     */
-    public function minRatio($value)
-    {
-        $this->constraints['min_ratio'] = $value;
-
-        return $this;
-    }
-
-    /**
-     * Set the maximum aspect ratio.
-     *
-     * @param  float  $value
-     * @return $this
-     */
-    public function maxRatio($value)
-    {
-        $this->constraints['max_ratio'] = $value;
-
-        return $this;
-    }
-
-    /**
-     * Set the aspect ratio range.
-     *
-     * @param  float  $min
-     * @param  float  $max
-     * @return $this
-     */
-    public function ratioBetween($min, $max)
-    {
-        $this->constraints['min_ratio'] = $min;
-        $this->constraints['max_ratio'] = $max;
-
-        return $this;
-    }
-
-    /**
-     * Convert the rule to a validation string.
->>>>>>> 5010f418
      *
      * @param  string  $attribute
      * @param  mixed  $value
