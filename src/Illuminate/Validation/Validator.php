--- conflicted
+++ resolved
@@ -522,11 +522,7 @@
 	{
 		$acceptable = array('yes', 'on', 1);
 
-<<<<<<< HEAD
 		return $value and $this->validateRequired($attribute, $value) and in_array($value, $acceptable);
-=======
-		return ($this->validateRequired($attribute, $value) and in_array($value, $acceptable));
->>>>>>> aaf6d5b3
 	}
 
 	/**
