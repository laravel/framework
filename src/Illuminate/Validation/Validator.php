--- conflicted
+++ resolved
@@ -190,18 +190,14 @@
      * @param  array  $customAttributes
      * @return void
      */
-<<<<<<< HEAD
-    public function __construct(Translator $translator, array $data, array $rules, array $messages = [], array $customAttributes = [])
-=======
-    public function __construct(TranslatorInterface $translator, array $data, array $rules,
+    public function __construct(Translator $translator, array $data, array $rules,
                                 array $messages = [], array $customAttributes = [])
->>>>>>> 15a3d487
     {
         $this->initialRules = $rules;
         $this->translator = $translator;
         $this->customMessages = $messages;
+        $this->data = $this->parseData($data);
         $this->customAttributes = $customAttributes;
-        $this->data = $this->parseData($data);
 
         $this->setRules($rules);
     }
