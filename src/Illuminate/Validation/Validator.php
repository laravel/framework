--- conflicted
+++ resolved
@@ -429,7 +429,7 @@
      *
      * @param  string  $attribute
      * @param  string  $rule
-     * @return void|null
+     * @return void
      */
     protected function validateAttribute($attribute, $rule)
     {
@@ -1209,29 +1209,7 @@
             $this->presenceVerifier->setConnection($connection);
         }
 
-<<<<<<< HEAD
-    /**
-     * Get the Presence Verifier implementation.
-     *
-     * @param  string  $connection
-     * @return \Illuminate\Validation\PresenceVerifierInterface
-     *
-     * @throws \RuntimeException
-     */
-    public function getPresenceVerifierFor($connection)
-    {
-        return tap(
-            $this->getPresenceVerifier(),
-            /**
-             * @param \Illuminate\Validation\PresenceVerifierInterface $verifier
-             */
-            function ($verifier) use ($connection) {
-                $verifier->setConnection($connection);
-            }
-        );
-=======
         return $this->presenceVerifier;
->>>>>>> 87eebb4b
     }
 
     /**
