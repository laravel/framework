<?php

namespace Illuminate\Validation;

use Closure;
use DateTime;
use Countable;
use Exception;
use DateTimeZone;
use Carbon\Carbon;
use RuntimeException;
use Illuminate\Support\Arr;
use Illuminate\Support\Str;
use BadMethodCallException;
use InvalidArgumentException;
use Illuminate\Support\Fluent;
use Illuminate\Support\MessageBag;
use Illuminate\Contracts\Container\Container;
use Symfony\Component\HttpFoundation\File\File;
use Symfony\Component\Translation\TranslatorInterface;
use Symfony\Component\HttpFoundation\File\UploadedFile;
use Illuminate\Contracts\Validation\Validator as ValidatorContract;

class Validator implements ValidatorContract
{
    /**
     * The Translator implementation.
     *
     * @var \Symfony\Component\Translation\TranslatorInterface
     */
    protected $translator;

    /**
     * The Presence Verifier implementation.
     *
     * @var \Illuminate\Validation\PresenceVerifierInterface
     */
    protected $presenceVerifier;

    /**
     * The container instance.
     *
     * @var \Illuminate\Contracts\Container\Container
     */
    protected $container;

    /**
     * The failed validation rules.
     *
     * @var array
     */
    protected $failedRules = [];

    /**
     * The message bag instance.
     *
     * @var \Illuminate\Support\MessageBag
     */
    protected $messages;

    /**
     * The data under validation.
     *
     * @var array
     */
    protected $data;

    /**
     * The files under validation.
     *
     * @var array
     */
    protected $files = [];

    /**
     * The initial rules provided.
     *
     * @var array
     */
    protected $initialRules;

    /**
     * The rules to be applied to the data.
     *
     * @var array
     */
    protected $rules;

    /**
     * The array of wildcard attributes with their asterisks expanded.
     *
     * @var array
     */
    protected $implicitAttributes = [];

    /**
     * All of the registered "after" callbacks.
     *
     * @var array
     */
    protected $after = [];

    /**
     * The array of custom error messages.
     *
     * @var array
     */
    protected $customMessages = [];

    /**
     * The array of fallback error messages.
     *
     * @var array
     */
    protected $fallbackMessages = [];

    /**
     * The array of custom attribute names.
     *
     * @var array
     */
    protected $customAttributes = [];

    /**
     * The array of custom displayable values.
     *
     * @var array
     */
    protected $customValues = [];

    /**
     * All of the custom validator extensions.
     *
     * @var array
     */
    protected $extensions = [];

    /**
     * All of the custom replacer extensions.
     *
     * @var array
     */
    protected $replacers = [];

    /**
     * The size related validation rules.
     *
     * @var array
     */
    protected $sizeRules = ['Size', 'Between', 'Min', 'Max'];

    /**
     * The numeric related validation rules.
     *
     * @var array
     */
    protected $numericRules = ['Numeric', 'Integer'];

    /**
     * The validation rules that imply the field is required.
     *
     * @var array
     */
    protected $implicitRules = [
        'Required', 'Filled', 'RequiredWith', 'RequiredWithAll', 'RequiredWithout', 'RequiredWithoutAll',
        'RequiredIf', 'RequiredUnless', 'Accepted', 'Present',
    ];

    /**
     * The validation rules which depend on other fields as parameters.
     *
     * @var array
     */
    protected $dependentRules = [
        'RequiredWith', 'RequiredWithAll', 'RequiredWithout', 'RequiredWithoutAll',
        'RequiredIf', 'RequiredUnless', 'Confirmed', 'Same', 'Different', 'Unique',
        'Before', 'After',
    ];

    /**
     * Create a new Validator instance.
     *
     * @param  \Symfony\Component\Translation\TranslatorInterface  $translator
     * @param  array  $data
     * @param  array  $rules
     * @param  array  $messages
     * @param  array  $customAttributes
     * @return void
     */
    public function __construct(TranslatorInterface $translator, array $data, array $rules, array $messages = [], array $customAttributes = [])
    {
        $this->translator = $translator;
        $this->customMessages = $messages;
        $this->data = $this->parseData($data);
        $this->customAttributes = $customAttributes;
        $this->initialRules = $rules;

        $this->setRules($rules);
    }

    /**
     * Parse the data and hydrate the files array.
     *
     * @param  array   $data
     * @param  string  $arrayKey
     * @return array
     */
    protected function parseData(array $data, $arrayKey = null)
    {
        if (is_null($arrayKey)) {
            $this->files = [];
        }

        foreach ($data as $key => $value) {
            $key = ($arrayKey) ? "$arrayKey.$key" : $key;

            // If this value is an instance of the HttpFoundation File class we will
            // remove it from the data array and add it to the files array, which
            // we use to conveniently separate out these files from other data.
            if ($value instanceof File) {
                $this->files[$key] = $value;

                unset($data[$key]);
            } elseif (is_array($value)) {
                $this->parseData($value, $key);
            }
        }

        return $data;
    }

    /**
     * Explode the rules into an array of rules.
     *
     * @param  string|array  $rules
     * @return array
     */
    protected function explodeRules($rules)
    {
        foreach ($rules as $key => $rule) {
            if (Str::contains($key, '*')) {
                $this->each($key, [$rule]);

                unset($rules[$key]);
            } else {
                $rules[$key] = (is_string($rule)) ? explode('|', $rule) : $rule;
            }
        }

        return $rules;
    }

    /**
     * After an after validation callback.
     *
     * @param  callable|string  $callback
     * @return $this
     */
    public function after($callback)
    {
        $this->after[] = function () use ($callback) {
            return call_user_func_array($callback, [$this]);
        };

        return $this;
    }

    /**
     * Add conditions to a given field based on a Closure.
     *
     * @param  string  $attribute
     * @param  string|array  $rules
     * @param  callable  $callback
     * @return void
     */
    public function sometimes($attribute, $rules, callable $callback)
    {
        $payload = new Fluent($this->attributes());

        if (call_user_func($callback, $payload)) {
            foreach ((array) $attribute as $key) {
                if (Str::contains($key, '*')) {
                    $this->explodeRules([$key => $rules]);
                } else {
                    $this->mergeRules($key, $rules);
                }
            }
        }
    }

    /**
     * Define a set of rules that apply to each element in an array attribute.
     *
     * @param  string  $attribute
     * @param  string|array  $rules
     * @return void
     *
     * @throws \InvalidArgumentException
     */
    public function each($attribute, $rules)
    {
        $data = Arr::dot($this->initializeAttributeOnData($attribute));

        $pattern = str_replace('\*', '[^\.]+', preg_quote($attribute));

        $data = array_merge($data, $this->extractValuesForWildcards(
            $data, $attribute
        ));

        foreach ($data as $key => $value) {
            if (Str::startsWith($key, $attribute) || (bool) preg_match('/^'.$pattern.'\z/', $key)) {
                foreach ((array) $rules as $ruleKey => $ruleValue) {
                    if (! is_string($ruleKey) || Str::endsWith($key, $ruleKey)) {
                        $this->implicitAttributes[$attribute][] = $key;

                        $this->mergeRules($key, $ruleValue);
                    }
                }
            }
        }
    }

    /**
     * Gather a copy of the attribute data filled with any missing attributes.
     *
     * @param  string  $attribute
     * @return array
     */
    protected function initializeAttributeOnData($attribute)
    {
        $explicitPath = $this->getLeadingExplicitAttributePath($attribute);

        $data = $this->extractDataFromPath($explicitPath);

        if (! Str::contains($attribute, '*') || Str::endsWith($attribute, '*')) {
            return $data;
        }

        return data_set($data, $attribute, null, true);
    }

    /**
     * Get all of the exact attribute values for a given wildcard attribute.
     *
     * @param  array  $data
     * @param  string  $attribute
     * @return array
     */
    public function extractValuesForWildcards($data, $attribute)
    {
        $keys = [];

        $pattern = str_replace('\*', '[^\.]+', preg_quote($attribute));

        foreach ($data as $key => $value) {
            if ((bool) preg_match('/^'.$pattern.'/', $key, $matches)) {
                $keys[] = $matches[0];
            }
        }

        $keys = array_unique($keys);

        $data = [];

        foreach ($keys as $key) {
            $data[$key] = array_get($this->data, $key);
        }

        return $data;
    }

    /**
     * Merge additional rules into a given attribute(s).
     *
     * @param  string  $attribute
     * @param  string|array  $rules
     * @return $this
     */
    public function mergeRules($attribute, $rules = [])
    {
        if (is_array($attribute)) {
            foreach ($attribute as $innerAttribute => $innerRules) {
                $this->mergeRulesForAttribute($innerAttribute, $innerRules);
            }

            return $this;
        }

        return $this->mergeRulesForAttribute($attribute, $rules);
    }

    /**
     * Merge additional rules into a given attribute.
     *
     * @param  string  $attribute
     * @param  string|array  $rules
     * @return $this
     */
    protected function mergeRulesForAttribute($attribute, $rules)
    {
        $current = isset($this->rules[$attribute]) ? $this->rules[$attribute] : [];

        $merge = head($this->explodeRules([$rules]));

        $this->rules[$attribute] = array_merge($current, $merge);

        return $this;
    }

    /**
     * Determine if the data passes the validation rules.
     *
     * @return bool
     */
    public function passes()
    {
        $this->messages = new MessageBag;

        // We'll spin through each rule, validating the attributes attached to that
        // rule. Any error messages will be added to the containers with each of
        // the other error messages, returning true if we don't have messages.
        foreach ($this->rules as $attribute => $rules) {
            foreach ($rules as $rule) {
                $this->validateAttribute($attribute, $rule);

                if ($this->shouldStopValidating($attribute)) {
                    break;
                }
            }
        }

        // Here we will spin through all of the "after" hooks on this validator and
        // fire them off. This gives the callbacks a chance to perform all kinds
        // of other validation that needs to get wrapped up in this operation.
        foreach ($this->after as $after) {
            call_user_func($after);
        }

        return $this->messages->isEmpty();
    }

    /**
     * Determine if the data fails the validation rules.
     *
     * @return bool
     */
    public function fails()
    {
        return ! $this->passes();
    }

    /**
     * Run the validator's rules against its data.
     *
     * @return void
     *
     * @throws \Illuminate\Validation\ValidationException
     */
    public function validate()
    {
        if ($this->fails()) {
            throw new ValidationException($this);
        }
    }

    /**
     * Validate a given attribute against a rule.
     *
     * @param  string  $attribute
     * @param  string  $rule
     * @return void
     */
    protected function validateAttribute($attribute, $rule)
    {
        list($rule, $parameters) = $this->parseRule($rule);

        if ($rule == '') {
            return;
        }

        // First we will get the correct keys for the given attribute in case the field is nested in
        // an array. Then we determine if the given rule accepts other field names as parameters.
        // If so, we will replace any asterisks found in the parameters with the correct keys.
        if (($keys = $this->getExplicitKeys($attribute)) &&
            $this->dependsOnOtherFields($rule)) {
            $parameters = $this->replaceAsterisksInParameters($parameters, $keys);
        }

        // We will get the value for the given attribute from the array of data and then
        // verify that the attribute is indeed validatable. Unless the rule implies
        // that the attribute is required, rules are not run for missing values.
        $value = $this->getValue($attribute);

        $validatable = $this->isValidatable($rule, $attribute, $value);

        $method = "validate{$rule}";

        if ($validatable && ! $this->$method($attribute, $value, $parameters, $this)) {
            $this->addFailure($attribute, $rule, $parameters);
        }
    }

    /**
     * Returns the data which was valid.
     *
     * @return array
     */
    public function valid()
    {
        if (! $this->messages) {
            $this->passes();
        }

        return array_diff_key($this->data, $this->messages()->toArray());
    }

    /**
     * Returns the data which was invalid.
     *
     * @return array
     */
    public function invalid()
    {
        if (! $this->messages) {
            $this->passes();
        }

        return array_intersect_key($this->data, $this->messages()->toArray());
    }

    /**
     * Get the value of a given attribute.
     *
     * @param  string  $attribute
     * @return mixed
     */
    protected function getValue($attribute)
    {
        if (! is_null($value = Arr::get($this->data, $attribute))) {
            return $value;
        } elseif (! is_null($value = Arr::get($this->files, $attribute))) {
            return $value;
        }
    }

    /**
     * Determine if the attribute is validatable.
     *
     * @param  string  $rule
     * @param  string  $attribute
     * @param  mixed   $value
     * @return bool
     */
    protected function isValidatable($rule, $attribute, $value)
    {
        return $this->presentOrRuleIsImplicit($rule, $attribute, $value) &&
               $this->passesOptionalCheck($attribute) &&
               $this->hasNotFailedPreviousRuleIfPresenceRule($rule, $attribute);
    }

    /**
     * Determine if the field is present, or the rule implies required.
     *
     * @param  string  $rule
     * @param  string  $attribute
     * @param  mixed   $value
     * @return bool
     */
    protected function presentOrRuleIsImplicit($rule, $attribute, $value)
    {
<<<<<<< HEAD
        if (is_string($value) && trim($value) === '') {
            return $this->isImplicit($rule);
        }

        return $this->validatePresent($attribute, $value) || $this->isImplicit($rule);
=======
        return $this->validateRequired($attribute, $value) || $this->isImplicit($rule);
>>>>>>> b5aea442
    }

    /**
     * Determine if the attribute passes any optional check.
     *
     * @param  string  $attribute
     * @return bool
     */
    protected function passesOptionalCheck($attribute)
    {
        if ($this->hasRule($attribute, ['Sometimes'])) {
            return array_key_exists($attribute, Arr::dot($this->data))
                || in_array($attribute, array_keys($this->data))
                || array_key_exists($attribute, $this->files);
        }

        return true;
    }

    /**
     * Determine if a given rule implies the attribute is required.
     *
     * @param  string  $rule
     * @return bool
     */
    protected function isImplicit($rule)
    {
        return in_array($rule, $this->implicitRules);
    }

    /**
     * Determine if it's a necessary presence validation.
     *
     * This is to avoid possible database type comparison errors.
     *
     * @param  string  $rule
     * @param  string  $attribute
     * @return bool
     */
    protected function hasNotFailedPreviousRuleIfPresenceRule($rule, $attribute)
    {
        return in_array($rule, ['Unique', 'Exists'])
                        ? ! $this->messages->has($attribute) : true;
    }

    /**
     * Add a failed rule and error message to the collection.
     *
     * @param  string  $attribute
     * @param  string  $rule
     * @param  array   $parameters
     * @return void
     */
    protected function addFailure($attribute, $rule, $parameters)
    {
        $this->addError($attribute, $rule, $parameters);

        $this->failedRules[$attribute][$rule] = $parameters;
    }

    /**
     * Add an error message to the validator's collection of messages.
     *
     * @param  string  $attribute
     * @param  string  $rule
     * @param  array   $parameters
     * @return void
     */
    protected function addError($attribute, $rule, $parameters)
    {
        $message = $this->getMessage($attribute, $rule);

        $message = $this->doReplacements($message, $attribute, $rule, $parameters);

        $this->messages->add($attribute, $message);
    }

    /**
     * "Validate" optional attributes.
     *
     * Always returns true, just lets us put sometimes in rules.
     *
     * @return bool
     */
    protected function validateSometimes()
    {
        return true;
    }

    /**
     * "Break" on first validation fail.
     *
     * Always returns true, just lets us put "bail" in rules.
     *
     * @return bool
     */
    protected function validateBail()
    {
        return true;
    }

    /**
     * Stop on error if "bail" rule is assigned and attribute has a message.
     *
     * @param  string  $attribute
     * @return bool
     */
    protected function shouldStopValidating($attribute)
    {
        if (! $this->hasRule($attribute, ['Bail'])) {
            return false;
        }

        return $this->messages->has($attribute);
    }

    /**
     * Validate that a required attribute exists.
     *
     * @param  string  $attribute
     * @param  mixed   $value
     * @return bool
     */
    protected function validateRequired($attribute, $value)
    {
        if (is_null($value)) {
            return false;
        } elseif (is_string($value) && trim($value) === '') {
            return false;
        } elseif ((is_array($value) || $value instanceof Countable) && count($value) < 1) {
            return false;
        } elseif ($value instanceof File) {
            return (string) $value->getPath() != '';
        }

        return true;
    }

    /**
     * Validate that an attribute exists even if not filled.
     *
     * @param  string  $attribute
     * @param  mixed   $value
     * @return bool
     */
    protected function validatePresent($attribute, $value)
    {
        return Arr::has(array_merge($this->data, $this->files), $attribute);
    }

    /**
     * Validate the given attribute is filled if it is present.
     *
     * @param  string  $attribute
     * @param  mixed   $value
     * @return bool
     */
    protected function validateFilled($attribute, $value)
    {
        if (Arr::has(array_merge($this->data, $this->files), $attribute)) {
            return $this->validateRequired($attribute, $value);
        }

        return true;
    }

    /**
     * Determine if any of the given attributes fail the required test.
     *
     * @param  array  $attributes
     * @return bool
     */
    protected function anyFailingRequired(array $attributes)
    {
        foreach ($attributes as $key) {
            if (! $this->validateRequired($key, $this->getValue($key))) {
                return true;
            }
        }

        return false;
    }

    /**
     * Determine if all of the given attributes fail the required test.
     *
     * @param  array  $attributes
     * @return bool
     */
    protected function allFailingRequired(array $attributes)
    {
        foreach ($attributes as $key) {
            if ($this->validateRequired($key, $this->getValue($key))) {
                return false;
            }
        }

        return true;
    }

    /**
     * Validate that an attribute exists when any other attribute exists.
     *
     * @param  string  $attribute
     * @param  mixed   $value
     * @param  mixed   $parameters
     * @return bool
     */
    protected function validateRequiredWith($attribute, $value, $parameters)
    {
        if (! $this->allFailingRequired($parameters)) {
            return $this->validateRequired($attribute, $value);
        }

        return true;
    }

    /**
     * Validate that an attribute exists when all other attributes exists.
     *
     * @param  string  $attribute
     * @param  mixed   $value
     * @param  mixed   $parameters
     * @return bool
     */
    protected function validateRequiredWithAll($attribute, $value, $parameters)
    {
        if (! $this->anyFailingRequired($parameters)) {
            return $this->validateRequired($attribute, $value);
        }

        return true;
    }

    /**
     * Validate that an attribute exists when another attribute does not.
     *
     * @param  string  $attribute
     * @param  mixed   $value
     * @param  mixed   $parameters
     * @return bool
     */
    protected function validateRequiredWithout($attribute, $value, $parameters)
    {
        if ($this->anyFailingRequired($parameters)) {
            return $this->validateRequired($attribute, $value);
        }

        return true;
    }

    /**
     * Validate that an attribute exists when all other attributes do not.
     *
     * @param  string  $attribute
     * @param  mixed   $value
     * @param  mixed   $parameters
     * @return bool
     */
    protected function validateRequiredWithoutAll($attribute, $value, $parameters)
    {
        if ($this->allFailingRequired($parameters)) {
            return $this->validateRequired($attribute, $value);
        }

        return true;
    }

    /**
     * Validate that an attribute exists when another attribute has a given value.
     *
     * @param  string  $attribute
     * @param  mixed   $value
     * @param  mixed   $parameters
     * @return bool
     */
    protected function validateRequiredIf($attribute, $value, $parameters)
    {
        $this->requireParameterCount(2, $parameters, 'required_if');

        $data = Arr::get($this->data, $parameters[0]);

        $values = array_slice($parameters, 1);

        if (is_bool($data)) {
            array_walk($values, function (&$value) {
                if ($value === 'true') {
                    $value = true;
                } elseif ($value === 'false') {
                    $value = false;
                }
            });
        }

        if (in_array($data, $values)) {
            return $this->validateRequired($attribute, $value);
        }

        return true;
    }

    /**
     * Validate that an attribute exists when another attribute does not have a given value.
     *
     * @param  string  $attribute
     * @param  mixed  $value
     * @param  mixed  $parameters
     * @return bool
     */
    protected function validateRequiredUnless($attribute, $value, $parameters)
    {
        $this->requireParameterCount(2, $parameters, 'required_unless');

        $data = Arr::get($this->data, $parameters[0]);

        $values = array_slice($parameters, 1);

        if (! in_array($data, $values)) {
            return $this->validateRequired($attribute, $value);
        }

        return true;
    }

    /**
     * Get the number of attributes in a list that are present.
     *
     * @param  array  $attributes
     * @return int
     */
    protected function getPresentCount($attributes)
    {
        $count = 0;

        foreach ($attributes as $key) {
            if (Arr::get($this->data, $key) || Arr::get($this->files, $key)) {
                $count++;
            }
        }

        return $count;
    }

    /**
     * Validate that the values of an attribute is in another attribute.
     *
     * @param  string  $attribute
     * @param  mixed   $value
     * @param  array   $parameters
     * @return bool
     */
    protected function validateInArray($attribute, $value, $parameters)
    {
        $this->requireParameterCount(1, $parameters, 'in_array');

        $explicitPath = $this->getLeadingExplicitAttributePath($parameters[0]);

        $attributeData = $this->extractDataFromPath($explicitPath);

        $otherValues = Arr::where(Arr::dot($attributeData), function ($key) use ($parameters) {
            return Str::is($parameters[0], $key);
        });

        return in_array($value, $otherValues);
    }

    /**
     * Validate that an attribute has a matching confirmation.
     *
     * @param  string  $attribute
     * @param  mixed   $value
     * @return bool
     */
    protected function validateConfirmed($attribute, $value)
    {
        return $this->validateSame($attribute, $value, [$attribute.'_confirmation']);
    }

    /**
     * Validate that two attributes match.
     *
     * @param  string  $attribute
     * @param  mixed   $value
     * @param  array   $parameters
     * @return bool
     */
    protected function validateSame($attribute, $value, $parameters)
    {
        $this->requireParameterCount(1, $parameters, 'same');

        $other = Arr::get($this->data, $parameters[0]);

        return isset($other) && $value === $other;
    }

    /**
     * Validate that an attribute is different from another attribute.
     *
     * @param  string  $attribute
     * @param  mixed   $value
     * @param  array   $parameters
     * @return bool
     */
    protected function validateDifferent($attribute, $value, $parameters)
    {
        $this->requireParameterCount(1, $parameters, 'different');

        $other = Arr::get($this->data, $parameters[0]);

        return isset($other) && $value !== $other;
    }

    /**
     * Validate that an attribute was "accepted".
     *
     * This validation rule implies the attribute is "required".
     *
     * @param  string  $attribute
     * @param  mixed   $value
     * @return bool
     */
    protected function validateAccepted($attribute, $value)
    {
        $acceptable = ['yes', 'on', '1', 1, true, 'true'];

        return $this->validateRequired($attribute, $value) && in_array($value, $acceptable, true);
    }

    /**
     * Validate that an attribute is an array.
     *
     * @param  string  $attribute
     * @param  mixed   $value
     * @return bool
     */
    protected function validateArray($attribute, $value)
    {
<<<<<<< HEAD
        return is_array($value);
=======
        if (! $this->hasAttribute($attribute)) {
            return true;
        }

        return is_null($value) || is_array($value);
>>>>>>> b5aea442
    }

    /**
     * Validate that an attribute is a boolean.
     *
     * @param  string  $attribute
     * @param  mixed   $value
     * @return bool
     */
    protected function validateBoolean($attribute, $value)
    {
        if (! $this->hasAttribute($attribute)) {
            return true;
        }

        $acceptable = [true, false, 0, 1, '0', '1'];

<<<<<<< HEAD
        return in_array($value, $acceptable, true);
=======
        return is_null($value) || in_array($value, $acceptable, true);
>>>>>>> b5aea442
    }

    /**
     * Validate that an attribute is an integer.
     *
     * @param  string  $attribute
     * @param  mixed   $value
     * @return bool
     */
    protected function validateInteger($attribute, $value)
    {
<<<<<<< HEAD
        return filter_var($value, FILTER_VALIDATE_INT) !== false;
=======
        if (! $this->hasAttribute($attribute)) {
            return true;
        }

        return is_null($value) || filter_var($value, FILTER_VALIDATE_INT) !== false;
>>>>>>> b5aea442
    }

    /**
     * Validate that an attribute is numeric.
     *
     * @param  string  $attribute
     * @param  mixed   $value
     * @return bool
     */
    protected function validateNumeric($attribute, $value)
    {
<<<<<<< HEAD
        return is_numeric($value);
=======
        if (! $this->hasAttribute($attribute)) {
            return true;
        }

        return is_null($value) || is_numeric($value);
>>>>>>> b5aea442
    }

    /**
     * Validate that an attribute is a string.
     *
     * @param  string  $attribute
     * @param  mixed   $value
     * @return bool
     */
    protected function validateString($attribute, $value)
    {
        if (! $this->hasAttribute($attribute)) {
            return true;
        }

        return is_null($value) || is_string($value);
    }

    /**
     * Validate the attribute is a valid JSON string.
     *
     * @param  string  $attribute
     * @param  mixed   $value
     * @return bool
     */
    protected function validateJson($attribute, $value)
    {
        if (! is_scalar($value) && ! method_exists($value, '__toString')) {
            return false;
        }

        json_decode($value);

        return json_last_error() === JSON_ERROR_NONE;
    }

    /**
     * Validate that an attribute has a given number of digits.
     *
     * @param  string  $attribute
     * @param  mixed   $value
     * @param  array   $parameters
     * @return bool
     */
    protected function validateDigits($attribute, $value, $parameters)
    {
        $this->requireParameterCount(1, $parameters, 'digits');

        return $this->validateNumeric($attribute, $value)
            && strlen((string) $value) == $parameters[0];
    }

    /**
     * Validate that an attribute is between a given number of digits.
     *
     * @param  string  $attribute
     * @param  mixed   $value
     * @param  array   $parameters
     * @return bool
     */
    protected function validateDigitsBetween($attribute, $value, $parameters)
    {
        $this->requireParameterCount(2, $parameters, 'digits_between');

        $length = strlen((string) $value);

        return $this->validateNumeric($attribute, $value)
          && $length >= $parameters[0] && $length <= $parameters[1];
    }

    /**
     * Validate the size of an attribute.
     *
     * @param  string  $attribute
     * @param  mixed   $value
     * @param  array   $parameters
     * @return bool
     */
    protected function validateSize($attribute, $value, $parameters)
    {
        $this->requireParameterCount(1, $parameters, 'size');

        return $this->getSize($attribute, $value) == $parameters[0];
    }

    /**
     * Validate the size of an attribute is between a set of values.
     *
     * @param  string  $attribute
     * @param  mixed   $value
     * @param  array   $parameters
     * @return bool
     */
    protected function validateBetween($attribute, $value, $parameters)
    {
        $this->requireParameterCount(2, $parameters, 'between');

        $size = $this->getSize($attribute, $value);

        return $size >= $parameters[0] && $size <= $parameters[1];
    }

    /**
     * Validate the size of an attribute is greater than a minimum value.
     *
     * @param  string  $attribute
     * @param  mixed   $value
     * @param  array   $parameters
     * @return bool
     */
    protected function validateMin($attribute, $value, $parameters)
    {
        $this->requireParameterCount(1, $parameters, 'min');

        return $this->getSize($attribute, $value) >= $parameters[0];
    }

    /**
     * Validate the size of an attribute is less than a maximum value.
     *
     * @param  string  $attribute
     * @param  mixed   $value
     * @param  array   $parameters
     * @return bool
     */
    protected function validateMax($attribute, $value, $parameters)
    {
        $this->requireParameterCount(1, $parameters, 'max');

        if ($value instanceof UploadedFile && ! $value->isValid()) {
            return false;
        }

        return $this->getSize($attribute, $value) <= $parameters[0];
    }

    /**
     * Get the size of an attribute.
     *
     * @param  string  $attribute
     * @param  mixed   $value
     * @return mixed
     */
    protected function getSize($attribute, $value)
    {
        $hasNumeric = $this->hasRule($attribute, $this->numericRules);

        // This method will determine if the attribute is a number, string, or file and
        // return the proper size accordingly. If it is a number, then number itself
        // is the size. If it is a file, we take kilobytes, and for a string the
        // entire length of the string will be considered the attribute size.
        if (is_numeric($value) && $hasNumeric) {
            return $value;
        } elseif (is_array($value)) {
            return count($value);
        } elseif ($value instanceof File) {
            return $value->getSize() / 1024;
        }

        return mb_strlen($value);
    }

    /**
     * Validate an attribute is contained within a list of values.
     *
     * @param  string  $attribute
     * @param  mixed   $value
     * @param  array   $parameters
     * @return bool
     */
    protected function validateIn($attribute, $value, $parameters)
    {
        if (is_array($value) && $this->hasRule($attribute, 'Array')) {
            return count(array_diff($value, $parameters)) == 0;
        }

        return ! is_array($value) && in_array((string) $value, $parameters);
    }

    /**
     * Validate an attribute is not contained within a list of values.
     *
     * @param  string  $attribute
     * @param  mixed   $value
     * @param  array   $parameters
     * @return bool
     */
    protected function validateNotIn($attribute, $value, $parameters)
    {
        return ! $this->validateIn($attribute, $value, $parameters);
    }

    /**
     * Validate an attribute is unique among other values.
     *
     * @param  string  $attribute
     * @param  mixed   $value
     * @param  array   $parameters
     * @return bool
     */
    protected function validateDistinct($attribute, $value, $parameters)
    {
        $attributeName = $this->getPrimaryAttribute($attribute);

        $explicitPath = $this->getLeadingExplicitAttributePath($attributeName);

        $attributeData = $this->extractDataFromPath($explicitPath);

        $data = Arr::where(Arr::dot($attributeData), function ($key) use ($attribute, $attributeName) {
            return $key != $attribute && Str::is($attributeName, $key);
        });

        return ! in_array($value, array_values($data));
    }

    /**
     * Validate the uniqueness of an attribute value on a given database table.
     *
     * If a database column is not specified, the attribute will be used.
     *
     * @param  string  $attribute
     * @param  mixed   $value
     * @param  array   $parameters
     * @return bool
     */
    protected function validateUnique($attribute, $value, $parameters)
    {
        $this->requireParameterCount(1, $parameters, 'unique');

        list($connection, $table) = $this->parseTable($parameters[0]);
        // The second parameter position holds the name of the column that needs to
        // be verified as unique. If this parameter isn't specified we will just
        // assume that this column to be verified shares the attribute's name.
        $column = isset($parameters[1])
                    ? $parameters[1] : $this->guessColumnForQuery($attribute);

        list($idColumn, $id) = [null, null];

        if (isset($parameters[2])) {
            list($idColumn, $id) = $this->getUniqueIds($parameters);

            if (preg_match('/\[(.*)\]/', $id, $matches)) {
                $id = $this->getValue($matches[1]);
            }

            if (strtolower($id) == 'null') {
                $id = null;
            }
        }

        // The presence verifier is responsible for counting rows within this store
        // mechanism which might be a relational database or any other permanent
        // data store like Redis, etc. We will use it to determine uniqueness.
        $verifier = $this->getPresenceVerifier();

        $verifier->setConnection($connection);

        $extra = $this->getUniqueExtra($parameters);

        return $verifier->getCount(

            $table, $column, $value, $id, $idColumn, $extra

        ) == 0;
    }

    /**
     * Parse the connection / table for the unique / exists rules.
     *
     * @param  string  $table
     * @return array
     */
    protected function parseTable($table)
    {
        return Str::contains($table, '.') ? explode('.', $table, 2) : [null, $table];
    }

    /**
     * Get the excluded ID column and value for the unique rule.
     *
     * @param  array  $parameters
     * @return array
     */
    protected function getUniqueIds($parameters)
    {
        $idColumn = isset($parameters[3]) ? $parameters[3] : 'id';

        return [$idColumn, $parameters[2]];
    }

    /**
     * Get the extra conditions for a unique rule.
     *
     * @param  array  $parameters
     * @return array
     */
    protected function getUniqueExtra($parameters)
    {
        if (isset($parameters[4])) {
            return $this->getExtraConditions(array_slice($parameters, 4));
        }

        return [];
    }

    /**
     * Validate the existence of an attribute value in a database table.
     *
     * @param  string  $attribute
     * @param  mixed   $value
     * @param  array   $parameters
     * @return bool
     */
    protected function validateExists($attribute, $value, $parameters)
    {
        $this->requireParameterCount(1, $parameters, 'exists');

        list($connection, $table) = $this->parseTable($parameters[0]);

        // The second parameter position holds the name of the column that should be
        // verified as existing. If this parameter is not specified we will guess
        // that the columns being "verified" shares the given attribute's name.
        $column = isset($parameters[1])
                    ? $parameters[1] : $this->guessColumnForQuery($attribute);

        $expected = (is_array($value)) ? count($value) : 1;

        return $this->getExistCount(
            $connection, $table, $column, $value, $parameters
        ) >= $expected;
    }

    /**
     * Get the number of records that exist in storage.
     *
     * @param  mixed   $connection
     * @param  string  $table
     * @param  string  $column
     * @param  mixed   $value
     * @param  array   $parameters
     * @return int
     */
    protected function getExistCount($connection, $table, $column, $value, $parameters)
    {
        $verifier = $this->getPresenceVerifier();

        $verifier->setConnection($connection);

        $extra = $this->getExtraExistConditions($parameters);

        if (is_array($value)) {
            return $verifier->getMultiCount($table, $column, $value, $extra);
        }

        return $verifier->getCount($table, $column, $value, null, null, $extra);
    }

    /**
     * Get the extra exist conditions.
     *
     * @param  array  $parameters
     * @return array
     */
    protected function getExtraExistConditions(array $parameters)
    {
        return $this->getExtraConditions(array_values(array_slice($parameters, 2)));
    }

    /**
     * Get the extra conditions for a unique / exists rule.
     *
     * @param  array  $segments
     * @return array
     */
    protected function getExtraConditions(array $segments)
    {
        $extra = [];

        $count = count($segments);

        for ($i = 0; $i < $count; $i = $i + 2) {
            $extra[$segments[$i]] = $segments[$i + 1];
        }

        return $extra;
    }

    /**
     * Guess the database column from the given attribute name.
     *
     * @param  string  $attribute
     * @return string
     */
    public function guessColumnForQuery($attribute)
    {
        if (in_array($attribute, array_collapse($this->implicitAttributes))
                && ! is_numeric($last = last(explode('.', $attribute)))) {
            return $last;
        }

        return $attribute;
    }

    /**
     * Validate that an attribute is a valid IP.
     *
     * @param  string  $attribute
     * @param  mixed   $value
     * @return bool
     */
    protected function validateIp($attribute, $value)
    {
        return filter_var($value, FILTER_VALIDATE_IP) !== false;
    }

    /**
     * Validate that an attribute is a valid e-mail address.
     *
     * @param  string  $attribute
     * @param  mixed   $value
     * @return bool
     */
    protected function validateEmail($attribute, $value)
    {
        return filter_var($value, FILTER_VALIDATE_EMAIL) !== false;
    }

    /**
     * Validate that an attribute is a valid URL.
     *
     * @param  string  $attribute
     * @param  mixed   $value
     * @return bool
     */
    protected function validateUrl($attribute, $value)
    {
        /*
         * This pattern is derived from Symfony\Component\Validator\Constraints\UrlValidator (2.7.4).
         *
         * (c) Fabien Potencier <fabien@symfony.com> http://symfony.com
         */
        $pattern = '~^
            ((aaa|aaas|about|acap|acct|acr|adiumxtra|afp|afs|aim|apt|attachment|aw|barion|beshare|bitcoin|blob|bolo|callto|cap|chrome|chrome-extension|cid|coap|coaps|com-eventbrite-attendee|content|crid|cvs|data|dav|dict|dlna-playcontainer|dlna-playsingle|dns|dntp|dtn|dvb|ed2k|example|facetime|fax|feed|feedready|file|filesystem|finger|fish|ftp|geo|gg|git|gizmoproject|go|gopher|gtalk|h323|ham|hcp|http|https|iax|icap|icon|im|imap|info|iotdisco|ipn|ipp|ipps|irc|irc6|ircs|iris|iris.beep|iris.lwz|iris.xpc|iris.xpcs|itms|jabber|jar|jms|keyparc|lastfm|ldap|ldaps|magnet|mailserver|mailto|maps|market|message|mid|mms|modem|ms-help|ms-settings|ms-settings-airplanemode|ms-settings-bluetooth|ms-settings-camera|ms-settings-cellular|ms-settings-cloudstorage|ms-settings-emailandaccounts|ms-settings-language|ms-settings-location|ms-settings-lock|ms-settings-nfctransactions|ms-settings-notifications|ms-settings-power|ms-settings-privacy|ms-settings-proximity|ms-settings-screenrotation|ms-settings-wifi|ms-settings-workplace|msnim|msrp|msrps|mtqp|mumble|mupdate|mvn|news|nfs|ni|nih|nntp|notes|oid|opaquelocktoken|pack|palm|paparazzi|pkcs11|platform|pop|pres|prospero|proxy|psyc|query|redis|rediss|reload|res|resource|rmi|rsync|rtmfp|rtmp|rtsp|rtsps|rtspu|secondlife|service|session|sftp|sgn|shttp|sieve|sip|sips|skype|smb|sms|smtp|snews|snmp|soap.beep|soap.beeps|soldat|spotify|ssh|steam|stun|stuns|submit|svn|tag|teamspeak|tel|teliaeid|telnet|tftp|things|thismessage|tip|tn3270|turn|turns|tv|udp|unreal|urn|ut2004|vemmi|ventrilo|videotex|view-source|wais|webcal|ws|wss|wtai|wyciwyg|xcon|xcon-userid|xfire|xmlrpc\.beep|xmlrpc.beeps|xmpp|xri|ymsgr|z39\.50|z39\.50r|z39\.50s))://                                 # protocol
            (([\pL\pN-]+:)?([\pL\pN-]+)@)?          # basic auth
            (
                ([\pL\pN\pS-\.])+(\.?([\pL]|xn\-\-[\pL\pN-]+)+\.?) # a domain name
                    |                                              # or
                \d{1,3}\.\d{1,3}\.\d{1,3}\.\d{1,3}                 # a IP address
                    |                                              # or
                \[
                    (?:(?:(?:(?:(?:(?:(?:[0-9a-f]{1,4})):){6})(?:(?:(?:(?:(?:[0-9a-f]{1,4})):(?:(?:[0-9a-f]{1,4})))|(?:(?:(?:(?:(?:25[0-5]|(?:[1-9]|1[0-9]|2[0-4])?[0-9]))\.){3}(?:(?:25[0-5]|(?:[1-9]|1[0-9]|2[0-4])?[0-9])))))))|(?:(?:::(?:(?:(?:[0-9a-f]{1,4})):){5})(?:(?:(?:(?:(?:[0-9a-f]{1,4})):(?:(?:[0-9a-f]{1,4})))|(?:(?:(?:(?:(?:25[0-5]|(?:[1-9]|1[0-9]|2[0-4])?[0-9]))\.){3}(?:(?:25[0-5]|(?:[1-9]|1[0-9]|2[0-4])?[0-9])))))))|(?:(?:(?:(?:(?:[0-9a-f]{1,4})))?::(?:(?:(?:[0-9a-f]{1,4})):){4})(?:(?:(?:(?:(?:[0-9a-f]{1,4})):(?:(?:[0-9a-f]{1,4})))|(?:(?:(?:(?:(?:25[0-5]|(?:[1-9]|1[0-9]|2[0-4])?[0-9]))\.){3}(?:(?:25[0-5]|(?:[1-9]|1[0-9]|2[0-4])?[0-9])))))))|(?:(?:(?:(?:(?:(?:[0-9a-f]{1,4})):){0,1}(?:(?:[0-9a-f]{1,4})))?::(?:(?:(?:[0-9a-f]{1,4})):){3})(?:(?:(?:(?:(?:[0-9a-f]{1,4})):(?:(?:[0-9a-f]{1,4})))|(?:(?:(?:(?:(?:25[0-5]|(?:[1-9]|1[0-9]|2[0-4])?[0-9]))\.){3}(?:(?:25[0-5]|(?:[1-9]|1[0-9]|2[0-4])?[0-9])))))))|(?:(?:(?:(?:(?:(?:[0-9a-f]{1,4})):){0,2}(?:(?:[0-9a-f]{1,4})))?::(?:(?:(?:[0-9a-f]{1,4})):){2})(?:(?:(?:(?:(?:[0-9a-f]{1,4})):(?:(?:[0-9a-f]{1,4})))|(?:(?:(?:(?:(?:25[0-5]|(?:[1-9]|1[0-9]|2[0-4])?[0-9]))\.){3}(?:(?:25[0-5]|(?:[1-9]|1[0-9]|2[0-4])?[0-9])))))))|(?:(?:(?:(?:(?:(?:[0-9a-f]{1,4})):){0,3}(?:(?:[0-9a-f]{1,4})))?::(?:(?:[0-9a-f]{1,4})):)(?:(?:(?:(?:(?:[0-9a-f]{1,4})):(?:(?:[0-9a-f]{1,4})))|(?:(?:(?:(?:(?:25[0-5]|(?:[1-9]|1[0-9]|2[0-4])?[0-9]))\.){3}(?:(?:25[0-5]|(?:[1-9]|1[0-9]|2[0-4])?[0-9])))))))|(?:(?:(?:(?:(?:(?:[0-9a-f]{1,4})):){0,4}(?:(?:[0-9a-f]{1,4})))?::)(?:(?:(?:(?:(?:[0-9a-f]{1,4})):(?:(?:[0-9a-f]{1,4})))|(?:(?:(?:(?:(?:25[0-5]|(?:[1-9]|1[0-9]|2[0-4])?[0-9]))\.){3}(?:(?:25[0-5]|(?:[1-9]|1[0-9]|2[0-4])?[0-9])))))))|(?:(?:(?:(?:(?:(?:[0-9a-f]{1,4})):){0,5}(?:(?:[0-9a-f]{1,4})))?::)(?:(?:[0-9a-f]{1,4})))|(?:(?:(?:(?:(?:(?:[0-9a-f]{1,4})):){0,6}(?:(?:[0-9a-f]{1,4})))?::))))
                \]  # a IPv6 address
            )
            (:[0-9]+)?                              # a port (optional)
            (/?|/\S+)                               # a /, nothing or a / with something
        $~ixu';

        return preg_match($pattern, $value) === 1;
    }

    /**
     * Validate that an attribute is an active URL.
     *
     * @param  string  $attribute
     * @param  mixed   $value
     * @return bool
     */
    protected function validateActiveUrl($attribute, $value)
    {
        if (! is_string($value)) {
            return false;
        }

        if ($url = parse_url($value, PHP_URL_HOST)) {
            return count(dns_get_record($url, DNS_A | DNS_AAAA)) > 0;
        }

        return false;
    }

    /**
     * Validate the given value is a valid file.
     *
     * @param  string  $attribute
     * @param  mixed   $value
     * @return bool
     */
    protected function validateFile($attribute, $value)
    {
        return $this->isAValidFileInstance($value);
    }

    /**
     * Validate the MIME type of a file is an image MIME type.
     *
     * @param  string  $attribute
     * @param  mixed   $value
     * @return bool
     */
    protected function validateImage($attribute, $value)
    {
        return $this->validateMimes($attribute, $value, ['jpeg', 'png', 'gif', 'bmp', 'svg']);
    }

    /**
     * Validate the dimensions of an image matches the given values.
     *
     * @param  string $attribute
     * @param  mixed $value
     * @param  array $parameters
     * @return bool
     */
    protected function validateDimensions($attribute, $value, $parameters)
    {
        if (! $sizeDetails = getimagesize($value->getRealPath())) {
            return false;
        }

        $this->requireParameterCount(1, $parameters, 'dimensions');

        list($width, $height) = $sizeDetails;

        $parameters = $this->parseNamedParameters($parameters);

        if (
            isset($parameters['width']) && $parameters['width'] != $width ||
            isset($parameters['min_width']) && $parameters['min_width'] > $width ||
            isset($parameters['max_width']) && $parameters['max_width'] < $width ||
            isset($parameters['height']) && $parameters['height'] != $height ||
            isset($parameters['min_height']) && $parameters['min_height'] > $height ||
            isset($parameters['max_height']) && $parameters['max_height'] < $height
        ) {
            return false;
        }

        if (isset($parameters['ratio'])) {
            list($numerator, $denominator) = array_pad(sscanf($parameters['ratio'], '%d/%d'), 2, 1);

            return $numerator / $denominator == $width / $height;
        }

        return true;
    }

    /**
     * Validate the guessed extension of a file upload is in a set of file extensions.
     *
     * @param  string  $attribute
     * @param  mixed  $value
     * @param  array   $parameters
     * @return bool
     */
    protected function validateMimes($attribute, $value, $parameters)
    {
        if (! $this->isAValidFileInstance($value)) {
            return false;
        }

        return $value->getPath() != '' && in_array($value->guessExtension(), $parameters);
    }

    /**
     * Validate the MIME type of a file upload attribute is in a set of MIME types.
     *
     * @param  string  $attribute
     * @param  mixed  $value
     * @param  array  $parameters
     * @return bool
     */
    protected function validateMimetypes($attribute, $value, $parameters)
    {
        if (! $this->isAValidFileInstance($value)) {
            return false;
        }

        return $value->getPath() != '' && in_array($value->getMimeType(), $parameters);
    }

    /**
     * Check that the given value is a valid file instance.
     *
     * @param  mixed  $value
     * @return bool
     */
    public function isAValidFileInstance($value)
    {
        if ($value instanceof UploadedFile && ! $value->isValid()) {
            return false;
        }

        return $value instanceof File;
    }

    /**
     * Validate that an attribute contains only alphabetic characters.
     *
     * @param  string  $attribute
     * @param  mixed   $value
     * @return bool
     */
    protected function validateAlpha($attribute, $value)
    {
        return is_string($value) && preg_match('/^[\pL\pM]+$/u', $value);
    }

    /**
     * Validate that an attribute contains only alpha-numeric characters.
     *
     * @param  string  $attribute
     * @param  mixed   $value
     * @return bool
     */
    protected function validateAlphaNum($attribute, $value)
    {
        if (! is_string($value) && ! is_numeric($value)) {
            return false;
        }

        return preg_match('/^[\pL\pM\pN]+$/u', $value);
    }

    /**
     * Validate that an attribute contains only alpha-numeric characters, dashes, and underscores.
     *
     * @param  string  $attribute
     * @param  mixed   $value
     * @return bool
     */
    protected function validateAlphaDash($attribute, $value)
    {
        if (! is_string($value) && ! is_numeric($value)) {
            return false;
        }

        return preg_match('/^[\pL\pM\pN_-]+$/u', $value);
    }

    /**
     * Validate that an attribute passes a regular expression check.
     *
     * @param  string  $attribute
     * @param  mixed   $value
     * @param  array   $parameters
     * @return bool
     */
    protected function validateRegex($attribute, $value, $parameters)
    {
        if (! is_string($value) && ! is_numeric($value)) {
            return false;
        }

        $this->requireParameterCount(1, $parameters, 'regex');

        return preg_match($parameters[0], $value);
    }

    /**
     * Validate that an attribute is a valid date.
     *
     * @param  string  $attribute
     * @param  mixed   $value
     * @return bool
     */
    protected function validateDate($attribute, $value)
    {
        if ($value instanceof DateTime) {
            return true;
        }

        if ((! is_string($value) && ! is_numeric($value)) || strtotime($value) === false) {
            return false;
        }

        $date = date_parse($value);

        return checkdate($date['month'], $date['day'], $date['year']);
    }

    /**
     * Validate that an attribute matches a date format.
     *
     * @param  string  $attribute
     * @param  mixed   $value
     * @param  array   $parameters
     * @return bool
     */
    protected function validateDateFormat($attribute, $value, $parameters)
    {
        $this->requireParameterCount(1, $parameters, 'date_format');

        if (! is_string($value) && ! is_numeric($value)) {
            return false;
        }

        $parsed = date_parse_from_format($parameters[0], $value);

        return $parsed['error_count'] === 0 && $parsed['warning_count'] === 0;
    }

    /**
     * Validate the date is before a given date.
     *
     * @param  string  $attribute
     * @param  mixed   $value
     * @param  array   $parameters
     * @return bool
     */
    protected function validateBefore($attribute, $value, $parameters)
    {
        $this->requireParameterCount(1, $parameters, 'before');

        if (! is_string($value) && ! is_numeric($value) && ! $value instanceof Carbon) {
            return false;
        }

        if ($format = $this->getDateFormat($attribute)) {
            return $this->validateBeforeWithFormat($format, $value, $parameters);
        }

        if (! ($date = strtotime($parameters[0]))) {
            return strtotime($value) < strtotime($this->getValue($parameters[0]));
        }

        return strtotime($value) < $date;
    }

    /**
     * Validate the date is before a given date with a given format.
     *
     * @param  string  $format
     * @param  mixed   $value
     * @param  array   $parameters
     * @return bool
     */
    protected function validateBeforeWithFormat($format, $value, $parameters)
    {
        $param = $this->getValue($parameters[0]) ?: $parameters[0];

        return $this->checkDateTimeOrder($format, $value, $param);
    }

    /**
     * Validate the date is after a given date.
     *
     * @param  string  $attribute
     * @param  mixed   $value
     * @param  array   $parameters
     * @return bool
     */
    protected function validateAfter($attribute, $value, $parameters)
    {
        $this->requireParameterCount(1, $parameters, 'after');

        if (! is_string($value) && ! is_numeric($value) && ! $value instanceof Carbon) {
            return false;
        }

        if ($format = $this->getDateFormat($attribute)) {
            return $this->validateAfterWithFormat($format, $value, $parameters);
        }

        if (! ($date = strtotime($parameters[0]))) {
            return strtotime($value) > strtotime($this->getValue($parameters[0]));
        }

        return strtotime($value) > $date;
    }

    /**
     * Validate the date is after a given date with a given format.
     *
     * @param  string  $format
     * @param  mixed   $value
     * @param  array   $parameters
     * @return bool
     */
    protected function validateAfterWithFormat($format, $value, $parameters)
    {
        $param = $this->getValue($parameters[0]) ?: $parameters[0];

        return $this->checkDateTimeOrder($format, $param, $value);
    }

    /**
     * Given two date/time strings, check that one is after the other.
     *
     * @param  string  $format
     * @param  string  $before
     * @param  string  $after
     * @return bool
     */
    protected function checkDateTimeOrder($format, $before, $after)
    {
        $before = $this->getDateTimeWithOptionalFormat($format, $before);

        $after = $this->getDateTimeWithOptionalFormat($format, $after);

        return ($before && $after) && ($after > $before);
    }

    /**
     * Get a DateTime instance from a string.
     *
     * @param  string  $format
     * @param  string  $value
     * @return \DateTime|null
     */
    protected function getDateTimeWithOptionalFormat($format, $value)
    {
        $date = DateTime::createFromFormat($format, $value);

        if ($date) {
            return $date;
        }

        try {
            return new DateTime($value);
        } catch (Exception $e) {
            //
        }
    }

    /**
     * Validate that an attribute is a valid timezone.
     *
     * @param  string  $attribute
     * @param  mixed   $value
     * @return bool
     */
    protected function validateTimezone($attribute, $value)
    {
        try {
            new DateTimeZone($value);
        } catch (Exception $e) {
            return false;
        }

        return true;
    }

    /**
     * Get the date format for an attribute if it has one.
     *
     * @param  string  $attribute
     * @return string|null
     */
    protected function getDateFormat($attribute)
    {
        if ($result = $this->getRule($attribute, 'DateFormat')) {
            return $result[1][0];
        }
    }

    /**
     * Get the validation message for an attribute and rule.
     *
     * @param  string  $attribute
     * @param  string  $rule
     * @return string
     */
    protected function getMessage($attribute, $rule)
    {
        $lowerRule = Str::snake($rule);

        $inlineMessage = $this->getInlineMessage($attribute, $lowerRule);

        // First we will retrieve the custom message for the validation rule if one
        // exists. If a custom validation message is being used we'll return the
        // custom message, otherwise we'll keep searching for a valid message.
        if (! is_null($inlineMessage)) {
            return $inlineMessage;
        }

        $customKey = "validation.custom.{$attribute}.{$lowerRule}";

        $customMessage = $this->getCustomMessageFromTranslator($customKey);

        // First we check for a custom defined validation message for the attribute
        // and rule. This allows the developer to specify specific messages for
        // only some attributes and rules that need to get specially formed.
        if ($customMessage !== $customKey) {
            return $customMessage;
        }

        // If the rule being validated is a "size" rule, we will need to gather the
        // specific error message for the type of attribute being validated such
        // as a number, file or string which all have different message types.
        elseif (in_array($rule, $this->sizeRules)) {
            return $this->getSizeMessage($attribute, $rule);
        }

        // Finally, if no developer specified messages have been set, and no other
        // special messages apply for this rule, we will just pull the default
        // messages out of the translator service for this validation rule.
        $key = "validation.{$lowerRule}";

        if ($key != ($value = $this->translator->trans($key))) {
            return $value;
        }

        return $this->getInlineMessage(
            $attribute, $lowerRule, $this->fallbackMessages
        ) ?: $key;
    }

    /**
     * Get the inline message for a rule if it exists.
     *
     * @param  string  $attribute
     * @param  string  $lowerRule
     * @param  array   $source
     * @return string|null
     */
    protected function getInlineMessage($attribute, $lowerRule, $source = null)
    {
        $source = $source ?: $this->customMessages;

        $keys = ["{$attribute}.{$lowerRule}", $lowerRule];

        // First we will check for a custom message for an attribute specific rule
        // message for the fields, then we will check for a general custom line
        // that is not attribute specific. If we find either we'll return it.
        foreach ($keys as $key) {
            foreach (array_keys($source) as $sourceKey) {
                if (Str::is($sourceKey, $key)) {
                    return $source[$sourceKey];
                }
            }
        }
    }

    /**
     * Get the custom error message from translator.
     *
     * @param  string  $customKey
     * @return string
     */
    protected function getCustomMessageFromTranslator($customKey)
    {
        if (($message = $this->translator->trans($customKey)) !== $customKey) {
            return $message;
        }

        $shortKey = preg_replace('/^validation\.custom\./', '', $customKey);

        $customMessages = Arr::dot(
            (array) $this->translator->trans('validation.custom')
        );

        foreach ($customMessages as $key => $message) {
            if (Str::contains($key, ['*']) && Str::is($key, $shortKey)) {
                return $message;
            }
        }

        return $customKey;
    }

    /**
     * Get the proper error message for an attribute and size rule.
     *
     * @param  string  $attribute
     * @param  string  $rule
     * @return string
     */
    protected function getSizeMessage($attribute, $rule)
    {
        $lowerRule = Str::snake($rule);

        // There are three different types of size validations. The attribute may be
        // either a number, file, or string so we will check a few things to know
        // which type of value it is and return the correct line for that type.
        $type = $this->getAttributeType($attribute);

        $key = "validation.{$lowerRule}.{$type}";

        return $this->translator->trans($key);
    }

    /**
     * Get the data type of the given attribute.
     *
     * @param  string  $attribute
     * @return string
     */
    protected function getAttributeType($attribute)
    {
        // We assume that the attributes present in the file array are files so that
        // means that if the attribute does not have a numeric rule and the files
        // list doesn't have it we'll just consider it a string by elimination.
        if ($this->hasRule($attribute, $this->numericRules)) {
            return 'numeric';
        } elseif ($this->hasRule($attribute, ['Array'])) {
            return 'array';
        } elseif (array_key_exists($attribute, $this->files)) {
            return 'file';
        }

        return 'string';
    }

    /**
     * Replace all error message place-holders with actual values.
     *
     * @param  string  $message
     * @param  string  $attribute
     * @param  string  $rule
     * @param  array   $parameters
     * @return string
     */
    protected function doReplacements($message, $attribute, $rule, $parameters)
    {
        $value = $this->getAttribute($attribute);

        $message = str_replace(
            [':ATTRIBUTE', ':Attribute', ':attribute'],
            [Str::upper($value), Str::ucfirst($value), $value],
            $message
        );

        if (isset($this->replacers[Str::snake($rule)])) {
            $message = $this->callReplacer($message, $attribute, Str::snake($rule), $parameters);
        } elseif (method_exists($this, $replacer = "replace{$rule}")) {
            $message = $this->$replacer($message, $attribute, $rule, $parameters);
        }

        return $message;
    }

    /**
     * Transform an array of attributes to their displayable form.
     *
     * @param  array  $values
     * @return array
     */
    protected function getAttributeList(array $values)
    {
        $attributes = [];

        // For each attribute in the list we will simply get its displayable form as
        // this is convenient when replacing lists of parameters like some of the
        // replacement functions do when formatting out the validation message.
        foreach ($values as $key => $value) {
            $attributes[$key] = $this->getAttribute($value);
        }

        return $attributes;
    }

    /**
     * Get the displayable name of the attribute.
     *
     * @param  string  $attribute
     * @return string
     */
    protected function getAttribute($attribute)
    {
        $primaryAttribute = $this->getPrimaryAttribute($attribute);

        $expectedAttributes = $attribute != $primaryAttribute ? [$attribute, $primaryAttribute] : [$attribute];

        foreach ($expectedAttributes as $expectedAttributeName) {
            // The developer may dynamically specify the array of custom attributes
            // on this Validator instance. If the attribute exists in this array
            // it takes precedence over all other ways we can pull attributes.
            if (isset($this->customAttributes[$expectedAttributeName])) {
                return $this->customAttributes[$expectedAttributeName];
            }

            $key = "validation.attributes.{$expectedAttributeName}";

            // We allow for the developer to specify language lines for each of the
            // attributes allowing for more displayable counterparts of each of
            // the attributes. This provides the ability for simple formats.
            if (($line = $this->translator->trans($key)) !== $key) {
                return $line;
            }
        }

        // When no language line has been specified for the attribute and it is
        // also an implicit attribute we will display the raw attribute name
        // and not modify it with any replacements before we display this.
        if (isset($this->implicitAttributes[$primaryAttribute])) {
            return $attribute;
        }

        return str_replace('_', ' ', Str::snake($attribute));
    }

    /**
     * Get the primary attribute name.
     *
     * For example, if "name.0" is given, "name.*" will be returned.
     *
     * @param  string  $attribute
     * @return string
     */
    protected function getPrimaryAttribute($attribute)
    {
        foreach ($this->implicitAttributes as $unparsed => $parsed) {
            if (in_array($attribute, $parsed)) {
                return $unparsed;
            }
        }

        return $attribute;
    }

    /**
     * Get the displayable name of the value.
     *
     * @param  string  $attribute
     * @param  mixed   $value
     * @return string
     */
    public function getDisplayableValue($attribute, $value)
    {
        if (isset($this->customValues[$attribute][$value])) {
            return $this->customValues[$attribute][$value];
        }

        $key = "validation.values.{$attribute}.{$value}";

        if (($line = $this->translator->trans($key)) !== $key) {
            return $line;
        }

        return $value;
    }

    /**
     * Replace all place-holders for the between rule.
     *
     * @param  string  $message
     * @param  string  $attribute
     * @param  string  $rule
     * @param  array   $parameters
     * @return string
     */
    protected function replaceBetween($message, $attribute, $rule, $parameters)
    {
        return str_replace([':min', ':max'], $parameters, $message);
    }

    /**
     * Replace all place-holders for the date_format rule.
     *
     * @param  string  $message
     * @param  string  $attribute
     * @param  string  $rule
     * @param  array   $parameters
     * @return string
     */
    protected function replaceDateFormat($message, $attribute, $rule, $parameters)
    {
        return str_replace(':format', $parameters[0], $message);
    }

    /**
     * Replace all place-holders for the different rule.
     *
     * @param  string  $message
     * @param  string  $attribute
     * @param  string  $rule
     * @param  array   $parameters
     * @return string
     */
    protected function replaceDifferent($message, $attribute, $rule, $parameters)
    {
        return $this->replaceSame($message, $attribute, $rule, $parameters);
    }

    /**
     * Replace all place-holders for the digits rule.
     *
     * @param  string  $message
     * @param  string  $attribute
     * @param  string  $rule
     * @param  array   $parameters
     * @return string
     */
    protected function replaceDigits($message, $attribute, $rule, $parameters)
    {
        return str_replace(':digits', $parameters[0], $message);
    }

    /**
     * Replace all place-holders for the digits (between) rule.
     *
     * @param  string  $message
     * @param  string  $attribute
     * @param  string  $rule
     * @param  array   $parameters
     * @return string
     */
    protected function replaceDigitsBetween($message, $attribute, $rule, $parameters)
    {
        return $this->replaceBetween($message, $attribute, $rule, $parameters);
    }

    /**
     * Replace all place-holders for the min rule.
     *
     * @param  string  $message
     * @param  string  $attribute
     * @param  string  $rule
     * @param  array   $parameters
     * @return string
     */
    protected function replaceMin($message, $attribute, $rule, $parameters)
    {
        return str_replace(':min', $parameters[0], $message);
    }

    /**
     * Replace all place-holders for the max rule.
     *
     * @param  string  $message
     * @param  string  $attribute
     * @param  string  $rule
     * @param  array   $parameters
     * @return string
     */
    protected function replaceMax($message, $attribute, $rule, $parameters)
    {
        return str_replace(':max', $parameters[0], $message);
    }

    /**
     * Replace all place-holders for the in rule.
     *
     * @param  string  $message
     * @param  string  $attribute
     * @param  string  $rule
     * @param  array   $parameters
     * @return string
     */
    protected function replaceIn($message, $attribute, $rule, $parameters)
    {
        foreach ($parameters as &$parameter) {
            $parameter = $this->getDisplayableValue($attribute, $parameter);
        }

        return str_replace(':values', implode(', ', $parameters), $message);
    }

    /**
     * Replace all place-holders for the not_in rule.
     *
     * @param  string  $message
     * @param  string  $attribute
     * @param  string  $rule
     * @param  array   $parameters
     * @return string
     */
    protected function replaceNotIn($message, $attribute, $rule, $parameters)
    {
        return $this->replaceIn($message, $attribute, $rule, $parameters);
    }

    /**
     * Replace all place-holders for the in_array rule.
     *
     * @param  string  $message
     * @param  string  $attribute
     * @param  string  $rule
     * @param  array   $parameters
     * @return string
     */
    protected function replaceInArray($message, $attribute, $rule, $parameters)
    {
        return str_replace(':other', $this->getAttribute($parameters[0]), $message);
    }

    /**
     * Replace all place-holders for the mimes rule.
     *
     * @param  string  $message
     * @param  string  $attribute
     * @param  string  $rule
     * @param  array   $parameters
     * @return string
     */
    protected function replaceMimes($message, $attribute, $rule, $parameters)
    {
        return str_replace(':values', implode(', ', $parameters), $message);
    }

    /**
     * Replace all place-holders for the required_with rule.
     *
     * @param  string  $message
     * @param  string  $attribute
     * @param  string  $rule
     * @param  array   $parameters
     * @return string
     */
    protected function replaceRequiredWith($message, $attribute, $rule, $parameters)
    {
        $parameters = $this->getAttributeList($parameters);

        return str_replace(':values', implode(' / ', $parameters), $message);
    }

    /**
     * Replace all place-holders for the required_with_all rule.
     *
     * @param  string  $message
     * @param  string  $attribute
     * @param  string  $rule
     * @param  array   $parameters
     * @return string
     */
    protected function replaceRequiredWithAll($message, $attribute, $rule, $parameters)
    {
        return $this->replaceRequiredWith($message, $attribute, $rule, $parameters);
    }

    /**
     * Replace all place-holders for the required_without rule.
     *
     * @param  string  $message
     * @param  string  $attribute
     * @param  string  $rule
     * @param  array   $parameters
     * @return string
     */
    protected function replaceRequiredWithout($message, $attribute, $rule, $parameters)
    {
        return $this->replaceRequiredWith($message, $attribute, $rule, $parameters);
    }

    /**
     * Replace all place-holders for the required_without_all rule.
     *
     * @param  string  $message
     * @param  string  $attribute
     * @param  string  $rule
     * @param  array   $parameters
     * @return string
     */
    protected function replaceRequiredWithoutAll($message, $attribute, $rule, $parameters)
    {
        return $this->replaceRequiredWith($message, $attribute, $rule, $parameters);
    }

    /**
     * Replace all place-holders for the size rule.
     *
     * @param  string  $message
     * @param  string  $attribute
     * @param  string  $rule
     * @param  array   $parameters
     * @return string
     */
    protected function replaceSize($message, $attribute, $rule, $parameters)
    {
        return str_replace(':size', $parameters[0], $message);
    }

    /**
     * Replace all place-holders for the required_if rule.
     *
     * @param  string  $message
     * @param  string  $attribute
     * @param  string  $rule
     * @param  array   $parameters
     * @return string
     */
    protected function replaceRequiredIf($message, $attribute, $rule, $parameters)
    {
        $parameters[1] = $this->getDisplayableValue($parameters[0], Arr::get($this->data, $parameters[0]));

        $parameters[0] = $this->getAttribute($parameters[0]);

        return str_replace([':other', ':value'], $parameters, $message);
    }

    /**
     * Replace all place-holders for the required_unless rule.
     *
     * @param  string  $message
     * @param  string  $attribute
     * @param  string  $rule
     * @param  array   $parameters
     * @return string
     */
    protected function replaceRequiredUnless($message, $attribute, $rule, $parameters)
    {
        $other = $this->getAttribute(array_shift($parameters));

        return str_replace([':other', ':values'], [$other, implode(', ', $parameters)], $message);
    }

    /**
     * Replace all place-holders for the same rule.
     *
     * @param  string  $message
     * @param  string  $attribute
     * @param  string  $rule
     * @param  array   $parameters
     * @return string
     */
    protected function replaceSame($message, $attribute, $rule, $parameters)
    {
        return str_replace(':other', $this->getAttribute($parameters[0]), $message);
    }

    /**
     * Replace all place-holders for the before rule.
     *
     * @param  string  $message
     * @param  string  $attribute
     * @param  string  $rule
     * @param  array   $parameters
     * @return string
     */
    protected function replaceBefore($message, $attribute, $rule, $parameters)
    {
        if (! (strtotime($parameters[0]))) {
            return str_replace(':date', $this->getAttribute($parameters[0]), $message);
        }

        return str_replace(':date', $parameters[0], $message);
    }

    /**
     * Replace all place-holders for the after rule.
     *
     * @param  string  $message
     * @param  string  $attribute
     * @param  string  $rule
     * @param  array   $parameters
     * @return string
     */
    protected function replaceAfter($message, $attribute, $rule, $parameters)
    {
        return $this->replaceBefore($message, $attribute, $rule, $parameters);
    }

    /**
     * Get all attributes.
     *
     * @return array
     */
    public function attributes()
    {
        return array_merge($this->data, $this->files);
    }

    /**
     * Checks if an attribute exists.
     *
     * @param  string  $attribute
     * @return bool
     */
    public function hasAttribute($attribute)
    {
        return Arr::has($this->attributes(), $attribute);
    }

    /**
     * Determine if the given attribute has a rule in the given set.
     *
     * @param  string  $attribute
     * @param  string|array  $rules
     * @return bool
     */
    protected function hasRule($attribute, $rules)
    {
        return ! is_null($this->getRule($attribute, $rules));
    }

    /**
     * Get a rule and its parameters for a given attribute.
     *
     * @param  string  $attribute
     * @param  string|array  $rules
     * @return array|null
     */
    protected function getRule($attribute, $rules)
    {
        if (! array_key_exists($attribute, $this->rules)) {
            return;
        }

        $rules = (array) $rules;

        foreach ($this->rules[$attribute] as $rule) {
            list($rule, $parameters) = $this->parseRule($rule);

            if (in_array($rule, $rules)) {
                return [$rule, $parameters];
            }
        }
    }

    /**
     * Extract the rule name and parameters from a rule.
     *
     * @param  array|string  $rules
     * @return array
     */
    protected function parseRule($rules)
    {
        if (is_array($rules)) {
            $rules = $this->parseArrayRule($rules);
        } else {
            $rules = $this->parseStringRule($rules);
        }

        $rules[0] = $this->normalizeRule($rules[0]);

        return $rules;
    }

    /**
     * Parse an array based rule.
     *
     * @param  array  $rules
     * @return array
     */
    protected function parseArrayRule(array $rules)
    {
        return [Str::studly(trim(Arr::get($rules, 0))), array_slice($rules, 1)];
    }

    /**
     * Parse a string based rule.
     *
     * @param  string  $rules
     * @return array
     */
    protected function parseStringRule($rules)
    {
        $parameters = [];

        // The format for specifying validation rules and parameters follows an
        // easy {rule}:{parameters} formatting convention. For instance the
        // rule "Max:3" states that the value may only be three letters.
        if (strpos($rules, ':') !== false) {
            list($rules, $parameter) = explode(':', $rules, 2);

            $parameters = $this->parseParameters($rules, $parameter);
        }

        return [Str::studly(trim($rules)), $parameters];
    }

    /**
     * Parse a parameter list.
     *
     * @param  string  $rule
     * @param  string  $parameter
     * @return array
     */
    protected function parseParameters($rule, $parameter)
    {
        if (strtolower($rule) == 'regex') {
            return [$parameter];
        }

        return str_getcsv($parameter);
    }

    /**
     * Parse named parameters to $key => $value items.
     *
     * @param  array  $parameters
     * @return array
     */
    protected function parseNamedParameters($parameters)
    {
        return array_reduce($parameters, function ($result, $item) {
            list($key, $value) = array_pad(explode('=', $item, 2), 2, null);

            $result[$key] = $value;

            return $result;
        });
    }

    /**
     * Normalizes a rule so that we can accept short types.
     *
     * @param  string  $rule
     * @return string
     */
    protected function normalizeRule($rule)
    {
        switch ($rule) {
            case 'Int':
                return 'Integer';
            case 'Bool':
                return 'Boolean';
            default:
                return $rule;
        }
    }

    /**
     * Determine if the given rule depends on other fields.
     *
     * @param  string  $rule
     * @return bool
     */
    protected function dependsOnOtherFields($rule)
    {
        return in_array($rule, $this->dependentRules);
    }

    /**
     * Get the explicit keys from an attribute flattened with dot notation.
     *
     * E.g. 'foo.1.bar.spark.baz' -> [1, 'spark'] for 'foo.*.bar.*.baz'
     *
     * @param  string  $attribute
     * @return array
     */
    protected function getExplicitKeys($attribute)
    {
        $pattern = str_replace('\*', '([^\.]+)', preg_quote($this->getPrimaryAttribute($attribute)));

        if (preg_match('/^'.$pattern.'/', $attribute, $keys)) {
            array_shift($keys);

            return $keys;
        }

        return [];
    }

    /**
     * Get the explicit part of the attribute name.
     *
     * E.g. 'foo.bar.*.baz' -> 'foo.bar'
     *
     * Allows us to not spin through all of the flattened data for some operations.
     *
     * @param  string  $attribute
     * @return string
     */
    protected function getLeadingExplicitAttributePath($attribute)
    {
        return rtrim(explode('*', $attribute)[0], '.') ?: null;
    }

    /**
     * Extract data based on the given dot-notated path.
     *
     * Used to extract a sub-section of the data for faster iteration.
     *
     * @param  string  $attribute
     * @return array
     */
    protected function extractDataFromPath($attribute)
    {
        $results = [];

        $value = Arr::get($this->data, $attribute, '__missing__');

        if ($value != '__missing__') {
            Arr::set($results, $attribute, $value);
        }

        return $results;
    }

    /**
     * Replace each field parameter which has asterisks with the given keys.
     *
     * @param  array  $parameters
     * @param  array  $keys
     * @return array
     */
    protected function replaceAsterisksInParameters(array $parameters, array $keys)
    {
        return array_map(function ($field) use ($keys) {
            return $this->replaceAsterisksWithKeys($field, $keys);
        }, $parameters);
    }

    /**
     * Replace asterisks with explicit keys.
     *
     * E.g. 'foo.*.bar.*.baz', [1, 'spark'] -> foo.1.bar.spark.baz
     *
     * @param  string  $field
     * @param  array  $keys
     * @return string
     */
    protected function replaceAsterisksWithKeys($field, array $keys)
    {
        return vsprintf(str_replace('*', '%s', $field), $keys);
    }

    /**
     * Get the array of custom validator extensions.
     *
     * @return array
     */
    public function getExtensions()
    {
        return $this->extensions;
    }

    /**
     * Register an array of custom validator extensions.
     *
     * @param  array  $extensions
     * @return void
     */
    public function addExtensions(array $extensions)
    {
        if ($extensions) {
            $keys = array_map('\Illuminate\Support\Str::snake', array_keys($extensions));

            $extensions = array_combine($keys, array_values($extensions));
        }

        $this->extensions = array_merge($this->extensions, $extensions);
    }

    /**
     * Register an array of custom implicit validator extensions.
     *
     * @param  array  $extensions
     * @return void
     */
    public function addImplicitExtensions(array $extensions)
    {
        $this->addExtensions($extensions);

        foreach ($extensions as $rule => $extension) {
            $this->implicitRules[] = Str::studly($rule);
        }
    }

    /**
     * Register a custom validator extension.
     *
     * @param  string  $rule
     * @param  \Closure|string  $extension
     * @return void
     */
    public function addExtension($rule, $extension)
    {
        $this->extensions[Str::snake($rule)] = $extension;
    }

    /**
     * Register a custom implicit validator extension.
     *
     * @param  string   $rule
     * @param  \Closure|string  $extension
     * @return void
     */
    public function addImplicitExtension($rule, $extension)
    {
        $this->addExtension($rule, $extension);

        $this->implicitRules[] = Str::studly($rule);
    }

    /**
     * Get the array of custom validator message replacers.
     *
     * @return array
     */
    public function getReplacers()
    {
        return $this->replacers;
    }

    /**
     * Register an array of custom validator message replacers.
     *
     * @param  array  $replacers
     * @return void
     */
    public function addReplacers(array $replacers)
    {
        if ($replacers) {
            $keys = array_map('\Illuminate\Support\Str::snake', array_keys($replacers));

            $replacers = array_combine($keys, array_values($replacers));
        }

        $this->replacers = array_merge($this->replacers, $replacers);
    }

    /**
     * Register a custom validator message replacer.
     *
     * @param  string  $rule
     * @param  \Closure|string  $replacer
     * @return void
     */
    public function addReplacer($rule, $replacer)
    {
        $this->replacers[Str::snake($rule)] = $replacer;
    }

    /**
     * Get the data under validation.
     *
     * @return array
     */
    public function getData()
    {
        return $this->data;
    }

    /**
     * Set the data under validation.
     *
     * @param  array  $data
     * @return $this
     */
    public function setData(array $data)
    {
        $this->data = $this->parseData($data);

        $this->setRules($this->initialRules);

        return $this;
    }

    /**
     * Get the validation rules.
     *
     * @return array
     */
    public function getRules()
    {
        return $this->rules;
    }

    /**
     * Set the validation rules.
     *
     * @param  array  $rules
     * @return $this
     */
    public function setRules(array $rules)
    {
        $this->initialRules = $rules;

        $this->rules = [];

        $rules = $this->explodeRules($this->initialRules);

        $this->rules = array_merge($this->rules, $rules);

        return $this;
    }

    /**
     * Set the custom attributes on the validator.
     *
     * @param  array  $attributes
     * @return $this
     */
    public function setAttributeNames(array $attributes)
    {
        $this->customAttributes = $attributes;

        return $this;
    }

    /**
     * Set the custom values on the validator.
     *
     * @param  array  $values
     * @return $this
     */
    public function setValueNames(array $values)
    {
        $this->customValues = $values;

        return $this;
    }

    /**
     * Get the files under validation.
     *
     * @return array
     */
    public function getFiles()
    {
        return $this->files;
    }

    /**
     * Set the files under validation.
     *
     * @param  array  $files
     * @return $this
     */
    public function setFiles(array $files)
    {
        $this->files = $files;

        return $this;
    }

    /**
     * Get the Presence Verifier implementation.
     *
     * @return \Illuminate\Validation\PresenceVerifierInterface
     *
     * @throws \RuntimeException
     */
    public function getPresenceVerifier()
    {
        if (! isset($this->presenceVerifier)) {
            throw new RuntimeException('Presence verifier has not been set.');
        }

        return $this->presenceVerifier;
    }

    /**
     * Set the Presence Verifier implementation.
     *
     * @param  \Illuminate\Validation\PresenceVerifierInterface  $presenceVerifier
     * @return void
     */
    public function setPresenceVerifier(PresenceVerifierInterface $presenceVerifier)
    {
        $this->presenceVerifier = $presenceVerifier;
    }

    /**
     * Get the Translator implementation.
     *
     * @return \Symfony\Component\Translation\TranslatorInterface
     */
    public function getTranslator()
    {
        return $this->translator;
    }

    /**
     * Set the Translator implementation.
     *
     * @param  \Symfony\Component\Translation\TranslatorInterface  $translator
     * @return void
     */
    public function setTranslator(TranslatorInterface $translator)
    {
        $this->translator = $translator;
    }

    /**
     * Get the custom messages for the validator.
     *
     * @return array
     */
    public function getCustomMessages()
    {
        return $this->customMessages;
    }

    /**
     * Set the custom messages for the validator.
     *
     * @param  array  $messages
     * @return void
     */
    public function setCustomMessages(array $messages)
    {
        $this->customMessages = array_merge($this->customMessages, $messages);
    }

    /**
     * Get the custom attributes used by the validator.
     *
     * @return array
     */
    public function getCustomAttributes()
    {
        return $this->customAttributes;
    }

    /**
     * Add custom attributes to the validator.
     *
     * @param  array  $customAttributes
     * @return $this
     */
    public function addCustomAttributes(array $customAttributes)
    {
        $this->customAttributes = array_merge($this->customAttributes, $customAttributes);

        return $this;
    }

    /**
     * Get the custom values for the validator.
     *
     * @return array
     */
    public function getCustomValues()
    {
        return $this->customValues;
    }

    /**
     * Add the custom values for the validator.
     *
     * @param  array  $customValues
     * @return $this
     */
    public function addCustomValues(array $customValues)
    {
        $this->customValues = array_merge($this->customValues, $customValues);

        return $this;
    }

    /**
     * Get the fallback messages for the validator.
     *
     * @return array
     */
    public function getFallbackMessages()
    {
        return $this->fallbackMessages;
    }

    /**
     * Set the fallback messages for the validator.
     *
     * @param  array  $messages
     * @return void
     */
    public function setFallbackMessages(array $messages)
    {
        $this->fallbackMessages = $messages;
    }

    /**
     * Get the failed validation rules.
     *
     * @return array
     */
    public function failed()
    {
        return $this->failedRules;
    }

    /**
     * Get the message container for the validator.
     *
     * @return \Illuminate\Support\MessageBag
     */
    public function messages()
    {
        if (! $this->messages) {
            $this->passes();
        }

        return $this->messages;
    }

    /**
     * An alternative more semantic shortcut to the message container.
     *
     * @return \Illuminate\Support\MessageBag
     */
    public function errors()
    {
        return $this->messages();
    }

    /**
     * Get the messages for the instance.
     *
     * @return \Illuminate\Support\MessageBag
     */
    public function getMessageBag()
    {
        return $this->messages();
    }

    /**
     * Set the IoC container instance.
     *
     * @param  \Illuminate\Contracts\Container\Container  $container
     * @return void
     */
    public function setContainer(Container $container)
    {
        $this->container = $container;
    }

    /**
     * Call a custom validator extension.
     *
     * @param  string  $rule
     * @param  array   $parameters
     * @return bool|null
     */
    protected function callExtension($rule, $parameters)
    {
        $callback = $this->extensions[$rule];

        if ($callback instanceof Closure) {
            return call_user_func_array($callback, $parameters);
        } elseif (is_string($callback)) {
            return $this->callClassBasedExtension($callback, $parameters);
        }
    }

    /**
     * Call a class based validator extension.
     *
     * @param  string  $callback
     * @param  array   $parameters
     * @return bool
     */
    protected function callClassBasedExtension($callback, $parameters)
    {
        if (Str::contains($callback, '@')) {
            list($class, $method) = explode('@', $callback);
        } else {
            list($class, $method) = [$callback, 'validate'];
        }

        return call_user_func_array([$this->container->make($class), $method], $parameters);
    }

    /**
     * Call a custom validator message replacer.
     *
     * @param  string  $message
     * @param  string  $attribute
     * @param  string  $rule
     * @param  array   $parameters
     * @return string|null
     */
    protected function callReplacer($message, $attribute, $rule, $parameters)
    {
        $callback = $this->replacers[$rule];

        if ($callback instanceof Closure) {
            return call_user_func_array($callback, func_get_args());
        } elseif (is_string($callback)) {
            return $this->callClassBasedReplacer($callback, $message, $attribute, $rule, $parameters);
        }
    }

    /**
     * Call a class based validator message replacer.
     *
     * @param  string  $callback
     * @param  string  $message
     * @param  string  $attribute
     * @param  string  $rule
     * @param  array   $parameters
     * @return string
     */
    protected function callClassBasedReplacer($callback, $message, $attribute, $rule, $parameters)
    {
        list($class, $method) = explode('@', $callback);

        return call_user_func_array([$this->container->make($class), $method], array_slice(func_get_args(), 1));
    }

    /**
     * Require a certain number of parameters to be present.
     *
     * @param  int    $count
     * @param  array  $parameters
     * @param  string  $rule
     * @return void
     *
     * @throws \InvalidArgumentException
     */
    protected function requireParameterCount($count, $parameters, $rule)
    {
        if (count($parameters) < $count) {
            throw new InvalidArgumentException("Validation rule $rule requires at least $count parameters.");
        }
    }

    /**
     * Handle dynamic calls to class methods.
     *
     * @param  string  $method
     * @param  array   $parameters
     * @return mixed
     *
     * @throws \BadMethodCallException
     */
    public function __call($method, $parameters)
    {
        $rule = Str::snake(substr($method, 8));

        if (isset($this->extensions[$rule])) {
            return $this->callExtension($rule, $parameters);
        }

        throw new BadMethodCallException("Method [$method] does not exist.");
    }
}<|MERGE_RESOLUTION|>--- conflicted
+++ resolved
@@ -555,6 +555,7 @@
     {
         return $this->presentOrRuleIsImplicit($rule, $attribute, $value) &&
                $this->passesOptionalCheck($attribute) &&
+               $this->isNotNullIfMarkedAsNullable($attribute, $value) &&
                $this->hasNotFailedPreviousRuleIfPresenceRule($rule, $attribute);
     }
 
@@ -568,15 +569,11 @@
      */
     protected function presentOrRuleIsImplicit($rule, $attribute, $value)
     {
-<<<<<<< HEAD
         if (is_string($value) && trim($value) === '') {
             return $this->isImplicit($rule);
         }
 
         return $this->validatePresent($attribute, $value) || $this->isImplicit($rule);
-=======
-        return $this->validateRequired($attribute, $value) || $this->isImplicit($rule);
->>>>>>> b5aea442
     }
 
     /**
@@ -597,6 +594,21 @@
     }
 
     /**
+     * Determine if the attribute fails the nullable check.
+     *
+     * @param  string  $rule
+     * @param  mixed  $value
+     * @return bool
+     */
+    protected function isNotNullIfMarkedAsNullable($attribute, $value)
+    {
+        if (! $this->hasRule($attribute, ['Nullable'])) {
+            return true;
+        }
+        return ! is_null($value);
+    }
+
+    /**
      * Determine if a given rule implies the attribute is required.
      *
      * @param  string  $rule
@@ -662,6 +674,18 @@
      * @return bool
      */
     protected function validateSometimes()
+    {
+        return true;
+    }
+
+    /**
+     * "Indicate" validation should pass if value is null.
+     *
+     * Always returns true, just lets us put "nullable" in rules.
+     *
+     * @return bool
+     */
+    protected function validateNullable()
     {
         return true;
     }
@@ -1014,15 +1038,7 @@
      */
     protected function validateArray($attribute, $value)
     {
-<<<<<<< HEAD
         return is_array($value);
-=======
-        if (! $this->hasAttribute($attribute)) {
-            return true;
-        }
-
-        return is_null($value) || is_array($value);
->>>>>>> b5aea442
     }
 
     /**
@@ -1034,17 +1050,9 @@
      */
     protected function validateBoolean($attribute, $value)
     {
-        if (! $this->hasAttribute($attribute)) {
-            return true;
-        }
-
         $acceptable = [true, false, 0, 1, '0', '1'];
 
-<<<<<<< HEAD
         return in_array($value, $acceptable, true);
-=======
-        return is_null($value) || in_array($value, $acceptable, true);
->>>>>>> b5aea442
     }
 
     /**
@@ -1056,15 +1064,7 @@
      */
     protected function validateInteger($attribute, $value)
     {
-<<<<<<< HEAD
         return filter_var($value, FILTER_VALIDATE_INT) !== false;
-=======
-        if (! $this->hasAttribute($attribute)) {
-            return true;
-        }
-
-        return is_null($value) || filter_var($value, FILTER_VALIDATE_INT) !== false;
->>>>>>> b5aea442
     }
 
     /**
@@ -1076,15 +1076,7 @@
      */
     protected function validateNumeric($attribute, $value)
     {
-<<<<<<< HEAD
         return is_numeric($value);
-=======
-        if (! $this->hasAttribute($attribute)) {
-            return true;
-        }
-
-        return is_null($value) || is_numeric($value);
->>>>>>> b5aea442
     }
 
     /**
@@ -1096,11 +1088,7 @@
      */
     protected function validateString($attribute, $value)
     {
-        if (! $this->hasAttribute($attribute)) {
-            return true;
-        }
-
-        return is_null($value) || is_string($value);
+        return is_string($value);
     }
 
     /**
