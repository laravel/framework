--- conflicted
+++ resolved
@@ -147,13 +147,8 @@
      * @var array
      */
     protected $implicitRules = [
-<<<<<<< HEAD
         'Required', 'Filled', 'RequiredWith', 'RequiredWithAll', 'RequiredWithout', 'RequiredWithoutAll',
-        'RequiredIf', 'RequiredUnless', 'Accepted',
-=======
-        'Required', 'RequiredWith', 'RequiredWithAll', 'RequiredWithout', 'RequiredWithoutAll',
         'RequiredIf', 'RequiredUnless', 'Accepted', 'Present',
->>>>>>> d0fca6b6
         // 'Array', 'Boolean', 'Integer', 'Numeric', 'String',
     ];
 
@@ -630,7 +625,7 @@
      */
     protected function validatePresent($attribute, $value)
     {
-        return Arr::get($this->data, $attribute, '__NO_KEY__') != '__NO_KEY__';
+        return Arr::has($this->data, $attribute);
     }
 
     /**
@@ -642,7 +637,7 @@
      */
     protected function validateFilled($attribute, $value)
     {
-        if (Arr::get(array_merge($this->data, $this->files), $attribute, '__NOT_PRESENT__') != '__NOT_PRESENT__') {
+        if (Arr::has(array_merge($this->data, $this->files), $attribute)) {
             return $this->validateRequired($attribute, $value);
         }
 
