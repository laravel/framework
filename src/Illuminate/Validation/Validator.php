<?php

namespace Illuminate\Validation;

use BadMethodCallException;
use Illuminate\Contracts\Container\Container;
use Illuminate\Contracts\Translation\Translator;
use Illuminate\Contracts\Validation\DataAwareRule;
use Illuminate\Contracts\Validation\ImplicitRule;
use Illuminate\Contracts\Validation\Rule as RuleContract;
use Illuminate\Contracts\Validation\Validator as ValidatorContract;
use Illuminate\Contracts\Validation\ValidatorAwareRule;
use Illuminate\Support\Arr;
use Illuminate\Support\Fluent;
use Illuminate\Support\MessageBag;
use Illuminate\Support\Str;
<<<<<<< HEAD
use Illuminate\Support\ValidatedInput;
=======
>>>>>>> c33a57b0
use InvalidArgumentException;
use RuntimeException;
use stdClass;
use Symfony\Component\HttpFoundation\File\UploadedFile;

class Validator implements ValidatorContract
{
    use Concerns\FormatsMessages,
        Concerns\ValidatesAttributes;

    /**
     * The Translator implementation.
     *
     * @var \Illuminate\Contracts\Translation\Translator
     */
    protected $translator;

    /**
     * The container instance.
     *
     * @var \Illuminate\Contracts\Container\Container
     */
    protected $container;

    /**
     * The Presence Verifier implementation.
     *
     * @var \Illuminate\Validation\PresenceVerifierInterface
     */
    protected $presenceVerifier;

    /**
     * The failed validation rules.
     *
     * @var array
     */
    protected $failedRules = [];

    /**
     * Attributes that should be excluded from the validated data.
     *
     * @var array
     */
    protected $excludeAttributes = [];

    /**
     * The message bag instance.
     *
     * @var \Illuminate\Support\MessageBag
     */
    protected $messages;

    /**
     * The data under validation.
     *
     * @var array
     */
    protected $data;

    /**
     * The initial rules provided.
     *
     * @var array
     */
    protected $initialRules;

    /**
     * The rules to be applied to the data.
     *
     * @var array
     */
    protected $rules;

    /**
     * The current rule that is validating.
     *
     * @var string
     */
    protected $currentRule;

    /**
     * The array of wildcard attributes with their asterisks expanded.
     *
     * @var array
     */
    protected $implicitAttributes = [];

    /**
     * The callback that should be used to format the attribute.
     *
     * @var callable|null
     */
    protected $implicitAttributesFormatter;

    /**
     * The cached data for the "distinct" rule.
     *
     * @var array
     */
    protected $distinctValues = [];

    /**
     * All of the registered "after" callbacks.
     *
     * @var array
     */
    protected $after = [];

    /**
     * The array of custom error messages.
     *
     * @var array
     */
    public $customMessages = [];

    /**
     * The array of fallback error messages.
     *
     * @var array
     */
    public $fallbackMessages = [];

    /**
     * The array of custom attribute names.
     *
     * @var array
     */
    public $customAttributes = [];

    /**
     * The array of custom displayable values.
     *
     * @var array
     */
    public $customValues = [];

    /**
     * Indicates if the validator should stop on the first rule failure.
     *
     * @var bool
     */
    protected $stopOnFirstFailure = false;

    /**
     * Indicates that unvalidated array keys should be excluded, even if the parent array was validated.
     *
     * @var bool
     */
    public $excludeUnvalidatedArrayKeys = false;

    /**
     * All of the custom validator extensions.
     *
     * @var array
     */
    public $extensions = [];

    /**
     * All of the custom replacer extensions.
     *
     * @var array
     */
    public $replacers = [];

    /**
     * The validation rules that may be applied to files.
     *
     * @var string[]
     */
    protected $fileRules = [
        'Between',
        'Dimensions',
        'File',
        'Image',
        'Max',
        'Mimes',
        'Mimetypes',
        'Min',
        'Size',
    ];

    /**
     * The validation rules that imply the field is required.
     *
     * @var string[]
     */
    protected $implicitRules = [
        'Accepted',
        'AcceptedIf',
        'Filled',
        'Present',
        'Required',
        'RequiredIf',
        'RequiredUnless',
        'RequiredWith',
        'RequiredWithAll',
        'RequiredWithout',
        'RequiredWithoutAll',
    ];

    /**
     * The validation rules which depend on other fields as parameters.
     *
     * @var string[]
     */
    protected $dependentRules = [
        'After',
        'AfterOrEqual',
        'Before',
        'BeforeOrEqual',
        'Confirmed',
        'Different',
        'ExcludeIf',
        'ExcludeUnless',
        'ExcludeWithout',
        'Gt',
        'Gte',
        'Lt',
        'Lte',
        'AcceptedIf',
        'RequiredIf',
        'RequiredUnless',
        'RequiredWith',
        'RequiredWithAll',
        'RequiredWithout',
        'RequiredWithoutAll',
        'Prohibited',
        'ProhibitedIf',
        'ProhibitedUnless',
        'Same',
        'Unique',
    ];

    /**
     * The validation rules that can exclude an attribute.
     *
     * @var string[]
     */
    protected $excludeRules = ['ExcludeIf', 'ExcludeUnless', 'ExcludeWithout'];

    /**
     * The size related validation rules.
     *
     * @var string[]
     */
    protected $sizeRules = ['Size', 'Between', 'Min', 'Max', 'Gt', 'Lt', 'Gte', 'Lte'];

    /**
     * The numeric related validation rules.
     *
     * @var string[]
     */
    protected $numericRules = ['Numeric', 'Integer'];

    /**
     * The current placeholder for dots in rule keys.
     *
     * @var string
     */
    protected $dotPlaceholder;

    /**
     * The exception to throw upon failure.
     *
     * @var string
     */
    protected $exception = ValidationException::class;

    /**
     * Create a new Validator instance.
     *
     * @param  \Illuminate\Contracts\Translation\Translator  $translator
     * @param  array  $data
     * @param  array  $rules
     * @param  array  $messages
     * @param  array  $customAttributes
     * @return void
     */
    public function __construct(Translator $translator, array $data, array $rules,
                                array $messages = [], array $customAttributes = [])
    {
        $this->dotPlaceholder = Str::random();

        $this->initialRules = $rules;
        $this->translator = $translator;
        $this->customMessages = $messages;
        $this->data = $this->parseData($data);
        $this->customAttributes = $customAttributes;

        $this->setRules($rules);
    }

    /**
     * Parse the data array, converting dots and asterisks.
     *
     * @param  array  $data
     * @return array
     */
    public function parseData(array $data)
    {
        $newData = [];

        foreach ($data as $key => $value) {
            if (is_array($value)) {
                $value = $this->parseData($value);
            }

            $key = str_replace(
                ['.', '*'],
                [$this->dotPlaceholder, '__asterisk__'],
                $key
            );

            $newData[$key] = $value;
        }

        return $newData;
    }

    /**
     * Replace the placeholders used in data keys.
     *
     * @param  array  $data
     * @return array
     */
    protected function replacePlaceholders($data)
    {
        $originalData = [];

        foreach ($data as $key => $value) {
            $originalData[$this->replacePlaceholderInString($key)] = is_array($value)
                        ? $this->replacePlaceholders($value)
                        : $value;
        }

        return $originalData;
    }

    /**
     * Replace the placeholders in the given string.
     *
     * @param  string  $value
     * @return string
     */
    protected function replacePlaceholderInString(string $value)
    {
        return str_replace(
            [$this->dotPlaceholder, '__asterisk__'],
            ['.', '*'],
            $value
        );
    }

    /**
     * Add an after validation callback.
     *
     * @param  callable|string  $callback
     * @return $this
     */
    public function after($callback)
    {
        $this->after[] = function () use ($callback) {
            return $callback($this);
        };

        return $this;
    }

    /**
     * Determine if the data passes the validation rules.
     *
     * @return bool
     */
    public function passes()
    {
        $this->messages = new MessageBag;

        [$this->distinctValues, $this->failedRules] = [[], []];

        // We'll spin through each rule, validating the attributes attached to that
        // rule. Any error messages will be added to the containers with each of
        // the other error messages, returning true if we don't have messages.
        foreach ($this->rules as $attribute => $rules) {
            if ($this->shouldBeExcluded($attribute)) {
                $this->removeAttribute($attribute);

                continue;
            }

            if ($this->stopOnFirstFailure && $this->messages->isNotEmpty()) {
                break;
            }

            foreach ($rules as $rule) {
                $this->validateAttribute($attribute, $rule);

                if ($this->shouldBeExcluded($attribute)) {
                    $this->removeAttribute($attribute);

                    break;
                }

                if ($this->shouldStopValidating($attribute)) {
                    break;
                }
            }
        }

        // Here we will spin through all of the "after" hooks on this validator and
        // fire them off. This gives the callbacks a chance to perform all kinds
        // of other validation that needs to get wrapped up in this operation.
        foreach ($this->after as $after) {
            $after();
        }

        return $this->messages->isEmpty();
    }

    /**
     * Determine if the data fails the validation rules.
     *
     * @return bool
     */
    public function fails()
    {
        return ! $this->passes();
    }

    /**
     * Determine if the attribute should be excluded.
     *
     * @param  string  $attribute
     * @return bool
     */
    protected function shouldBeExcluded($attribute)
    {
        foreach ($this->excludeAttributes as $excludeAttribute) {
            if ($attribute === $excludeAttribute ||
                Str::startsWith($attribute, $excludeAttribute.'.')) {
                return true;
            }
        }

        return false;
    }

    /**
     * Remove the given attribute.
     *
     * @param  string  $attribute
     *
     * @return void
     */
    protected function removeAttribute($attribute)
    {
        Arr::forget($this->data, $attribute);
        Arr::forget($this->rules, $attribute);
    }

    /**
     * Run the validator's rules against its data.
     *
     * @return array
     *
     * @throws \Illuminate\Validation\ValidationException
     */
    public function validate()
    {
        throw_if($this->fails(), $this->exception, $this);

        return $this->validated();
    }

    /**
     * Run the validator's rules against its data.
     *
     * @param  string  $errorBag
     * @return array
     *
     * @throws \Illuminate\Validation\ValidationException
     */
    public function validateWithBag(string $errorBag)
    {
        try {
            return $this->validate();
        } catch (ValidationException $e) {
            $e->errorBag = $errorBag;

            throw $e;
        }
    }

    /**
     * Get a validated input container for the validated input.
     *
     * @return \Illuminate\Support\ValidatedInput
     */
    public function safe()
    {
        return new ValidatedInput($this->validated());
    }

    /**
     * Get the attributes and values that were validated.
     *
     * @return array
     *
     * @throws \Illuminate\Validation\ValidationException
     */
    public function validated()
    {
        throw_if($this->invalid(), $this->exception, $this);

        $results = [];

        $missingValue = new stdClass;

        foreach ($this->getRules() as $key => $rules) {
            if ($this->excludeUnvalidatedArrayKeys &&
                in_array('array', $rules) &&
                ! empty(preg_grep('/^'.preg_quote($key, '/').'\.+/', array_keys($this->getRules())))) {
                continue;
            }

            $value = data_get($this->getData(), $key, $missingValue);

            if ($value !== $missingValue) {
                Arr::set($results, $key, $value);
            }
        }

        return $this->replacePlaceholders($results);
    }

    /**
     * Validate a given attribute against a rule.
     *
     * @param  string  $attribute
     * @param  string  $rule
     * @return void
     */
    protected function validateAttribute($attribute, $rule)
    {
        $this->currentRule = $rule;

        [$rule, $parameters] = ValidationRuleParser::parse($rule);

        if ($rule === '') {
            return;
        }

        // First we will get the correct keys for the given attribute in case the field is nested in
        // an array. Then we determine if the given rule accepts other field names as parameters.
        // If so, we will replace any asterisks found in the parameters with the correct keys.
        if (($keys = $this->getExplicitKeys($attribute)) &&
            $this->dependsOnOtherFields($rule)) {
            $parameters = $this->replaceAsterisksInParameters($parameters, $keys);
        }

        $value = $this->getValue($attribute);

        // If the attribute is a file, we will verify that the file upload was actually successful
        // and if it wasn't we will add a failure for the attribute. Files may not successfully
        // upload if they are too large based on PHP's settings so we will bail in this case.
        if ($value instanceof UploadedFile && ! $value->isValid() &&
            $this->hasRule($attribute, array_merge($this->fileRules, $this->implicitRules))
        ) {
            return $this->addFailure($attribute, 'uploaded', []);
        }

        // If we have made it this far we will make sure the attribute is validatable and if it is
        // we will call the validation method with the attribute. If a method returns false the
        // attribute is invalid and we will add a failure message for this failing attribute.
        $validatable = $this->isValidatable($rule, $attribute, $value);

        if ($rule instanceof RuleContract) {
            return $validatable
                    ? $this->validateUsingCustomRule($attribute, $value, $rule)
                    : null;
        }

        $method = "validate{$rule}";

        if ($validatable && ! $this->$method($attribute, $value, $parameters, $this)) {
            $this->addFailure($attribute, $rule, $parameters);
        }
    }

    /**
     * Determine if the given rule depends on other fields.
     *
     * @param  string  $rule
     * @return bool
     */
    protected function dependsOnOtherFields($rule)
    {
        return in_array($rule, $this->dependentRules);
    }

    /**
     * Get the explicit keys from an attribute flattened with dot notation.
     *
     * E.g. 'foo.1.bar.spark.baz' -> [1, 'spark'] for 'foo.*.bar.*.baz'
     *
     * @param  string  $attribute
     * @return array
     */
    protected function getExplicitKeys($attribute)
    {
        $pattern = str_replace('\*', '([^\.]+)', preg_quote($this->getPrimaryAttribute($attribute), '/'));

        if (preg_match('/^'.$pattern.'/', $attribute, $keys)) {
            array_shift($keys);

            return $keys;
        }

        return [];
    }

    /**
     * Get the primary attribute name.
     *
     * For example, if "name.0" is given, "name.*" will be returned.
     *
     * @param  string  $attribute
     * @return string
     */
    protected function getPrimaryAttribute($attribute)
    {
        foreach ($this->implicitAttributes as $unparsed => $parsed) {
            if (in_array($attribute, $parsed, true)) {
                return $unparsed;
            }
        }

        return $attribute;
    }

    /**
     * Replace each field parameter which has asterisks with the given keys.
     *
     * @param  array  $parameters
     * @param  array  $keys
     * @return array
     */
    protected function replaceAsterisksInParameters(array $parameters, array $keys)
    {
        return array_map(function ($field) use ($keys) {
            return vsprintf(str_replace('*', '%s', $field), $keys);
        }, $parameters);
    }

    /**
     * Determine if the attribute is validatable.
     *
     * @param  object|string  $rule
     * @param  string  $attribute
     * @param  mixed  $value
     * @return bool
     */
    protected function isValidatable($rule, $attribute, $value)
    {
        if (in_array($rule, $this->excludeRules)) {
            return true;
        }

        return $this->presentOrRuleIsImplicit($rule, $attribute, $value) &&
               $this->passesOptionalCheck($attribute) &&
               $this->isNotNullIfMarkedAsNullable($rule, $attribute) &&
               $this->hasNotFailedPreviousRuleIfPresenceRule($rule, $attribute);
    }

    /**
     * Determine if the field is present, or the rule implies required.
     *
     * @param  object|string  $rule
     * @param  string  $attribute
     * @param  mixed  $value
     * @return bool
     */
    protected function presentOrRuleIsImplicit($rule, $attribute, $value)
    {
        if (is_string($value) && trim($value) === '') {
            return $this->isImplicit($rule);
        }

        return $this->validatePresent($attribute, $value) ||
               $this->isImplicit($rule);
    }

    /**
     * Determine if a given rule implies the attribute is required.
     *
     * @param  object|string  $rule
     * @return bool
     */
    protected function isImplicit($rule)
    {
        return $rule instanceof ImplicitRule ||
               in_array($rule, $this->implicitRules);
    }

    /**
     * Determine if the attribute passes any optional check.
     *
     * @param  string  $attribute
     * @return bool
     */
    protected function passesOptionalCheck($attribute)
    {
        if (! $this->hasRule($attribute, ['Sometimes'])) {
            return true;
        }

        $data = ValidationData::initializeAndGatherData($attribute, $this->data);

        return array_key_exists($attribute, $data)
            || array_key_exists($attribute, $this->data);
    }

    /**
     * Determine if the attribute fails the nullable check.
     *
     * @param  string  $rule
     * @param  string  $attribute
     * @return bool
     */
    protected function isNotNullIfMarkedAsNullable($rule, $attribute)
    {
        if ($this->isImplicit($rule) || ! $this->hasRule($attribute, ['Nullable'])) {
            return true;
        }

        return ! is_null(Arr::get($this->data, $attribute, 0));
    }

    /**
     * Determine if it's a necessary presence validation.
     *
     * This is to avoid possible database type comparison errors.
     *
     * @param  string  $rule
     * @param  string  $attribute
     * @return bool
     */
    protected function hasNotFailedPreviousRuleIfPresenceRule($rule, $attribute)
    {
        return in_array($rule, ['Unique', 'Exists']) ? ! $this->messages->has($attribute) : true;
    }

    /**
     * Validate an attribute using a custom rule object.
     *
     * @param  string  $attribute
     * @param  mixed  $value
     * @param  \Illuminate\Contracts\Validation\Rule  $rule
     * @return void
     */
    protected function validateUsingCustomRule($attribute, $value, $rule)
    {
        $attribute = $this->replacePlaceholderInString($attribute);

        $value = is_array($value) ? $this->replacePlaceholders($value) : $value;

        if ($rule instanceof ValidatorAwareRule) {
            $rule->setValidator($this);
        }

        if ($rule instanceof DataAwareRule) {
            $rule->setData($this->data);
        }

        if (! $rule->passes($attribute, $value)) {
            $this->failedRules[$attribute][get_class($rule)] = [];

            $messages = $rule->message();

            $messages = $messages ? (array) $messages : [get_class($rule)];

            foreach ($messages as $message) {
                $this->messages->add($attribute, $this->makeReplacements(
                    $message, $attribute, get_class($rule), []
                ));
            }
        }
    }

    /**
     * Check if we should stop further validations on a given attribute.
     *
     * @param  string  $attribute
     * @return bool
     */
    protected function shouldStopValidating($attribute)
    {
        $cleanedAttribute = $this->replacePlaceholderInString($attribute);

        if ($this->hasRule($attribute, ['Bail'])) {
            return $this->messages->has($cleanedAttribute);
        }

        if (isset($this->failedRules[$cleanedAttribute]) &&
            array_key_exists('uploaded', $this->failedRules[$cleanedAttribute])) {
            return true;
        }

        // In case the attribute has any rule that indicates that the field is required
        // and that rule already failed then we should stop validation at this point
        // as now there is no point in calling other rules with this field empty.
        return $this->hasRule($attribute, $this->implicitRules) &&
               isset($this->failedRules[$cleanedAttribute]) &&
               array_intersect(array_keys($this->failedRules[$cleanedAttribute]), $this->implicitRules);
    }

    /**
     * Add a failed rule and error message to the collection.
     *
     * @param  string  $attribute
     * @param  string  $rule
     * @param  array  $parameters
     * @return void
     */
    public function addFailure($attribute, $rule, $parameters = [])
    {
        if (! $this->messages) {
            $this->passes();
        }

        $attribute = str_replace(
            [$this->dotPlaceholder, '__asterisk__'],
            ['.', '*'],
            $attribute
        );

        if (in_array($rule, $this->excludeRules)) {
            return $this->excludeAttribute($attribute);
        }

        $this->messages->add($attribute, $this->makeReplacements(
            $this->getMessage($attribute, $rule), $attribute, $rule, $parameters
        ));

        $this->failedRules[$attribute][$rule] = $parameters;
    }

    /**
     * Add the given attribute to the list of excluded attributes.
     *
     * @param  string  $attribute
     * @return void
     */
    protected function excludeAttribute(string $attribute)
    {
        $this->excludeAttributes[] = $attribute;

        $this->excludeAttributes = array_unique($this->excludeAttributes);
    }

    /**
     * Returns the data which was valid.
     *
     * @return array
     */
    public function valid()
    {
        if (! $this->messages) {
            $this->passes();
        }

        return array_diff_key(
            $this->data, $this->attributesThatHaveMessages()
        );
    }

    /**
     * Returns the data which was invalid.
     *
     * @return array
     */
    public function invalid()
    {
        if (! $this->messages) {
            $this->passes();
        }

        $invalid = array_intersect_key(
            $this->data, $this->attributesThatHaveMessages()
        );

        $result = [];

        $failed = Arr::only(Arr::dot($invalid), array_keys($this->failed()));

        foreach ($failed as $key => $failure) {
            Arr::set($result, $key, $failure);
        }

        return $result;
    }

    /**
     * Generate an array of all attributes that have messages.
     *
     * @return array
     */
    protected function attributesThatHaveMessages()
    {
        return collect($this->messages()->toArray())->map(function ($message, $key) {
            return explode('.', $key)[0];
        })->unique()->flip()->all();
    }

    /**
     * Get the failed validation rules.
     *
     * @return array
     */
    public function failed()
    {
        return $this->failedRules;
    }

    /**
     * Get the message container for the validator.
     *
     * @return \Illuminate\Support\MessageBag
     */
    public function messages()
    {
        if (! $this->messages) {
            $this->passes();
        }

        return $this->messages;
    }

    /**
     * An alternative more semantic shortcut to the message container.
     *
     * @return \Illuminate\Support\MessageBag
     */
    public function errors()
    {
        return $this->messages();
    }

    /**
     * Get the messages for the instance.
     *
     * @return \Illuminate\Support\MessageBag
     */
    public function getMessageBag()
    {
        return $this->messages();
    }

    /**
     * Determine if the given attribute has a rule in the given set.
     *
     * @param  string  $attribute
     * @param  string|array  $rules
     * @return bool
     */
    public function hasRule($attribute, $rules)
    {
        return ! is_null($this->getRule($attribute, $rules));
    }

    /**
     * Get a rule and its parameters for a given attribute.
     *
     * @param  string  $attribute
     * @param  string|array  $rules
     * @return array|null
     */
    protected function getRule($attribute, $rules)
    {
        if (! array_key_exists($attribute, $this->rules)) {
            return;
        }

        $rules = (array) $rules;

        foreach ($this->rules[$attribute] as $rule) {
            [$rule, $parameters] = ValidationRuleParser::parse($rule);

            if (in_array($rule, $rules)) {
                return [$rule, $parameters];
            }
        }
    }

    /**
     * Get the data under validation.
     *
     * @return array
     */
    public function attributes()
    {
        return $this->getData();
    }

    /**
     * Get the data under validation.
     *
     * @return array
     */
    public function getData()
    {
        return $this->data;
    }

    /**
     * Set the data under validation.
     *
     * @param  array  $data
     * @return $this
     */
    public function setData(array $data)
    {
        $this->data = $this->parseData($data);

        $this->setRules($this->initialRules);

        return $this;
    }

    /**
     * Get the value of a given attribute.
     *
     * @param  string  $attribute
     * @return mixed
     */
    protected function getValue($attribute)
    {
        return Arr::get($this->data, $attribute);
    }

    /**
     * Get the validation rules.
     *
     * @return array
     */
    public function getRules()
    {
        return $this->rules;
    }

    /**
     * Set the validation rules.
     *
     * @param  array  $rules
     * @return $this
     */
    public function setRules(array $rules)
    {
        $rules = collect($rules)->mapWithKeys(function ($value, $key) {
            return [str_replace('\.', $this->dotPlaceholder, $key) => $value];
        })->toArray();

        $this->initialRules = $rules;

        $this->rules = [];

        $this->addRules($rules);

        return $this;
    }

    /**
     * Parse the given rules and merge them into current rules.
     *
     * @param  array  $rules
     * @return void
     */
    public function addRules($rules)
    {
        // The primary purpose of this parser is to expand any "*" rules to the all
        // of the explicit rules needed for the given data. For example the rule
        // names.* would get expanded to names.0, names.1, etc. for this data.
        $response = (new ValidationRuleParser($this->data))
                            ->explode(ValidationRuleParser::filterConditionalRules($rules, $this->data));

        $this->rules = array_merge_recursive(
            $this->rules, $response->rules
        );

        $this->implicitAttributes = array_merge(
            $this->implicitAttributes, $response->implicitAttributes
        );
    }

    /**
     * Add conditions to a given field based on a Closure.
     *
     * @param  string|array  $attribute
     * @param  string|array  $rules
     * @param  callable  $callback
     * @return $this
     */
    public function sometimes($attribute, $rules, callable $callback)
    {
        $payload = new Fluent($this->getData());

        if ($callback($payload)) {
            foreach ((array) $attribute as $key) {
                $this->addRules([$key => $rules]);
            }
        }

        return $this;
    }

    /**
     * Instruct the validator to stop validating after the first rule failure.
     *
     * @param  bool  $stopOnFirstFailure
     * @return $this
     */
    public function stopOnFirstFailure($stopOnFirstFailure = true)
    {
        $this->stopOnFirstFailure = $stopOnFirstFailure;

        return $this;
    }

    /**
     * Register an array of custom validator extensions.
     *
     * @param  array  $extensions
     * @return void
     */
    public function addExtensions(array $extensions)
    {
        if ($extensions) {
            $keys = array_map([Str::class, 'snake'], array_keys($extensions));

            $extensions = array_combine($keys, array_values($extensions));
        }

        $this->extensions = array_merge($this->extensions, $extensions);
    }

    /**
     * Register an array of custom implicit validator extensions.
     *
     * @param  array  $extensions
     * @return void
     */
    public function addImplicitExtensions(array $extensions)
    {
        $this->addExtensions($extensions);

        foreach ($extensions as $rule => $extension) {
            $this->implicitRules[] = Str::studly($rule);
        }
    }

    /**
     * Register an array of custom dependent validator extensions.
     *
     * @param  array  $extensions
     * @return void
     */
    public function addDependentExtensions(array $extensions)
    {
        $this->addExtensions($extensions);

        foreach ($extensions as $rule => $extension) {
            $this->dependentRules[] = Str::studly($rule);
        }
    }

    /**
     * Register a custom validator extension.
     *
     * @param  string  $rule
     * @param  \Closure|string  $extension
     * @return void
     */
    public function addExtension($rule, $extension)
    {
        $this->extensions[Str::snake($rule)] = $extension;
    }

    /**
     * Register a custom implicit validator extension.
     *
     * @param  string  $rule
     * @param  \Closure|string  $extension
     * @return void
     */
    public function addImplicitExtension($rule, $extension)
    {
        $this->addExtension($rule, $extension);

        $this->implicitRules[] = Str::studly($rule);
    }

    /**
     * Register a custom dependent validator extension.
     *
     * @param  string  $rule
     * @param  \Closure|string  $extension
     * @return void
     */
    public function addDependentExtension($rule, $extension)
    {
        $this->addExtension($rule, $extension);

        $this->dependentRules[] = Str::studly($rule);
    }

    /**
     * Register an array of custom validator message replacers.
     *
     * @param  array  $replacers
     * @return void
     */
    public function addReplacers(array $replacers)
    {
        if ($replacers) {
            $keys = array_map([Str::class, 'snake'], array_keys($replacers));

            $replacers = array_combine($keys, array_values($replacers));
        }

        $this->replacers = array_merge($this->replacers, $replacers);
    }

    /**
     * Register a custom validator message replacer.
     *
     * @param  string  $rule
     * @param  \Closure|string  $replacer
     * @return void
     */
    public function addReplacer($rule, $replacer)
    {
        $this->replacers[Str::snake($rule)] = $replacer;
    }

    /**
     * Set the custom messages for the validator.
     *
     * @param  array  $messages
     * @return $this
     */
    public function setCustomMessages(array $messages)
    {
        $this->customMessages = array_merge($this->customMessages, $messages);

        return $this;
    }

    /**
     * Set the custom attributes on the validator.
     *
     * @param  array  $attributes
     * @return $this
     */
    public function setAttributeNames(array $attributes)
    {
        $this->customAttributes = $attributes;

        return $this;
    }

    /**
     * Add custom attributes to the validator.
     *
     * @param  array  $customAttributes
     * @return $this
     */
    public function addCustomAttributes(array $customAttributes)
    {
        $this->customAttributes = array_merge($this->customAttributes, $customAttributes);

        return $this;
    }

    /**
     * Set the callback that used to format an implicit attribute.
     *
     * @param  callable|null  $formatter
     * @return $this
     */
    public function setImplicitAttributesFormatter(callable $formatter = null)
    {
        $this->implicitAttributesFormatter = $formatter;

        return $this;
    }

    /**
     * Set the custom values on the validator.
     *
     * @param  array  $values
     * @return $this
     */
    public function setValueNames(array $values)
    {
        $this->customValues = $values;

        return $this;
    }

    /**
     * Add the custom values for the validator.
     *
     * @param  array  $customValues
     * @return $this
     */
    public function addCustomValues(array $customValues)
    {
        $this->customValues = array_merge($this->customValues, $customValues);

        return $this;
    }

    /**
     * Set the fallback messages for the validator.
     *
     * @param  array  $messages
     * @return void
     */
    public function setFallbackMessages(array $messages)
    {
        $this->fallbackMessages = $messages;
    }

    /**
     * Get the Presence Verifier implementation.
     *
     * @param  string|null  $connection
     * @return \Illuminate\Validation\PresenceVerifierInterface
     *
     * @throws \RuntimeException
     */
    public function getPresenceVerifier($connection = null)
    {
        if (! isset($this->presenceVerifier)) {
            throw new RuntimeException('Presence verifier has not been set.');
        }

        if ($this->presenceVerifier instanceof DatabasePresenceVerifierInterface) {
            $this->presenceVerifier->setConnection($connection);
        }

        return $this->presenceVerifier;
    }

    /**
     * Set the Presence Verifier implementation.
     *
     * @param  \Illuminate\Validation\PresenceVerifierInterface  $presenceVerifier
     * @return void
     */
    public function setPresenceVerifier(PresenceVerifierInterface $presenceVerifier)
    {
        $this->presenceVerifier = $presenceVerifier;
    }

    /**
     * Set the exception to throw upon failed validation.
     *
     * @param  string  $exception
     * @return void
<<<<<<< HEAD
     * 
=======
     *
>>>>>>> c33a57b0
     * @throws InvalidArgumentException
     */
    public function setException($exception)
    {
        if (! is_a($exception, ValidationException::class, true)) {
            throw new InvalidArgumentException(
                sprintf('Exception [%s] is invalid. It must extend [%s].', $exception, ValidationException::class)
            );
        }
<<<<<<< HEAD
        
=======

>>>>>>> c33a57b0
        $this->exception = $exception;
    }

    /**
     * Get the Translator implementation.
     *
     * @return \Illuminate\Contracts\Translation\Translator
     */
    public function getTranslator()
    {
        return $this->translator;
    }

    /**
     * Set the Translator implementation.
     *
     * @param  \Illuminate\Contracts\Translation\Translator  $translator
     * @return void
     */
    public function setTranslator(Translator $translator)
    {
        $this->translator = $translator;
    }

    /**
     * Set the IoC container instance.
     *
     * @param  \Illuminate\Contracts\Container\Container  $container
     * @return void
     */
    public function setContainer(Container $container)
    {
        $this->container = $container;
    }

    /**
     * Call a custom validator extension.
     *
     * @param  string  $rule
     * @param  array  $parameters
     * @return bool|null
     */
    protected function callExtension($rule, $parameters)
    {
        $callback = $this->extensions[$rule];

        if (is_callable($callback)) {
            return $callback(...array_values($parameters));
        } elseif (is_string($callback)) {
            return $this->callClassBasedExtension($callback, $parameters);
        }
    }

    /**
     * Call a class based validator extension.
     *
     * @param  string  $callback
     * @param  array  $parameters
     * @return bool
     */
    protected function callClassBasedExtension($callback, $parameters)
    {
        [$class, $method] = Str::parseCallback($callback, 'validate');

        return $this->container->make($class)->{$method}(...array_values($parameters));
    }

    /**
     * Handle dynamic calls to class methods.
     *
     * @param  string  $method
     * @param  array  $parameters
     * @return mixed
     *
     * @throws \BadMethodCallException
     */
    public function __call($method, $parameters)
    {
        $rule = Str::snake(substr($method, 8));

        if (isset($this->extensions[$rule])) {
            return $this->callExtension($rule, $parameters);
        }

        throw new BadMethodCallException(sprintf(
            'Method %s::%s does not exist.', static::class, $method
        ));
    }
}<|MERGE_RESOLUTION|>--- conflicted
+++ resolved
@@ -14,10 +14,7 @@
 use Illuminate\Support\Fluent;
 use Illuminate\Support\MessageBag;
 use Illuminate\Support\Str;
-<<<<<<< HEAD
 use Illuminate\Support\ValidatedInput;
-=======
->>>>>>> c33a57b0
 use InvalidArgumentException;
 use RuntimeException;
 use stdClass;
@@ -1387,11 +1384,7 @@
      *
      * @param  string  $exception
      * @return void
-<<<<<<< HEAD
-     * 
-=======
-     *
->>>>>>> c33a57b0
+     *
      * @throws InvalidArgumentException
      */
     public function setException($exception)
@@ -1401,11 +1394,6 @@
                 sprintf('Exception [%s] is invalid. It must extend [%s].', $exception, ValidationException::class)
             );
         }
-<<<<<<< HEAD
-        
-=======
-
->>>>>>> c33a57b0
         $this->exception = $exception;
     }
 
