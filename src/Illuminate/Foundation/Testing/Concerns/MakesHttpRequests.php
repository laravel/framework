--- conflicted
+++ resolved
@@ -185,164 +185,7 @@
     }
 
     /**
-<<<<<<< HEAD
-     * Visit the given URI with a JSON request.
-=======
-     * Send the given request through the application.
-     *
-     * This method allows you to fully customize the entire Request object.
-     *
-     * @param  \Illuminate\Http\Request  $request
-     * @return $this
-     */
-    public function handle(Request $request)
-    {
-        $this->currentUri = $request->fullUrl();
-
-        $this->response = $this->app->prepareResponse($this->app->handle($request));
-
-        return $this;
-    }
-
-    /**
-     * Assert that the response contains JSON.
-     *
-     * @param  array|null  $data
-     * @return $this
-     */
-    protected function shouldReturnJson(array $data = null)
-    {
-        return $this->receiveJson($data);
-    }
-
-    /**
-     * Assert that the response contains JSON.
-     *
-     * @param  array|null  $data
-     * @return $this|null
-     */
-    protected function receiveJson(array $data = null)
-    {
-        return $this->seeJson($data);
-    }
-
-    /**
-     * Assert that the response contains an exact JSON array.
-     *
-     * @param  array  $data
-     * @return $this
-     */
-    public function seeJsonEquals(array $data)
-    {
-        $actual = json_encode(Arr::sortRecursive(
-            (array) $this->decodeResponseJson()
-        ));
-
-        $this->assertEquals(json_encode(Arr::sortRecursive($data)), $actual);
-
-        return $this;
-    }
-
-    /**
-     * Assert that the response contains JSON.
-     *
-     * @param  array|null  $data
-     * @param  bool  $negate
-     * @return $this
-     */
-    public function seeJson(array $data = null, $negate = false)
-    {
-        if (is_null($data)) {
-            $this->assertJson(
-                $this->response->getContent(), "JSON was not returned from [{$this->currentUri}]."
-            );
-
-            return $this;
-        }
-
-        try {
-            return $this->seeJsonEquals($data);
-        } catch (PHPUnit_Framework_ExpectationFailedException $e) {
-            return $this->seeJsonContains($data, $negate);
-        }
-    }
-
-    /**
-     * Assert that the response doesn't contain JSON.
-     *
-     * @param  array|null  $data
-     * @return $this
-     */
-    public function dontSeeJson(array $data = null)
-    {
-        return $this->seeJson($data, true);
-    }
-
-    /**
-     * Assert that the JSON response has a given structure.
-     *
-     * @param  array|null  $structure
-     * @param  array|null  $responseData
-     * @return $this
-     */
-    public function seeJsonStructure(array $structure = null, $responseData = null)
-    {
-        if (is_null($structure)) {
-            return $this->seeJson();
-        }
-
-        if (! $responseData) {
-            $responseData = $this->decodeResponseJson();
-        }
-
-        foreach ($structure as $key => $value) {
-            if (is_array($value) && $key === '*') {
-                $this->assertInternalType('array', $responseData);
-
-                foreach ($responseData as $responseDataItem) {
-                    $this->seeJsonStructure($structure['*'], $responseDataItem);
-                }
-            } elseif (is_array($value)) {
-                $this->assertArrayHasKey($key, $responseData);
-                $this->seeJsonStructure($structure[$key], $responseData[$key]);
-            } else {
-                $this->assertArrayHasKey($value, $responseData);
-            }
-        }
-
-        return $this;
-    }
-
-    /**
-     * Assert that the response contains the given JSON.
-     *
-     * @param  array  $data
-     * @param  bool  $negate
-     * @return $this
-     */
-    protected function seeJsonContains(array $data, $negate = false)
-    {
-        $method = $negate ? 'assertFalse' : 'assertTrue';
-
-        $actual = json_encode(Arr::sortRecursive(
-            (array) $this->decodeResponseJson()
-        ));
-
-        foreach (Arr::sortRecursive($data) as $key => $value) {
-            $expected = $this->formatToExpectedJson($key, $value);
-
-            $this->{$method}(
-                Str::contains($actual, $expected),
-                ($negate ? 'Found unexpected' : 'Unable to find').' JSON fragment'.PHP_EOL."[{$expected}]".PHP_EOL.'within'.PHP_EOL."[{$actual}]."
-            );
-        }
-
-        return $this;
-    }
-
-    /**
-     * Assert that the response is a superset of the given JSON.
->>>>>>> 67d73aa4
+     * Call the given URI with a JSON request.
      *
      * @param  string  $method
      * @param  string  $uri
@@ -398,70 +241,7 @@
 
         $kernel->terminate($request, $response);
 
-<<<<<<< HEAD
         return TestResponse::fromBaseResponse($response);
-=======
-        return $this->response = $response;
-    }
-
-    /**
-     * Call the given HTTPS URI and return the Response.
-     *
-     * @param  string  $method
-     * @param  string  $uri
-     * @param  array  $parameters
-     * @param  array  $cookies
-     * @param  array  $files
-     * @param  array  $server
-     * @param  string  $content
-     * @return \Illuminate\Http\Response
-     */
-    public function callSecure($method, $uri, $parameters = [], $cookies = [], $files = [], $server = [], $content = null)
-    {
-        $uri = $this->app['url']->secure(ltrim($uri, '/'));
-
-        return $this->response = $this->call($method, $uri, $parameters, $cookies, $files, $server, $content);
-    }
-
-    /**
-     * Call a controller action and return the Response.
-     *
-     * @param  string  $method
-     * @param  string  $action
-     * @param  array  $wildcards
-     * @param  array  $parameters
-     * @param  array  $cookies
-     * @param  array  $files
-     * @param  array  $server
-     * @param  string  $content
-     * @return \Illuminate\Http\Response
-     */
-    public function action($method, $action, $wildcards = [], $parameters = [], $cookies = [], $files = [], $server = [], $content = null)
-    {
-        $uri = $this->app['url']->action($action, $wildcards, true);
-
-        return $this->response = $this->call($method, $uri, $parameters, $cookies, $files, $server, $content);
-    }
-
-    /**
-     * Call a named route and return the Response.
-     *
-     * @param  string  $method
-     * @param  string  $name
-     * @param  array  $routeParameters
-     * @param  array  $parameters
-     * @param  array  $cookies
-     * @param  array  $files
-     * @param  array  $server
-     * @param  string  $content
-     * @return \Illuminate\Http\Response
-     */
-    public function route($method, $name, $routeParameters = [], $parameters = [], $cookies = [], $files = [], $server = [], $content = null)
-    {
-        $uri = $this->app['url']->route($name, $routeParameters);
-
-        return $this->response = $this->call($method, $uri, $parameters, $cookies, $files, $server, $content);
->>>>>>> 67d73aa4
     }
 
     /**
@@ -527,162 +307,4 @@
 
         return $files;
     }
-<<<<<<< HEAD
-=======
-
-    /**
-     * Assert that the client response has an OK status code.
-     *
-     * @return $this
-     */
-    public function assertResponseOk()
-    {
-        $actual = $this->response->getStatusCode();
-
-        PHPUnit::assertTrue($this->response->isOk(), "Expected status code 200, got {$actual}.");
-
-        return $this;
-    }
-
-    /**
-     * Assert that the client response has a given code.
-     *
-     * @param  int  $code
-     * @return $this
-     */
-    public function assertResponseStatus($code)
-    {
-        $actual = $this->response->getStatusCode();
-
-        PHPUnit::assertEquals($code, $this->response->getStatusCode(), "Expected status code {$code}, got {$actual}.");
-
-        return $this;
-    }
-
-    /**
-     * Assert that the response view has a given piece of bound data.
-     *
-     * @param  string|array  $key
-     * @param  mixed  $value
-     * @return $this
-     */
-    public function assertViewHas($key, $value = null)
-    {
-        if (is_array($key)) {
-            return $this->assertViewHasAll($key);
-        }
-
-        if (! isset($this->response->original) || ! $this->response->original instanceof View) {
-            return PHPUnit::assertTrue(false, 'The response was not a view.');
-        }
-
-        if (is_null($value)) {
-            PHPUnit::assertArrayHasKey($key, $this->response->original->getData());
-        } elseif ($value instanceof Closure) {
-            PHPUnit::assertTrue($value($this->response->original->$key));
-        } else {
-            PHPUnit::assertEquals($value, $this->response->original->$key);
-        }
-
-        return $this;
-    }
-
-    /**
-     * Assert that the view has a given list of bound data.
-     *
-     * @param  array  $bindings
-     * @return $this
-     */
-    public function assertViewHasAll(array $bindings)
-    {
-        foreach ($bindings as $key => $value) {
-            if (is_int($key)) {
-                $this->assertViewHas($value);
-            } else {
-                $this->assertViewHas($key, $value);
-            }
-        }
-
-        return $this;
-    }
-
-    /**
-     * Assert that the response view is missing a piece of bound data.
-     *
-     * @param  string  $key
-     * @return $this
-     */
-    public function assertViewMissing($key)
-    {
-        if (! isset($this->response->original) || ! $this->response->original instanceof View) {
-            return PHPUnit::assertTrue(false, 'The response was not a view.');
-        }
-
-        PHPUnit::assertArrayNotHasKey($key, $this->response->original->getData());
-
-        return $this;
-    }
-
-    /**
-     * Assert whether the client was redirected to a given URI.
-     *
-     * @param  string  $uri
-     * @param  array  $with
-     * @return $this
-     */
-    public function assertRedirectedTo($uri, $with = [])
-    {
-        PHPUnit::assertInstanceOf('Illuminate\Http\RedirectResponse', $this->response);
-
-        PHPUnit::assertEquals($this->app['url']->to($uri), $this->response->headers->get('Location'));
-
-        $this->assertSessionHasAll($with);
-
-        return $this;
-    }
-
-    /**
-     * Assert whether the client was redirected to a given route.
-     *
-     * @param  string  $name
-     * @param  array  $parameters
-     * @param  array  $with
-     * @return $this
-     */
-    public function assertRedirectedToRoute($name, $parameters = [], $with = [])
-    {
-        return $this->assertRedirectedTo($this->app['url']->route($name, $parameters), $with);
-    }
-
-    /**
-     * Assert whether the client was redirected to a given action.
-     *
-     * @param  string  $name
-     * @param  array  $parameters
-     * @param  array  $with
-     * @return $this
-     */
-    public function assertRedirectedToAction($name, $parameters = [], $with = [])
-    {
-        return $this->assertRedirectedTo($this->app['url']->action($name, $parameters), $with);
-    }
-
-    /**
-     * Dump the content from the last response.
-     *
-     * @return void
-     */
-    public function dump()
-    {
-        $content = $this->response->getContent();
-
-        $json = json_decode($content);
-
-        if (json_last_error() === JSON_ERROR_NONE) {
-            $content = $json;
-        }
-
-        dd($content);
-    }
->>>>>>> 67d73aa4
 }