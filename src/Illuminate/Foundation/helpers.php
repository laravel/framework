<?php

use Illuminate\Support\Str;
use Illuminate\Support\HtmlString;
use Illuminate\Container\Container;
<<<<<<< HEAD
=======
use Illuminate\Contracts\Auth\Guard;
use Illuminate\Contracts\Bus\Dispatcher;
>>>>>>> 964767f4
use Illuminate\Contracts\Auth\Access\Gate;
use Illuminate\Contracts\Routing\UrlGenerator;
use Illuminate\Contracts\Routing\ResponseFactory;
use Illuminate\Contracts\Auth\Factory as AuthFactory;
use Illuminate\Contracts\View\Factory as ViewFactory;
use Illuminate\Contracts\Cookie\Factory as CookieFactory;
use Illuminate\Database\Eloquent\Factory as EloquentFactory;
use Illuminate\Contracts\Validation\Factory as ValidationFactory;

if (! function_exists('abort')) {
    /**
     * Throw an HttpException with the given data.
     *
     * @param  int     $code
     * @param  string  $message
     * @param  array   $headers
     * @return void
     *
     * @throws \Symfony\Component\HttpKernel\Exception\HttpException
     * @throws \Symfony\Component\HttpKernel\Exception\NotFoundHttpException
     */
    function abort($code, $message = '', array $headers = [])
    {
        return app()->abort($code, $message, $headers);
    }
}

if (! function_exists('action')) {
    /**
     * Generate a URL to a controller action.
     *
     * @param  string  $name
     * @param  array   $parameters
     * @param  bool    $absolute
     * @return string
     */
    function action($name, $parameters = [], $absolute = true)
    {
        return app('url')->action($name, $parameters, $absolute);
    }
}

if (! function_exists('app')) {
    /**
     * Get the available container instance.
     *
     * @param  string  $make
     * @param  array   $parameters
     * @return mixed|\Illuminate\Foundation\Application
     */
    function app($make = null, $parameters = [])
    {
        if (is_null($make)) {
            return Container::getInstance();
        }

        return Container::getInstance()->make($make, $parameters);
    }
}

if (! function_exists('app_path')) {
    /**
     * Get the path to the application folder.
     *
     * @param  string  $path
     * @return string
     */
    function app_path($path = '')
    {
        return app('path').($path ? DIRECTORY_SEPARATOR.$path : $path);
    }
}

if (! function_exists('asset')) {
    /**
     * Generate an asset path for the application.
     *
     * @param  string  $path
     * @param  bool    $secure
     * @return string
     */
    function asset($path, $secure = null)
    {
        return app('url')->asset($path, $secure);
    }
}

if (! function_exists('auth')) {
    /**
     * Get the available auth instance.
     *
     * @return \Illuminate\Contracts\Auth\Factory
     */
    function auth()
    {
        return app(AuthFactory::class);
    }
}

if (! function_exists('back')) {
    /**
     * Create a new redirect response to the previous location.
     *
     * @param  int    $status
     * @param  array  $headers
     * @return \Illuminate\Http\RedirectResponse
     */
    function back($status = 302, $headers = [])
    {
        return app('redirect')->back($status, $headers);
    }
}

if (! function_exists('base_path')) {
    /**
     * Get the path to the base of the install.
     *
     * @param  string  $path
     * @return string
     */
    function base_path($path = '')
    {
        return app()->basePath().($path ? DIRECTORY_SEPARATOR.$path : $path);
    }
}

if (! function_exists('bcrypt')) {
    /**
     * Hash the given value.
     *
     * @param  string  $value
     * @param  array   $options
     * @return string
     */
    function bcrypt($value, $options = [])
    {
        return app('hash')->make($value, $options);
    }
}

if (! function_exists('config')) {
    /**
     * Get / set the specified configuration value.
     *
     * If an array is passed as the key, we will assume you want to set an array of values.
     *
     * @param  array|string  $key
     * @param  mixed  $default
     * @return mixed
     */
    function config($key = null, $default = null)
    {
        if (is_null($key)) {
            return app('config');
        }

        if (is_array($key)) {
            return app('config')->set($key);
        }

        return app('config')->get($key, $default);
    }
}

if (! function_exists('config_path')) {
    /**
     * Get the configuration path.
     *
     * @param  string  $path
     * @return string
     */
    function config_path($path = '')
    {
        return app()->make('path.config').($path ? DIRECTORY_SEPARATOR.$path : $path);
    }
}

if (! function_exists('cookie')) {
    /**
     * Create a new cookie instance.
     *
     * @param  string  $name
     * @param  string  $value
     * @param  int     $minutes
     * @param  string  $path
     * @param  string  $domain
     * @param  bool    $secure
     * @param  bool    $httpOnly
     * @return \Symfony\Component\HttpFoundation\Cookie
     */
    function cookie($name = null, $value = null, $minutes = 0, $path = null, $domain = null, $secure = false, $httpOnly = true)
    {
        $cookie = app(CookieFactory::class);

        if (is_null($name)) {
            return $cookie;
        }

        return $cookie->make($name, $value, $minutes, $path, $domain, $secure, $httpOnly);
    }
}

if (! function_exists('csrf_field')) {
    /**
     * Generate a CSRF token form field.
     *
     * @return string
     */
    function csrf_field()
    {
        return new HtmlString('<input type="hidden" name="_token" value="'.csrf_token().'">');
    }
}

if (! function_exists('csrf_token')) {
    /**
     * Get the CSRF token value.
     *
     * @return string
     *
     * @throws RuntimeException
     */
    function csrf_token()
    {
        $session = app('session');

        if (isset($session)) {
            return $session->getToken();
        }

        throw new RuntimeException('Application session store not set.');
    }
}

if (! function_exists('database_path')) {
    /**
     * Get the database path.
     *
     * @param  string  $path
     * @return string
     */
    function database_path($path = '')
    {
        return app()->databasePath().($path ? DIRECTORY_SEPARATOR.$path : $path);
    }
}

if (! function_exists('decrypt')) {
    /**
     * Decrypt the given value.
     *
     * @param  string  $value
     * @return string
     */
    function decrypt($value)
    {
        return app('encrypter')->decrypt($value);
    }
}

if (! function_exists('dispatch')) {
    /**
     * Dispatch a job to its appropriate handler.
     *
     * @param  mixed  $job
     * @return mixed
     */
    function dispatch($job)
    {
        return app('Illuminate\Contracts\Bus\Dispatcher')->dispatch($job);
    }
}

if (! function_exists('dispatch')) {
    /**
     * Dispatch a job to its appropriate handler.
     *
     * @param  mixed  $job
     * @return mixed
     */
    function dispatch($job)
    {
        return app(Dispatcher::class)->dispatch($job);
    }
}

if (! function_exists('elixir')) {
    /**
     * Get the path to a versioned Elixir file.
     *
     * @param  string  $file
     * @return string
     *
     * @throws \InvalidArgumentException
     */
    function elixir($file)
    {
        static $manifest = null;

        if (is_null($manifest)) {
            $manifest = json_decode(file_get_contents(public_path('build/rev-manifest.json')), true);
        }

        if (isset($manifest[$file])) {
            return '/build/'.$manifest[$file];
        }

        throw new InvalidArgumentException("File {$file} not defined in asset manifest.");
    }
}

if (! function_exists('encrypt')) {
    /**
     * Encrypt the given value.
     *
     * @param  string  $value
     * @return string
     */
    function encrypt($value)
    {
        return app('encrypter')->encrypt($value);
    }
}

if (! function_exists('env')) {
    /**
     * Gets the value of an environment variable. Supports boolean, empty and null.
     *
     * @param  string  $key
     * @param  mixed   $default
     * @return mixed
     */
    function env($key, $default = null)
    {
        $value = getenv($key);

        if ($value === false) {
            return value($default);
        }

        switch (strtolower($value)) {
            case 'true':
            case '(true)':
                return true;

            case 'false':
            case '(false)':
                return false;

            case 'empty':
            case '(empty)':
                return '';

            case 'null':
            case '(null)':
                return;
        }

        if (strlen($value) > 1 && Str::startsWith($value, '"') && Str::endsWith($value, '"')) {
            return substr($value, 1, -1);
        }

        return $value;
    }
}

if (! function_exists('event')) {
    /**
     * Fire an event and call the listeners.
     *
     * @param  string|object  $event
     * @param  mixed  $payload
     * @param  bool  $halt
     * @return array|null
     */
    function event($event, $payload = [], $halt = false)
    {
        return app('events')->fire($event, $payload, $halt);
    }
}

if (! function_exists('factory')) {
    /**
     * Create a model factory builder for a given class, name, and amount.
     *
     * @param  dynamic  class|class,name|class,amount|class,name,amount
     * @return \Illuminate\Database\Eloquent\FactoryBuilder
     */
    function factory()
    {
        $factory = app(EloquentFactory::class);

        $arguments = func_get_args();

        if (isset($arguments[1]) && is_string($arguments[1])) {
            return $factory->of($arguments[0], $arguments[1])->times(isset($arguments[2]) ? $arguments[2] : 1);
        } elseif (isset($arguments[1])) {
            return $factory->of($arguments[0])->times($arguments[1]);
        } else {
            return $factory->of($arguments[0]);
        }
    }
}

if (! function_exists('info')) {
    /**
     * Write some information to the log.
     *
     * @param  string  $message
     * @param  array   $context
     * @return void
     */
    function info($message, $context = [])
    {
        return app('log')->info($message, $context);
    }
}

if (! function_exists('logger')) {
    /**
     * Log a debug message to the logs.
     *
     * @param  string  $message
     * @param  array  $context
     * @return null|\Illuminate\Contracts\Logging\Log
     */
    function logger($message = null, array $context = [])
    {
        if (is_null($message)) {
            return app('log');
        }

        return app('log')->debug($message, $context);
    }
}

if (! function_exists('method_field')) {
    /**
     * Generate a form field to spoof the HTTP verb used by forms.
     *
     * @param  string  $method
     * @return string
     */
    function method_field($method)
    {
        return new HtmlString('<input type="hidden" name="_method" value="'.$method.'">');
    }
}

if (! function_exists('old')) {
    /**
     * Retrieve an old input item.
     *
     * @param  string  $key
     * @param  mixed   $default
     * @return mixed
     */
    function old($key = null, $default = null)
    {
        return app('request')->old($key, $default);
    }
}

if (! function_exists('policy')) {
    /**
     * Get a policy instance for a given class.
     *
     * @param  object|string  $class
     * @return mixed
     *
     * @throws \InvalidArgumentException
     */
    function policy($class)
    {
        return app(Gate::class)->getPolicyFor($class);
    }
}

if (! function_exists('public_path')) {
    /**
     * Get the path to the public folder.
     *
     * @param  string  $path
     * @return string
     */
    function public_path($path = '')
    {
        return app()->make('path.public').($path ? DIRECTORY_SEPARATOR.$path : $path);
    }
}

if (! function_exists('redirect')) {
    /**
     * Get an instance of the redirector.
     *
     * @param  string|null  $to
     * @param  int     $status
     * @param  array   $headers
     * @param  bool    $secure
     * @return \Illuminate\Routing\Redirector|\Illuminate\Http\RedirectResponse
     */
    function redirect($to = null, $status = 302, $headers = [], $secure = null)
    {
        if (is_null($to)) {
            return app('redirect');
        }

        return app('redirect')->to($to, $status, $headers, $secure);
    }
}

if (! function_exists('request')) {
    /**
     * Get an instance of the current request or an input item from the request.
     *
     * @param  string  $key
     * @param  mixed   $default
     * @return \Illuminate\Http\Request|string|array
     */
    function request($key = null, $default = null)
    {
        if (is_null($key)) {
            return app('request');
        }

        return app('request')->input($key, $default);
    }
}

if (! function_exists('resource_path')) {
    /**
     * Get the path to the resources folder.
     *
     * @param  string  $path
     * @return string
     */
    function resource_path($path = '')
    {
        return app()->basePath().DIRECTORY_SEPARATOR.'resources'.($path ? DIRECTORY_SEPARATOR.$path : $path);
    }
}

if (! function_exists('response')) {
    /**
     * Return a new response from the application.
     *
     * @param  string  $content
     * @param  int     $status
     * @param  array   $headers
     * @return \Symfony\Component\HttpFoundation\Response|\Illuminate\Contracts\Routing\ResponseFactory
     */
    function response($content = '', $status = 200, array $headers = [])
    {
        $factory = app(ResponseFactory::class);

        if (func_num_args() === 0) {
            return $factory;
        }

        return $factory->make($content, $status, $headers);
    }
}

if (! function_exists('route')) {
    /**
     * Generate a URL to a named route.
     *
     * @param  string  $name
     * @param  array   $parameters
     * @param  bool    $absolute
     * @param  \Illuminate\Routing\Route  $route
     * @return string
     */
    function route($name, $parameters = [], $absolute = true, $route = null)
    {
        return app('url')->route($name, $parameters, $absolute, $route);
    }
}

if (! function_exists('secure_asset')) {
    /**
     * Generate an asset path for the application.
     *
     * @param  string  $path
     * @return string
     */
    function secure_asset($path)
    {
        return asset($path, true);
    }
}

if (! function_exists('secure_url')) {
    /**
     * Generate a HTTPS url for the application.
     *
     * @param  string  $path
     * @param  mixed   $parameters
     * @return string
     */
    function secure_url($path, $parameters = [])
    {
        return url($path, $parameters, true);
    }
}

if (! function_exists('session')) {
    /**
     * Get / set the specified session value.
     *
     * If an array is passed as the key, we will assume you want to set an array of values.
     *
     * @param  array|string  $key
     * @param  mixed  $default
     * @return mixed
     */
    function session($key = null, $default = null)
    {
        if (is_null($key)) {
            return app('session');
        }

        if (is_array($key)) {
            return app('session')->put($key);
        }

        return app('session')->get($key, $default);
    }
}

if (! function_exists('storage_path')) {
    /**
     * Get the path to the storage folder.
     *
     * @param  string  $path
     * @return string
     */
    function storage_path($path = '')
    {
        return app('path.storage').($path ? DIRECTORY_SEPARATOR.$path : $path);
    }
}

if (! function_exists('trans')) {
    /**
     * Translate the given message.
     *
     * @param  string  $id
     * @param  array   $parameters
     * @param  string  $domain
     * @param  string  $locale
     * @return string
     */
    function trans($id = null, $parameters = [], $domain = 'messages', $locale = null)
    {
        if (is_null($id)) {
            return app('translator');
        }

        return app('translator')->trans($id, $parameters, $domain, $locale);
    }
}

if (! function_exists('trans_choice')) {
    /**
     * Translates the given message based on a count.
     *
     * @param  string  $id
     * @param  int     $number
     * @param  array   $parameters
     * @param  string  $domain
     * @param  string  $locale
     * @return string
     */
    function trans_choice($id, $number, array $parameters = [], $domain = 'messages', $locale = null)
    {
        return app('translator')->transChoice($id, $number, $parameters, $domain, $locale);
    }
}

if (! function_exists('url')) {
    /**
     * Generate a url for the application.
     *
     * @param  string  $path
     * @param  mixed   $parameters
     * @param  bool    $secure
     * @return Illuminate\Contracts\Routing\UrlGenerator|string
     */
    function url($path = null, $parameters = [], $secure = null)
    {
        if (is_null($path)) {
            return app(UrlGenerator::class);
        }

        return app(UrlGenerator::class)->to($path, $parameters, $secure);
    }
}

if (! function_exists('validator')) {
    /**
     * Create a new Validator instance.
     *
     * @param  array  $data
     * @param  array  $rules
     * @param  array  $messages
     * @param  array  $customAttributes
     * @return \Illuminate\Contracts\Validation\Validator
     */
    function validator(array $data = [], array $rules = [], array $messages = [], array $customAttributes = [])
    {
        $factory = app(ValidationFactory::class);

        if (func_num_args() === 0) {
            return $factory;
        }

        return $factory->make($data, $rules, $messages, $customAttributes);
    }
}

if (! function_exists('view')) {
    /**
     * Get the evaluated view contents for the given view.
     *
     * @param  string  $view
     * @param  array   $data
     * @param  array   $mergeData
     * @return \Illuminate\View\View|\Illuminate\Contracts\View\Factory
     */
    function view($view = null, $data = [], $mergeData = [])
    {
        $factory = app(ViewFactory::class);

        if (func_num_args() === 0) {
            return $factory;
        }

        return $factory->make($view, $data, $mergeData);
    }
}<|MERGE_RESOLUTION|>--- conflicted
+++ resolved
@@ -3,11 +3,7 @@
 use Illuminate\Support\Str;
 use Illuminate\Support\HtmlString;
 use Illuminate\Container\Container;
-<<<<<<< HEAD
-=======
-use Illuminate\Contracts\Auth\Guard;
 use Illuminate\Contracts\Bus\Dispatcher;
->>>>>>> 964767f4
 use Illuminate\Contracts\Auth\Access\Gate;
 use Illuminate\Contracts\Routing\UrlGenerator;
 use Illuminate\Contracts\Routing\ResponseFactory;
@@ -277,19 +273,6 @@
      */
     function dispatch($job)
     {
-        return app('Illuminate\Contracts\Bus\Dispatcher')->dispatch($job);
-    }
-}
-
-if (! function_exists('dispatch')) {
-    /**
-     * Dispatch a job to its appropriate handler.
-     *
-     * @param  mixed  $job
-     * @return mixed
-     */
-    function dispatch($job)
-    {
         return app(Dispatcher::class)->dispatch($job);
     }
 }
