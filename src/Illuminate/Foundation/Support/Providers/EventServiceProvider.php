<?php

namespace Illuminate\Foundation\Support\Providers;

use Illuminate\Auth\Events\Registered;
use Illuminate\Auth\Listeners\SendEmailVerificationNotification;
use Illuminate\Foundation\Events\DiscoverEvents;
use Illuminate\Support\Arr;
use Illuminate\Support\Collection;
use Illuminate\Support\Facades\Event;
use Illuminate\Support\ServiceProvider;

class EventServiceProvider extends ServiceProvider
{
    /**
     * The event handler mappings for the application.
     *
     * @var array<string, array<int, string>>
     */
    protected $listen = [];

    /**
     * The subscribers to register.
     *
     * @var array
     */
    protected $subscribe = [];

    /**
     * The model observers to register.
     *
     * @var array<string, string|object|array<int, string|object>>
     */
    protected $observers = [];

    /**
     * Indicates if events should be discovered.
     *
     * @var bool
     */
    protected static $shouldDiscoverEvents = true;

    /**
     * The configured event discovery paths.
     *
     * @var array|null
     */
    protected static $eventDiscoveryPaths;

    /**
     * Register the application's event listeners.
     *
     * @return void
     */
    public function register()
    {
        $this->booting(function () {
            $events = $this->getEvents();

            foreach ($events as $event => $listeners) {
                foreach (array_unique($listeners, SORT_REGULAR) as $listener) {
                    Event::listen($event, $listener);
                }
            }

            foreach ($this->subscribe as $subscriber) {
                Event::subscribe($subscriber);
            }

            foreach ($this->observers as $model => $observers) {
                $model::observe($observers);
            }
        });

        $this->booted(function () {
            $this->configureEmailVerification();
        });
    }

    /**
     * Boot any application services.
     *
     * @return void
     */
    public function boot()
    {
        //
    }

    /**
     * Get the events and handlers.
     *
     * @return array
     */
    public function listens()
    {
        return $this->listen;
    }

    /**
     * Get the discovered events and listeners for the application.
     *
     * @return array
     */
    public function getEvents()
    {
        if ($this->app->eventsAreCached()) {
            $cache = require $this->app->getCachedEventsPath();

            return $cache[get_class($this)] ?? [];
        } else {
            return array_merge_recursive(
                $this->discoveredEvents(),
                $this->listens()
            );
        }
    }

    /**
     * Get the discovered events for the application.
     *
     * @return array
     */
    protected function discoveredEvents()
    {
        return $this->shouldDiscoverEvents()
                    ? $this->discoverEvents()
                    : [];
    }

    /**
     * Determine if events and listeners should be automatically discovered.
     *
     * @return bool
     */
    public function shouldDiscoverEvents()
    {
        return get_class($this) === __CLASS__ && static::$shouldDiscoverEvents === true;
    }

    /**
     * Discover the events and listeners for the application.
     *
     * @return array
     */
    public function discoverEvents()
    {
        return (new Collection($this->discoverEventsWithin()))
<<<<<<< HEAD
            ->reject(function ($directory) {
                return ! is_dir($directory);
            })
            ->reduce(function ($discovered, $directory) {
                return array_merge_recursive(
                    $discovered,
                    DiscoverEvents::within($directory, $this->eventDiscoveryBasePath())
                );
            }, []);
=======
                    ->flatMap(function ($directory) {
                        return glob($directory, GLOB_ONLYDIR);
                    })
                    ->reject(function ($directory) {
                        return ! is_dir($directory);
                    })
                    ->reduce(function ($discovered, $directory) {
                        return array_merge_recursive(
                            $discovered,
                            DiscoverEvents::within($directory, $this->eventDiscoveryBasePath())
                        );
                    }, []);
>>>>>>> 787cf26c
    }

    /**
     * Get the listener directories that should be used to discover events.
     *
     * @return array
     */
    protected function discoverEventsWithin()
    {
        return static::$eventDiscoveryPaths ?: [
            $this->app->path('Listeners'),
        ];
    }

    /**
     * Add the given event discovery paths to the application's event discovery paths.
     *
     * @param  string|array  $paths
     * @return void
     */
    public static function addEventDiscoveryPaths(array|string $paths)
    {
        static::$eventDiscoveryPaths = array_values(array_unique(
            array_merge(static::$eventDiscoveryPaths, Arr::wrap($paths))
        ));
    }

    /**
     * Set the globally configured event discovery paths.
     *
     * @param  array  $paths
     * @return void
     */
    public static function setEventDiscoveryPaths(array $paths)
    {
        static::$eventDiscoveryPaths = $paths;
    }

    /**
     * Get the base path to be used during event discovery.
     *
     * @return string
     */
    protected function eventDiscoveryBasePath()
    {
        return base_path();
    }

    /**
     * Disable event discovery for the application.
     *
     * @return void
     */
    public static function disableEventDiscovery()
    {
        static::$shouldDiscoverEvents = false;
    }

    /**
     * Configure the proper event listeners for email verification.
     *
     * @return void
     */
    protected function configureEmailVerification()
    {
        if (! isset($this->listen[Registered::class]) ||
            ! in_array(SendEmailVerificationNotification::class, Arr::wrap($this->listen[Registered::class]))) {
            Event::listen(Registered::class, SendEmailVerificationNotification::class);
        }
    }
}<|MERGE_RESOLUTION|>--- conflicted
+++ resolved
@@ -146,7 +146,9 @@
     public function discoverEvents()
     {
         return (new Collection($this->discoverEventsWithin()))
-<<<<<<< HEAD
+            ->flatMap(function ($directory) {
+                return glob($directory, GLOB_ONLYDIR);
+            })
             ->reject(function ($directory) {
                 return ! is_dir($directory);
             })
@@ -156,20 +158,6 @@
                     DiscoverEvents::within($directory, $this->eventDiscoveryBasePath())
                 );
             }, []);
-=======
-                    ->flatMap(function ($directory) {
-                        return glob($directory, GLOB_ONLYDIR);
-                    })
-                    ->reject(function ($directory) {
-                        return ! is_dir($directory);
-                    })
-                    ->reduce(function ($discovered, $directory) {
-                        return array_merge_recursive(
-                            $discovered,
-                            DiscoverEvents::within($directory, $this->eventDiscoveryBasePath())
-                        );
-                    }, []);
->>>>>>> 787cf26c
     }
 
     /**
