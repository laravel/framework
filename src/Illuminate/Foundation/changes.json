--- conflicted
+++ resolved
@@ -13,11 +13,8 @@
 		{"message": "Add 'after' callback to Validator.", "backport": null},
 		{"message": "Returning 'false' from a database ::chunk operation will stop processing records.", "backport": null},
 		{"message": "The 'swift.transport' container binding is now an instance of 'Illuminate\\Mail\\TransportManager'.", "backport": null},
-<<<<<<< HEAD
-		{"message": "Added support for container context aware bindings and container tags.", "backport": null}
-=======
+		{"message": "Added support for container context aware bindings and container tags.", "backport": null},
 		{"message": "SVG files are now considered valid by the 'image' validation rule.", "backport": null}
->>>>>>> e953143f
 	],
 	"4.2.*": [
 		{"message": "View and Pagination 'Environment' classes renamed to 'Factory'.", "backport": null},
