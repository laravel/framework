<?php namespace Illuminate\Foundation\Console;

use Illuminate\Http\Request;
use Illuminate\Routing\Route;
use Illuminate\Routing\Router;
use Illuminate\Console\Command;
use Illuminate\Routing\RouteCollection;
use Symfony\Component\Console\Input\InputOption;
use Symfony\Component\Console\Input\InputArgument;

class RoutesCommand extends Command {

    	/**
	 * The console command name.
	 *
	 * @var string
	 */
	protected $name = 'routes';

	/**
	 * The console command description.
	 *
	 * @var string
	 */
	protected $description = 'List all registered routes';

	/**
	 * The router instance.
	 *
	 * @var \Illuminate\Routing\Router
	 */
	protected $router;

	/**
	 * An array of all the registered routes.
	 *
	 * @var \Illuminate\Routing\RouteCollection
	 */
	protected $routes;

	/**
	 * The table helper set.
	 *
	 * @var \Symfony\Component\Console\Helper\TableHelper
	 */
	protected $table;

	/**
	 * The table headeers for the command.
	 *
	 * @var array
	 */
	protected $headers = array(
		'Domain', 'URI', 'Name', 'Action', 'Before Filters', 'After Filters'
	);

	/**
	 * Create a new route command instance.
	 *
	 * @param  \Illuminate\Routing\Router  $router
	 * @return void
	 */
	public function __construct(Router $router)
	{
		parent::__construct();

		$this->router = $router;
		$this->routes = $router->getRoutes();
	}

	/**
	 * Execute the console command.
	 *
	 * @return void
	 */
	public function fire()
	{
		$this->table = $this->getHelperSet()->get('table');

		if (count($this->routes) == 0)
		{
			return $this->error("Your application doesn't have any routes.");
		}

		$this->displayRoutes($this->getRoutes());
	}

	/**
	 * Compile the routes into a displayable format.
	 *
	 * @return array
	 */
	protected function getRoutes()
	{
		$results = array();

		foreach($this->routes as $route)
		{
			$results[] = $this->getRouteInformation($route);
		}

		return array_filter($results);
	}

	/**
	 * Get the route information for a given route.
	 *
	 * @param  string  $name
	 * @param  \Illuminate\Routing\Route  $route
	 * @return array
	 */
	protected function getRouteInformation(Route $route)
	{
		$uri = head($route->methods()).' '.$route->uri();

<<<<<<< HEAD
		return array(
			'host'   => $route->domain(),
=======
		return $this->filterRoute(array(
			'host'   => $route->getHost(),
>>>>>>> 84b12c50
			'uri'    => $uri,
			'name'   => $route->getName(),
			'action' => $route->getActionName(),
			'before' => $this->getBeforeFilters($route),
			'after'  => $this->getAfterFilters($route)
		));
	}

	/**
	 * Display the route information on the console.
	 *
	 * @param  array  $routes
	 * @return void
	 */
	protected function displayRoutes(array $routes)
	{
		$this->table->setHeaders($this->headers)->setRows($routes);

		$this->table->render($this->getOutput());
	}

	/**
	 * Get before filters
	 *
	 * @param  \Illuminate\Routing\Route  $route
	 * @return string
	 */
	protected function getBeforeFilters($route)
	{
		$before = array_keys($route->beforeFilters());

		$before = array_unique(array_merge($before, $this->getPatternFilters($route)));

		return implode(', ', $before);
	}

	/**
	 * Get all of the pattern filters matching the route.
	 *
	 * @param  \Illuminate\Routing\Route  $route
	 * @return array
	 */
	protected function getPatternFilters($route)
	{
		$patterns = array();

		foreach ($route->methods() as $method)
		{
			// For each method supported by the route we will need to gather up the patterned
			// filters for that method. We will then merge these in with the other filters
			// we have already gathered up then return them back out to these consumers.
			$inner = $this->getMethodPatterns($route->uri(), $method);

			$patterns = array_merge($patterns, $inner);
		}

		return $patterns;
	}

	/**
	 * Get the pattern filters for a given URI and method.
	 *
	 * @param  string  $uri
	 * @param  string  $method
	 * @return array
	 */
	protected function getMethodPatterns($uri, $method)
	{
		return $this->router->findPatternFilters(Request::create($uri, $method));
	}

	/**
	 * Get after filters
	 *
	 * @param  Route  $route
	 * @return string
	 */
	protected function getAfterFilters($route)
	{
		return implode(', ', array_keys($route->afterFilters()));
	}

	/**
	 * Filter the route by URI and / or name.
	 *
	 * @param  array  $route
	 * @return array|null
	 */
	protected function filterRoute(array $route)
	{
		if (($this->option('name') and ! str_contains($route['name'], $this->option('name'))) or
			 $this->option('path') and ! str_contains($route['uri'], $this->option('path')))
		{
			return null;
		}
		else
		{
			return $route;
		}
	}

	/**
	 * Get the console command options.
	 *
	 * @return array
	 */
	protected function getOptions()
	{
		return array(
			array('name', null, InputOption::VALUE_OPTIONAL, 'Filter the routes by name.'),

			array('path', null, InputOption::VALUE_OPTIONAL, 'Filter the routes by path.'),
		);
	}

}<|MERGE_RESOLUTION|>--- conflicted
+++ resolved
@@ -113,13 +113,8 @@
 	{
 		$uri = head($route->methods()).' '.$route->uri();
 
-<<<<<<< HEAD
-		return array(
+		return $this->filterRoute(array(
 			'host'   => $route->domain(),
-=======
-		return $this->filterRoute(array(
-			'host'   => $route->getHost(),
->>>>>>> 84b12c50
 			'uri'    => $uri,
 			'name'   => $route->getName(),
 			'action' => $route->getActionName(),
