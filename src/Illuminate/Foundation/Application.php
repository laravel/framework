--- conflicted
+++ resolved
@@ -45,11 +45,7 @@
      *
      * @var string
      */
-<<<<<<< HEAD
     const VERSION = '13.x-dev';
-=======
-    const VERSION = '12.38.1';
->>>>>>> 7f3012af
 
     /**
      * The base path for the Laravel installation.
