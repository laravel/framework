--- conflicted
+++ resolved
@@ -29,11 +29,7 @@
      *
      * @var string
      */
-<<<<<<< HEAD
-    const VERSION = '5.7-dev';
-=======
     const VERSION = '5.6.17';
->>>>>>> 0b4a5b7c
 
     /**
      * The base path for the Laravel installation.
