<?php

namespace Illuminate\Foundation;

use Closure;
use Illuminate\Container\Container;
use Illuminate\Contracts\Foundation\Application as ApplicationContract;
use Illuminate\Contracts\Foundation\CachesConfiguration;
use Illuminate\Contracts\Foundation\CachesRoutes;
use Illuminate\Contracts\Foundation\MaintenanceMode as MaintenanceModeContract;
use Illuminate\Contracts\Http\Kernel as HttpKernelContract;
use Illuminate\Events\EventServiceProvider;
use Illuminate\Filesystem\Filesystem;
use Illuminate\Foundation\Bootstrap\LoadEnvironmentVariables;
use Illuminate\Foundation\Events\LocaleUpdated;
use Illuminate\Http\Request;
use Illuminate\Log\LogServiceProvider;
use Illuminate\Routing\RoutingServiceProvider;
use Illuminate\Support\Arr;
use Illuminate\Support\Collection;
use Illuminate\Support\Env;
use Illuminate\Support\ServiceProvider;
use Illuminate\Support\Str;
use Illuminate\Support\Traits\Macroable;
use RuntimeException;
use Symfony\Component\HttpFoundation\Request as SymfonyRequest;
use Symfony\Component\HttpFoundation\Response as SymfonyResponse;
use Symfony\Component\HttpKernel\Exception\HttpException;
use Symfony\Component\HttpKernel\Exception\NotFoundHttpException;
use Symfony\Component\HttpKernel\HttpKernelInterface;

class Application extends Container implements ApplicationContract, CachesConfiguration, CachesRoutes, HttpKernelInterface
{
    use Macroable;

    /**
     * The Laravel framework version.
     *
     * @var string
     */
<<<<<<< HEAD
    const VERSION = '10.18.0';
=======
    const VERSION = '11.x-dev';
>>>>>>> 2c402417

    /**
     * The base path for the Laravel installation.
     *
     * @var string
     */
    protected $basePath;

    /**
     * Indicates if the application has been bootstrapped before.
     *
     * @var bool
     */
    protected $hasBeenBootstrapped = false;

    /**
     * Indicates if the application has "booted".
     *
     * @var bool
     */
    protected $booted = false;

    /**
     * The array of booting callbacks.
     *
     * @var callable[]
     */
    protected $bootingCallbacks = [];

    /**
     * The array of booted callbacks.
     *
     * @var callable[]
     */
    protected $bootedCallbacks = [];

    /**
     * The array of terminating callbacks.
     *
     * @var callable[]
     */
    protected $terminatingCallbacks = [];

    /**
     * All of the registered service providers.
     *
     * @var \Illuminate\Support\ServiceProvider[]
     */
    protected $serviceProviders = [];

    /**
     * The names of the loaded service providers.
     *
     * @var array
     */
    protected $loadedProviders = [];

    /**
     * The deferred services and their providers.
     *
     * @var array
     */
    protected $deferredServices = [];

    /**
     * The custom bootstrap path defined by the developer.
     *
     * @var string
     */
    protected $bootstrapPath;

    /**
     * The custom application path defined by the developer.
     *
     * @var string
     */
    protected $appPath;

    /**
     * The custom configuration path defined by the developer.
     *
     * @var string
     */
    protected $configPath;

    /**
     * The custom database path defined by the developer.
     *
     * @var string
     */
    protected $databasePath;

    /**
     * The custom language file path defined by the developer.
     *
     * @var string
     */
    protected $langPath;

    /**
     * The custom public / web path defined by the developer.
     *
     * @var string
     */
    protected $publicPath;

    /**
     * The custom storage path defined by the developer.
     *
     * @var string
     */
    protected $storagePath;

    /**
     * The custom environment path defined by the developer.
     *
     * @var string
     */
    protected $environmentPath;

    /**
     * The environment file to load during bootstrapping.
     *
     * @var string
     */
    protected $environmentFile = '.env';

    /**
     * Indicates if the application is running in the console.
     *
     * @var bool|null
     */
    protected $isRunningInConsole;

    /**
     * The application namespace.
     *
     * @var string
     */
    protected $namespace;

    /**
     * The prefixes of absolute cache paths for use during normalization.
     *
     * @var string[]
     */
    protected $absoluteCachePathPrefixes = ['/', '\\'];

    /**
     * Create a new Illuminate application instance.
     *
     * @param  string|null  $basePath
     * @return void
     */
    public function __construct($basePath = null)
    {
        if ($basePath) {
            $this->setBasePath($basePath);
        }

        $this->registerBaseBindings();
        $this->registerBaseServiceProviders();
        $this->registerCoreContainerAliases();
    }

    /**
     * Get the version number of the application.
     *
     * @return string
     */
    public function version()
    {
        return static::VERSION;
    }

    /**
     * Register the basic bindings into the container.
     *
     * @return void
     */
    protected function registerBaseBindings()
    {
        static::setInstance($this);

        $this->instance('app', $this);

        $this->instance(Container::class, $this);
        $this->singleton(Mix::class);

        $this->singleton(PackageManifest::class, fn () => new PackageManifest(
            new Filesystem, $this->basePath(), $this->getCachedPackagesPath()
        ));
    }

    /**
     * Register all of the base service providers.
     *
     * @return void
     */
    protected function registerBaseServiceProviders()
    {
        $this->register(new EventServiceProvider($this));
        $this->register(new LogServiceProvider($this));
        $this->register(new RoutingServiceProvider($this));
    }

    /**
     * Run the given array of bootstrap classes.
     *
     * @param  string[]  $bootstrappers
     * @return void
     */
    public function bootstrapWith(array $bootstrappers)
    {
        $this->hasBeenBootstrapped = true;

        foreach ($bootstrappers as $bootstrapper) {
            $this['events']->dispatch('bootstrapping: '.$bootstrapper, [$this]);

            $this->make($bootstrapper)->bootstrap($this);

            $this['events']->dispatch('bootstrapped: '.$bootstrapper, [$this]);
        }
    }

    /**
     * Register a callback to run after loading the environment.
     *
     * @param  \Closure  $callback
     * @return void
     */
    public function afterLoadingEnvironment(Closure $callback)
    {
        $this->afterBootstrapping(
            LoadEnvironmentVariables::class, $callback
        );
    }

    /**
     * Register a callback to run before a bootstrapper.
     *
     * @param  string  $bootstrapper
     * @param  \Closure  $callback
     * @return void
     */
    public function beforeBootstrapping($bootstrapper, Closure $callback)
    {
        $this['events']->listen('bootstrapping: '.$bootstrapper, $callback);
    }

    /**
     * Register a callback to run after a bootstrapper.
     *
     * @param  string  $bootstrapper
     * @param  \Closure  $callback
     * @return void
     */
    public function afterBootstrapping($bootstrapper, Closure $callback)
    {
        $this['events']->listen('bootstrapped: '.$bootstrapper, $callback);
    }

    /**
     * Determine if the application has been bootstrapped before.
     *
     * @return bool
     */
    public function hasBeenBootstrapped()
    {
        return $this->hasBeenBootstrapped;
    }

    /**
     * Set the base path for the application.
     *
     * @param  string  $basePath
     * @return $this
     */
    public function setBasePath($basePath)
    {
        $this->basePath = rtrim($basePath, '\/');

        $this->bindPathsInContainer();

        return $this;
    }

    /**
     * Bind all of the application paths in the container.
     *
     * @return void
     */
    protected function bindPathsInContainer()
    {
        $this->instance('path', $this->path());
        $this->instance('path.base', $this->basePath());
        $this->instance('path.config', $this->configPath());
        $this->instance('path.database', $this->databasePath());
        $this->instance('path.public', $this->publicPath());
        $this->instance('path.resources', $this->resourcePath());
        $this->instance('path.storage', $this->storagePath());

        $this->useBootstrapPath(value(function () {
            return is_dir($directory = $this->basePath('.laravel'))
                        ? $directory
                        : $this->basePath('bootstrap');
        }));

        $this->useLangPath(value(function () {
            return is_dir($directory = $this->resourcePath('lang'))
                        ? $directory
                        : $this->basePath('lang');
        }));
    }

    /**
     * Get the path to the application "app" directory.
     *
     * @param  string  $path
     * @return string
     */
    public function path($path = '')
    {
        return $this->joinPaths($this->appPath ?: $this->basePath('app'), $path);
    }

    /**
     * Set the application directory.
     *
     * @param  string  $path
     * @return $this
     */
    public function useAppPath($path)
    {
        $this->appPath = $path;

        $this->instance('path', $path);

        return $this;
    }

    /**
     * Get the base path of the Laravel installation.
     *
     * @param  string  $path
     * @return string
     */
    public function basePath($path = '')
    {
        return $this->joinPaths($this->basePath, $path);
    }

    /**
     * Get the path to the bootstrap directory.
     *
     * @param  string  $path
     * @return string
     */
    public function bootstrapPath($path = '')
    {
        return $this->joinPaths($this->bootstrapPath, $path);
    }

    /**
     * Set the bootstrap file directory.
     *
     * @param  string  $path
     * @return $this
     */
    public function useBootstrapPath($path)
    {
        $this->bootstrapPath = $path;

        $this->instance('path.bootstrap', $path);

        return $this;
    }

    /**
     * Get the path to the application configuration files.
     *
     * @param  string  $path
     * @return string
     */
    public function configPath($path = '')
    {
        return $this->joinPaths($this->configPath ?: $this->basePath('config'), $path);
    }

    /**
     * Set the configuration directory.
     *
     * @param  string  $path
     * @return $this
     */
    public function useConfigPath($path)
    {
        $this->configPath = $path;

        $this->instance('path.config', $path);

        return $this;
    }

    /**
     * Get the path to the database directory.
     *
     * @param  string  $path
     * @return string
     */
    public function databasePath($path = '')
    {
        return $this->joinPaths($this->databasePath ?: $this->basePath('database'), $path);
    }

    /**
     * Set the database directory.
     *
     * @param  string  $path
     * @return $this
     */
    public function useDatabasePath($path)
    {
        $this->databasePath = $path;

        $this->instance('path.database', $path);

        return $this;
    }

    /**
     * Get the path to the language files.
     *
     * @param  string  $path
     * @return string
     */
    public function langPath($path = '')
    {
        return $this->joinPaths($this->langPath, $path);
    }

    /**
     * Set the language file directory.
     *
     * @param  string  $path
     * @return $this
     */
    public function useLangPath($path)
    {
        $this->langPath = $path;

        $this->instance('path.lang', $path);

        return $this;
    }

    /**
     * Get the path to the public / web directory.
     *
     * @param  string  $path
     * @return string
     */
    public function publicPath($path = '')
    {
        return $this->joinPaths($this->publicPath ?: $this->basePath('public'), $path);
    }

    /**
     * Set the public / web directory.
     *
     * @param  string  $path
     * @return $this
     */
    public function usePublicPath($path)
    {
        $this->publicPath = $path;

        $this->instance('path.public', $path);

        return $this;
    }

    /**
     * Get the path to the storage directory.
     *
     * @param  string  $path
     * @return string
     */
    public function storagePath($path = '')
    {
        return $this->joinPaths($this->storagePath ?: $this->basePath('storage'), $path);
    }

    /**
     * Set the storage directory.
     *
     * @param  string  $path
     * @return $this
     */
    public function useStoragePath($path)
    {
        $this->storagePath = $path;

        $this->instance('path.storage', $path);

        return $this;
    }

    /**
     * Get the path to the resources directory.
     *
     * @param  string  $path
     * @return string
     */
    public function resourcePath($path = '')
    {
        return $this->joinPaths($this->basePath('resources'), $path);
    }

    /**
     * Get the path to the views directory.
     *
     * This method returns the first configured path in the array of view paths.
     *
     * @param  string  $path
     * @return string
     */
    public function viewPath($path = '')
    {
        $viewPath = rtrim($this['config']->get('view.paths')[0], DIRECTORY_SEPARATOR);

        return $this->joinPaths($viewPath, $path);
    }

    /**
     * Join the given paths together.
     *
     * @param  string  $basePath
     * @param  string  $path
     * @return string
     */
    public function joinPaths($basePath, $path = '')
    {
        return $basePath.($path != '' ? DIRECTORY_SEPARATOR.ltrim($path, DIRECTORY_SEPARATOR) : '');
    }

    /**
     * Get the path to the environment file directory.
     *
     * @return string
     */
    public function environmentPath()
    {
        return $this->environmentPath ?: $this->basePath;
    }

    /**
     * Set the directory for the environment file.
     *
     * @param  string  $path
     * @return $this
     */
    public function useEnvironmentPath($path)
    {
        $this->environmentPath = $path;

        return $this;
    }

    /**
     * Set the environment file to be loaded during bootstrapping.
     *
     * @param  string  $file
     * @return $this
     */
    public function loadEnvironmentFrom($file)
    {
        $this->environmentFile = $file;

        return $this;
    }

    /**
     * Get the environment file the application is using.
     *
     * @return string
     */
    public function environmentFile()
    {
        return $this->environmentFile ?: '.env';
    }

    /**
     * Get the fully qualified path to the environment file.
     *
     * @return string
     */
    public function environmentFilePath()
    {
        return $this->environmentPath().DIRECTORY_SEPARATOR.$this->environmentFile();
    }

    /**
     * Get or check the current application environment.
     *
     * @param  string|array  ...$environments
     * @return string|bool
     */
    public function environment(...$environments)
    {
        if (count($environments) > 0) {
            $patterns = is_array($environments[0]) ? $environments[0] : $environments;

            return Str::is($patterns, $this['env']);
        }

        return $this['env'];
    }

    /**
     * Determine if the application is in the local environment.
     *
     * @return bool
     */
    public function isLocal()
    {
        return $this['env'] === 'local';
    }

    /**
     * Determine if the application is in the production environment.
     *
     * @return bool
     */
    public function isProduction()
    {
        return $this['env'] === 'production';
    }

    /**
     * Detect the application's current environment.
     *
     * @param  \Closure  $callback
     * @return string
     */
    public function detectEnvironment(Closure $callback)
    {
        $args = $_SERVER['argv'] ?? null;

        return $this['env'] = (new EnvironmentDetector)->detect($callback, $args);
    }

    /**
     * Determine if the application is running in the console.
     *
     * @return bool
     */
    public function runningInConsole()
    {
        if ($this->isRunningInConsole === null) {
            $this->isRunningInConsole = Env::get('APP_RUNNING_IN_CONSOLE') ?? (\PHP_SAPI === 'cli' || \PHP_SAPI === 'phpdbg');
        }

        return $this->isRunningInConsole;
    }

    /**
     * Determine if the application is running unit tests.
     *
     * @return bool
     */
    public function runningUnitTests()
    {
        return $this->bound('env') && $this['env'] === 'testing';
    }

    /**
     * Determine if the application is running with debug mode enabled.
     *
     * @return bool
     */
    public function hasDebugModeEnabled()
    {
        return (bool) $this['config']->get('app.debug');
    }

    /**
     * Register all of the configured providers.
     *
     * @return void
     */
    public function registerConfiguredProviders()
    {
        $providers = Collection::make($this->make('config')->get('app.providers'))
                        ->partition(fn ($provider) => str_starts_with($provider, 'Illuminate\\'));

        $providers->splice(1, 0, [$this->make(PackageManifest::class)->providers()]);

        (new ProviderRepository($this, new Filesystem, $this->getCachedServicesPath()))
                    ->load($providers->collapse()->toArray());
    }

    /**
     * Register a service provider with the application.
     *
     * @param  \Illuminate\Support\ServiceProvider|string  $provider
     * @param  bool  $force
     * @return \Illuminate\Support\ServiceProvider
     */
    public function register($provider, $force = false)
    {
        if (($registered = $this->getProvider($provider)) && ! $force) {
            return $registered;
        }

        // If the given "provider" is a string, we will resolve it, passing in the
        // application instance automatically for the developer. This is simply
        // a more convenient way of specifying your service provider classes.
        if (is_string($provider)) {
            $provider = $this->resolveProvider($provider);
        }

        $provider->register();

        // If there are bindings / singletons set as properties on the provider we
        // will spin through them and register them with the application, which
        // serves as a convenience layer while registering a lot of bindings.
        if (property_exists($provider, 'bindings')) {
            foreach ($provider->bindings as $key => $value) {
                $this->bind($key, $value);
            }
        }

        if (property_exists($provider, 'singletons')) {
            foreach ($provider->singletons as $key => $value) {
                $key = is_int($key) ? $value : $key;

                $this->singleton($key, $value);
            }
        }

        $this->markAsRegistered($provider);

        // If the application has already booted, we will call this boot method on
        // the provider class so it has an opportunity to do its boot logic and
        // will be ready for any usage by this developer's application logic.
        if ($this->isBooted()) {
            $this->bootProvider($provider);
        }

        return $provider;
    }

    /**
     * Get the registered service provider instance if it exists.
     *
     * @param  \Illuminate\Support\ServiceProvider|string  $provider
     * @return \Illuminate\Support\ServiceProvider|null
     */
    public function getProvider($provider)
    {
        return array_values($this->getProviders($provider))[0] ?? null;
    }

    /**
     * Get the registered service provider instances if any exist.
     *
     * @param  \Illuminate\Support\ServiceProvider|string  $provider
     * @return array
     */
    public function getProviders($provider)
    {
        $name = is_string($provider) ? $provider : get_class($provider);

        return Arr::where($this->serviceProviders, fn ($value) => $value instanceof $name);
    }

    /**
     * Resolve a service provider instance from the class name.
     *
     * @param  string  $provider
     * @return \Illuminate\Support\ServiceProvider
     */
    public function resolveProvider($provider)
    {
        return new $provider($this);
    }

    /**
     * Mark the given provider as registered.
     *
     * @param  \Illuminate\Support\ServiceProvider  $provider
     * @return void
     */
    protected function markAsRegistered($provider)
    {
        $this->serviceProviders[] = $provider;

        $this->loadedProviders[get_class($provider)] = true;
    }

    /**
     * Load and boot all of the remaining deferred providers.
     *
     * @return void
     */
    public function loadDeferredProviders()
    {
        // We will simply spin through each of the deferred providers and register each
        // one and boot them if the application has booted. This should make each of
        // the remaining services available to this application for immediate use.
        foreach ($this->deferredServices as $service => $provider) {
            $this->loadDeferredProvider($service);
        }

        $this->deferredServices = [];
    }

    /**
     * Load the provider for a deferred service.
     *
     * @param  string  $service
     * @return void
     */
    public function loadDeferredProvider($service)
    {
        if (! $this->isDeferredService($service)) {
            return;
        }

        $provider = $this->deferredServices[$service];

        // If the service provider has not already been loaded and registered we can
        // register it with the application and remove the service from this list
        // of deferred services, since it will already be loaded on subsequent.
        if (! isset($this->loadedProviders[$provider])) {
            $this->registerDeferredProvider($provider, $service);
        }
    }

    /**
     * Register a deferred provider and service.
     *
     * @param  string  $provider
     * @param  string|null  $service
     * @return void
     */
    public function registerDeferredProvider($provider, $service = null)
    {
        // Once the provider that provides the deferred service has been registered we
        // will remove it from our local list of the deferred services with related
        // providers so that this container does not try to resolve it out again.
        if ($service) {
            unset($this->deferredServices[$service]);
        }

        $this->register($instance = new $provider($this));

        if (! $this->isBooted()) {
            $this->booting(function () use ($instance) {
                $this->bootProvider($instance);
            });
        }
    }

    /**
     * Resolve the given type from the container.
     *
     * @param  string  $abstract
     * @param  array  $parameters
     * @return mixed
     */
    public function make($abstract, array $parameters = [])
    {
        $this->loadDeferredProviderIfNeeded($abstract = $this->getAlias($abstract));

        return parent::make($abstract, $parameters);
    }

    /**
     * Resolve the given type from the container.
     *
     * @param  string  $abstract
     * @param  array  $parameters
     * @param  bool  $raiseEvents
     * @return mixed
     */
    protected function resolve($abstract, $parameters = [], $raiseEvents = true)
    {
        $this->loadDeferredProviderIfNeeded($abstract = $this->getAlias($abstract));

        return parent::resolve($abstract, $parameters, $raiseEvents);
    }

    /**
     * Load the deferred provider if the given type is a deferred service and the instance has not been loaded.
     *
     * @param  string  $abstract
     * @return void
     */
    protected function loadDeferredProviderIfNeeded($abstract)
    {
        if ($this->isDeferredService($abstract) && ! isset($this->instances[$abstract])) {
            $this->loadDeferredProvider($abstract);
        }
    }

    /**
     * Determine if the given abstract type has been bound.
     *
     * @param  string  $abstract
     * @return bool
     */
    public function bound($abstract)
    {
        return $this->isDeferredService($abstract) || parent::bound($abstract);
    }

    /**
     * Determine if the application has booted.
     *
     * @return bool
     */
    public function isBooted()
    {
        return $this->booted;
    }

    /**
     * Boot the application's service providers.
     *
     * @return void
     */
    public function boot()
    {
        if ($this->isBooted()) {
            return;
        }

        // Once the application has booted we will also fire some "booted" callbacks
        // for any listeners that need to do work after this initial booting gets
        // finished. This is useful when ordering the boot-up processes we run.
        $this->fireAppCallbacks($this->bootingCallbacks);

        array_walk($this->serviceProviders, function ($p) {
            $this->bootProvider($p);
        });

        $this->booted = true;

        $this->fireAppCallbacks($this->bootedCallbacks);
    }

    /**
     * Boot the given service provider.
     *
     * @param  \Illuminate\Support\ServiceProvider  $provider
     * @return void
     */
    protected function bootProvider(ServiceProvider $provider)
    {
        $provider->callBootingCallbacks();

        if (method_exists($provider, 'boot')) {
            $this->call([$provider, 'boot']);
        }

        $provider->callBootedCallbacks();
    }

    /**
     * Register a new boot listener.
     *
     * @param  callable  $callback
     * @return void
     */
    public function booting($callback)
    {
        $this->bootingCallbacks[] = $callback;
    }

    /**
     * Register a new "booted" listener.
     *
     * @param  callable  $callback
     * @return void
     */
    public function booted($callback)
    {
        $this->bootedCallbacks[] = $callback;

        if ($this->isBooted()) {
            $callback($this);
        }
    }

    /**
     * Call the booting callbacks for the application.
     *
     * @param  callable[]  $callbacks
     * @return void
     */
    protected function fireAppCallbacks(array &$callbacks)
    {
        $index = 0;

        while ($index < count($callbacks)) {
            $callbacks[$index]($this);

            $index++;
        }
    }

    /**
     * {@inheritdoc}
     *
     * @return \Symfony\Component\HttpFoundation\Response
     */
    public function handle(SymfonyRequest $request, int $type = self::MAIN_REQUEST, bool $catch = true): SymfonyResponse
    {
        return $this[HttpKernelContract::class]->handle(Request::createFromBase($request));
    }

    /**
     * Determine if middleware has been disabled for the application.
     *
     * @return bool
     */
    public function shouldSkipMiddleware()
    {
        return $this->bound('middleware.disable') &&
               $this->make('middleware.disable') === true;
    }

    /**
     * Get the path to the cached services.php file.
     *
     * @return string
     */
    public function getCachedServicesPath()
    {
        return $this->normalizeCachePath('APP_SERVICES_CACHE', 'cache/services.php');
    }

    /**
     * Get the path to the cached packages.php file.
     *
     * @return string
     */
    public function getCachedPackagesPath()
    {
        return $this->normalizeCachePath('APP_PACKAGES_CACHE', 'cache/packages.php');
    }

    /**
     * Determine if the application configuration is cached.
     *
     * @return bool
     */
    public function configurationIsCached()
    {
        return is_file($this->getCachedConfigPath());
    }

    /**
     * Get the path to the configuration cache file.
     *
     * @return string
     */
    public function getCachedConfigPath()
    {
        return $this->normalizeCachePath('APP_CONFIG_CACHE', 'cache/config.php');
    }

    /**
     * Determine if the application routes are cached.
     *
     * @return bool
     */
    public function routesAreCached()
    {
        return $this['files']->exists($this->getCachedRoutesPath());
    }

    /**
     * Get the path to the routes cache file.
     *
     * @return string
     */
    public function getCachedRoutesPath()
    {
        return $this->normalizeCachePath('APP_ROUTES_CACHE', 'cache/routes-v7.php');
    }

    /**
     * Determine if the application events are cached.
     *
     * @return bool
     */
    public function eventsAreCached()
    {
        return $this['files']->exists($this->getCachedEventsPath());
    }

    /**
     * Get the path to the events cache file.
     *
     * @return string
     */
    public function getCachedEventsPath()
    {
        return $this->normalizeCachePath('APP_EVENTS_CACHE', 'cache/events.php');
    }

    /**
     * Normalize a relative or absolute path to a cache file.
     *
     * @param  string  $key
     * @param  string  $default
     * @return string
     */
    protected function normalizeCachePath($key, $default)
    {
        if (is_null($env = Env::get($key))) {
            return $this->bootstrapPath($default);
        }

        return Str::startsWith($env, $this->absoluteCachePathPrefixes)
                ? $env
                : $this->basePath($env);
    }

    /**
     * Add new prefix to list of absolute path prefixes.
     *
     * @param  string  $prefix
     * @return $this
     */
    public function addAbsoluteCachePathPrefix($prefix)
    {
        $this->absoluteCachePathPrefixes[] = $prefix;

        return $this;
    }

    /**
     * Get an instance of the maintenance mode manager implementation.
     *
     * @return \Illuminate\Contracts\Foundation\MaintenanceMode
     */
    public function maintenanceMode()
    {
        return $this->make(MaintenanceModeContract::class);
    }

    /**
     * Determine if the application is currently down for maintenance.
     *
     * @return bool
     */
    public function isDownForMaintenance()
    {
        return $this->maintenanceMode()->active();
    }

    /**
     * Throw an HttpException with the given data.
     *
     * @param  int  $code
     * @param  string  $message
     * @param  array  $headers
     * @return never
     *
     * @throws \Symfony\Component\HttpKernel\Exception\HttpException
     * @throws \Symfony\Component\HttpKernel\Exception\NotFoundHttpException
     */
    public function abort($code, $message = '', array $headers = [])
    {
        if ($code == 404) {
            throw new NotFoundHttpException($message, null, 0, $headers);
        }

        throw new HttpException($code, $message, null, $headers);
    }

    /**
     * Register a terminating callback with the application.
     *
     * @param  callable|string  $callback
     * @return $this
     */
    public function terminating($callback)
    {
        $this->terminatingCallbacks[] = $callback;

        return $this;
    }

    /**
     * Terminate the application.
     *
     * @return void
     */
    public function terminate()
    {
        $index = 0;

        while ($index < count($this->terminatingCallbacks)) {
            $this->call($this->terminatingCallbacks[$index]);

            $index++;
        }
    }

    /**
     * Get the service providers that have been loaded.
     *
     * @return array
     */
    public function getLoadedProviders()
    {
        return $this->loadedProviders;
    }

    /**
     * Determine if the given service provider is loaded.
     *
     * @param  string  $provider
     * @return bool
     */
    public function providerIsLoaded(string $provider)
    {
        return isset($this->loadedProviders[$provider]);
    }

    /**
     * Get the application's deferred services.
     *
     * @return array
     */
    public function getDeferredServices()
    {
        return $this->deferredServices;
    }

    /**
     * Set the application's deferred services.
     *
     * @param  array  $services
     * @return void
     */
    public function setDeferredServices(array $services)
    {
        $this->deferredServices = $services;
    }

    /**
     * Add an array of services to the application's deferred services.
     *
     * @param  array  $services
     * @return void
     */
    public function addDeferredServices(array $services)
    {
        $this->deferredServices = array_merge($this->deferredServices, $services);
    }

    /**
     * Determine if the given service is a deferred service.
     *
     * @param  string  $service
     * @return bool
     */
    public function isDeferredService($service)
    {
        return isset($this->deferredServices[$service]);
    }

    /**
     * Configure the real-time facade namespace.
     *
     * @param  string  $namespace
     * @return void
     */
    public function provideFacades($namespace)
    {
        AliasLoader::setFacadeNamespace($namespace);
    }

    /**
     * Get the current application locale.
     *
     * @return string
     */
    public function getLocale()
    {
        return $this['config']->get('app.locale');
    }

    /**
     * Get the current application locale.
     *
     * @return string
     */
    public function currentLocale()
    {
        return $this->getLocale();
    }

    /**
     * Get the current application fallback locale.
     *
     * @return string
     */
    public function getFallbackLocale()
    {
        return $this['config']->get('app.fallback_locale');
    }

    /**
     * Set the current application locale.
     *
     * @param  string  $locale
     * @return void
     */
    public function setLocale($locale)
    {
        $this['config']->set('app.locale', $locale);

        $this['translator']->setLocale($locale);

        $this['events']->dispatch(new LocaleUpdated($locale));
    }

    /**
     * Set the current application fallback locale.
     *
     * @param  string  $fallbackLocale
     * @return void
     */
    public function setFallbackLocale($fallbackLocale)
    {
        $this['config']->set('app.fallback_locale', $fallbackLocale);

        $this['translator']->setFallback($fallbackLocale);
    }

    /**
     * Determine if the application locale is the given locale.
     *
     * @param  string  $locale
     * @return bool
     */
    public function isLocale($locale)
    {
        return $this->getLocale() == $locale;
    }

    /**
     * Register the core class aliases in the container.
     *
     * @return void
     */
    public function registerCoreContainerAliases()
    {
        foreach ([
            'app' => [self::class, \Illuminate\Contracts\Container\Container::class, \Illuminate\Contracts\Foundation\Application::class, \Psr\Container\ContainerInterface::class],
            'auth' => [\Illuminate\Auth\AuthManager::class, \Illuminate\Contracts\Auth\Factory::class],
            'auth.driver' => [\Illuminate\Contracts\Auth\Guard::class],
            'blade.compiler' => [\Illuminate\View\Compilers\BladeCompiler::class],
            'cache' => [\Illuminate\Cache\CacheManager::class, \Illuminate\Contracts\Cache\Factory::class],
            'cache.store' => [\Illuminate\Cache\Repository::class, \Illuminate\Contracts\Cache\Repository::class, \Psr\SimpleCache\CacheInterface::class],
            'cache.psr6' => [\Symfony\Component\Cache\Adapter\Psr16Adapter::class, \Symfony\Component\Cache\Adapter\AdapterInterface::class, \Psr\Cache\CacheItemPoolInterface::class],
            'config' => [\Illuminate\Config\Repository::class, \Illuminate\Contracts\Config\Repository::class],
            'cookie' => [\Illuminate\Cookie\CookieJar::class, \Illuminate\Contracts\Cookie\Factory::class, \Illuminate\Contracts\Cookie\QueueingFactory::class],
            'db' => [\Illuminate\Database\DatabaseManager::class, \Illuminate\Database\ConnectionResolverInterface::class],
            'db.connection' => [\Illuminate\Database\Connection::class, \Illuminate\Database\ConnectionInterface::class],
            'db.schema' => [\Illuminate\Database\Schema\Builder::class],
            'encrypter' => [\Illuminate\Encryption\Encrypter::class, \Illuminate\Contracts\Encryption\Encrypter::class, \Illuminate\Contracts\Encryption\StringEncrypter::class],
            'events' => [\Illuminate\Events\Dispatcher::class, \Illuminate\Contracts\Events\Dispatcher::class],
            'files' => [\Illuminate\Filesystem\Filesystem::class],
            'filesystem' => [\Illuminate\Filesystem\FilesystemManager::class, \Illuminate\Contracts\Filesystem\Factory::class],
            'filesystem.disk' => [\Illuminate\Contracts\Filesystem\Filesystem::class],
            'filesystem.cloud' => [\Illuminate\Contracts\Filesystem\Cloud::class],
            'hash' => [\Illuminate\Hashing\HashManager::class],
            'hash.driver' => [\Illuminate\Contracts\Hashing\Hasher::class],
            'translator' => [\Illuminate\Translation\Translator::class, \Illuminate\Contracts\Translation\Translator::class],
            'log' => [\Illuminate\Log\LogManager::class, \Psr\Log\LoggerInterface::class],
            'mail.manager' => [\Illuminate\Mail\MailManager::class, \Illuminate\Contracts\Mail\Factory::class],
            'mailer' => [\Illuminate\Mail\Mailer::class, \Illuminate\Contracts\Mail\Mailer::class, \Illuminate\Contracts\Mail\MailQueue::class],
            'auth.password' => [\Illuminate\Auth\Passwords\PasswordBrokerManager::class, \Illuminate\Contracts\Auth\PasswordBrokerFactory::class],
            'auth.password.broker' => [\Illuminate\Auth\Passwords\PasswordBroker::class, \Illuminate\Contracts\Auth\PasswordBroker::class],
            'queue' => [\Illuminate\Queue\QueueManager::class, \Illuminate\Contracts\Queue\Factory::class, \Illuminate\Contracts\Queue\Monitor::class],
            'queue.connection' => [\Illuminate\Contracts\Queue\Queue::class],
            'queue.failer' => [\Illuminate\Queue\Failed\FailedJobProviderInterface::class],
            'redirect' => [\Illuminate\Routing\Redirector::class],
            'redis' => [\Illuminate\Redis\RedisManager::class, \Illuminate\Contracts\Redis\Factory::class],
            'redis.connection' => [\Illuminate\Redis\Connections\Connection::class, \Illuminate\Contracts\Redis\Connection::class],
            'request' => [\Illuminate\Http\Request::class, \Symfony\Component\HttpFoundation\Request::class],
            'router' => [\Illuminate\Routing\Router::class, \Illuminate\Contracts\Routing\Registrar::class, \Illuminate\Contracts\Routing\BindingRegistrar::class],
            'session' => [\Illuminate\Session\SessionManager::class],
            'session.store' => [\Illuminate\Session\Store::class, \Illuminate\Contracts\Session\Session::class],
            'url' => [\Illuminate\Routing\UrlGenerator::class, \Illuminate\Contracts\Routing\UrlGenerator::class],
            'validator' => [\Illuminate\Validation\Factory::class, \Illuminate\Contracts\Validation\Factory::class],
            'view' => [\Illuminate\View\Factory::class, \Illuminate\Contracts\View\Factory::class],
        ] as $key => $aliases) {
            foreach ($aliases as $alias) {
                $this->alias($key, $alias);
            }
        }
    }

    /**
     * Flush the container of all bindings and resolved instances.
     *
     * @return void
     */
    public function flush()
    {
        parent::flush();

        $this->buildStack = [];
        $this->loadedProviders = [];
        $this->bootedCallbacks = [];
        $this->bootingCallbacks = [];
        $this->deferredServices = [];
        $this->reboundCallbacks = [];
        $this->serviceProviders = [];
        $this->resolvingCallbacks = [];
        $this->terminatingCallbacks = [];
        $this->beforeResolvingCallbacks = [];
        $this->afterResolvingCallbacks = [];
        $this->globalBeforeResolvingCallbacks = [];
        $this->globalResolvingCallbacks = [];
        $this->globalAfterResolvingCallbacks = [];
    }

    /**
     * Get the application namespace.
     *
     * @return string
     *
     * @throws \RuntimeException
     */
    public function getNamespace()
    {
        if (! is_null($this->namespace)) {
            return $this->namespace;
        }

        $composer = json_decode(file_get_contents($this->basePath('composer.json')), true);

        foreach ((array) data_get($composer, 'autoload.psr-4') as $namespace => $path) {
            foreach ((array) $path as $pathChoice) {
                if (realpath($this->path()) === realpath($this->basePath($pathChoice))) {
                    return $this->namespace = $namespace;
                }
            }
        }

        throw new RuntimeException('Unable to detect application namespace.');
    }
}<|MERGE_RESOLUTION|>--- conflicted
+++ resolved
@@ -38,11 +38,7 @@
      *
      * @var string
      */
-<<<<<<< HEAD
-    const VERSION = '10.18.0';
-=======
     const VERSION = '11.x-dev';
->>>>>>> 2c402417
 
     /**
      * The base path for the Laravel installation.
@@ -533,6 +529,10 @@
      */
     public function storagePath($path = '')
     {
+        if (isset($_ENV['LARAVEL_STORAGE_PATH'])) {
+            return $this->joinPaths($this->storagePath ?: $_ENV['LARAVEL_STORAGE_PATH'], $path);
+        }
+
         return $this->joinPaths($this->storagePath ?: $this->basePath('storage'), $path);
     }
 
