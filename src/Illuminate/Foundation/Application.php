<?php

namespace Illuminate\Foundation;

use Closure;
use RuntimeException;
use Illuminate\Support\Arr;
use Illuminate\Support\Str;
use Illuminate\Http\Request;
use Illuminate\Support\Collection;
use Illuminate\Container\Container;
use Illuminate\Filesystem\Filesystem;
use Illuminate\Log\LogServiceProvider;
use Illuminate\Support\ServiceProvider;
use Illuminate\Events\EventServiceProvider;
use Illuminate\Routing\RoutingServiceProvider;
use Symfony\Component\HttpKernel\HttpKernelInterface;
use Symfony\Component\HttpKernel\Exception\HttpException;
use Illuminate\Contracts\Http\Kernel as HttpKernelContract;
use Illuminate\Foundation\Bootstrap\LoadEnvironmentVariables;
use Symfony\Component\HttpFoundation\Request as SymfonyRequest;
use Symfony\Component\HttpKernel\Exception\NotFoundHttpException;
use Illuminate\Contracts\Foundation\Application as ApplicationContract;

class Application extends Container implements ApplicationContract, HttpKernelInterface
{
    /**
     * The Laravel framework version.
     *
     * @var string
     */
<<<<<<< HEAD
    const VERSION = '5.8.7';
=======
    const VERSION = '5.9-dev';
>>>>>>> 75166c48

    /**
     * The base path for the Laravel installation.
     *
     * @var string
     */
    protected $basePath;

    /**
     * Indicates if the application has been bootstrapped before.
     *
     * @var bool
     */
    protected $hasBeenBootstrapped = false;

    /**
     * Indicates if the application has "booted".
     *
     * @var bool
     */
    protected $booted = false;

    /**
     * The array of booting callbacks.
     *
     * @var callable[]
     */
    protected $bootingCallbacks = [];

    /**
     * The array of booted callbacks.
     *
     * @var callable[]
     */
    protected $bootedCallbacks = [];

    /**
     * The array of terminating callbacks.
     *
     * @var callable[]
     */
    protected $terminatingCallbacks = [];

    /**
     * All of the registered service providers.
     *
     * @var \Illuminate\Support\ServiceProvider[]
     */
    protected $serviceProviders = [];

    /**
     * The names of the loaded service providers.
     *
     * @var array
     */
    protected $loadedProviders = [];

    /**
     * The deferred services and their providers.
     *
     * @var array
     */
    protected $deferredServices = [];

    /**
     * The custom application path defined by the developer.
     *
     * @var string
     */
    protected $appPath;

    /**
     * The custom database path defined by the developer.
     *
     * @var string
     */
    protected $databasePath;

    /**
     * The custom storage path defined by the developer.
     *
     * @var string
     */
    protected $storagePath;

    /**
     * The custom environment path defined by the developer.
     *
     * @var string
     */
    protected $environmentPath;

    /**
     * The environment file to load during bootstrapping.
     *
     * @var string
     */
    protected $environmentFile = '.env';

    /**
     * The application namespace.
     *
     * @var string
     */
    protected $namespace;

    /**
     * Create a new Illuminate application instance.
     *
     * @param  string|null  $basePath
     * @return void
     */
    public function __construct($basePath = null)
    {
        if ($basePath) {
            $this->setBasePath($basePath);
        }

        $this->registerBaseBindings();
        $this->registerBaseServiceProviders();
        $this->registerCoreContainerAliases();
    }

    /**
     * Get the version number of the application.
     *
     * @return string
     */
    public function version()
    {
        return static::VERSION;
    }

    /**
     * Register the basic bindings into the container.
     *
     * @return void
     */
    protected function registerBaseBindings()
    {
        static::setInstance($this);

        $this->instance('app', $this);

        $this->instance(Container::class, $this);
        $this->singleton(Mix::class);

        $this->instance(PackageManifest::class, new PackageManifest(
            new Filesystem, $this->basePath(), $this->getCachedPackagesPath()
        ));
    }

    /**
     * Register all of the base service providers.
     *
     * @return void
     */
    protected function registerBaseServiceProviders()
    {
        $this->register(new EventServiceProvider($this));
        $this->register(new LogServiceProvider($this));
        $this->register(new RoutingServiceProvider($this));
    }

    /**
     * Run the given array of bootstrap classes.
     *
     * @param  string[]  $bootstrappers
     * @return void
     */
    public function bootstrapWith(array $bootstrappers)
    {
        $this->hasBeenBootstrapped = true;

        foreach ($bootstrappers as $bootstrapper) {
            $this['events']->dispatch('bootstrapping: '.$bootstrapper, [$this]);

            $this->make($bootstrapper)->bootstrap($this);

            $this['events']->dispatch('bootstrapped: '.$bootstrapper, [$this]);
        }
    }

    /**
     * Register a callback to run after loading the environment.
     *
     * @param  \Closure  $callback
     * @return void
     */
    public function afterLoadingEnvironment(Closure $callback)
    {
        return $this->afterBootstrapping(
            LoadEnvironmentVariables::class, $callback
        );
    }

    /**
     * Register a callback to run before a bootstrapper.
     *
     * @param  string  $bootstrapper
     * @param  \Closure  $callback
     * @return void
     */
    public function beforeBootstrapping($bootstrapper, Closure $callback)
    {
        $this['events']->listen('bootstrapping: '.$bootstrapper, $callback);
    }

    /**
     * Register a callback to run after a bootstrapper.
     *
     * @param  string  $bootstrapper
     * @param  \Closure  $callback
     * @return void
     */
    public function afterBootstrapping($bootstrapper, Closure $callback)
    {
        $this['events']->listen('bootstrapped: '.$bootstrapper, $callback);
    }

    /**
     * Determine if the application has been bootstrapped before.
     *
     * @return bool
     */
    public function hasBeenBootstrapped()
    {
        return $this->hasBeenBootstrapped;
    }

    /**
     * Set the base path for the application.
     *
     * @param  string  $basePath
     * @return $this
     */
    public function setBasePath($basePath)
    {
        $this->basePath = rtrim($basePath, '\/');

        $this->bindPathsInContainer();

        return $this;
    }

    /**
     * Bind all of the application paths in the container.
     *
     * @return void
     */
    protected function bindPathsInContainer()
    {
        $this->instance('path', $this->path());
        $this->instance('path.base', $this->basePath());
        $this->instance('path.lang', $this->langPath());
        $this->instance('path.config', $this->configPath());
        $this->instance('path.public', $this->publicPath());
        $this->instance('path.storage', $this->storagePath());
        $this->instance('path.database', $this->databasePath());
        $this->instance('path.resources', $this->resourcePath());
        $this->instance('path.bootstrap', $this->bootstrapPath());
    }

    /**
     * Get the path to the application "app" directory.
     *
     * @param  string  $path
     * @return string
     */
    public function path($path = '')
    {
        $appPath = $this->appPath ?: $this->basePath.DIRECTORY_SEPARATOR.'app';

        return $appPath.($path ? DIRECTORY_SEPARATOR.$path : $path);
    }

    /**
     * Set the application directory.
     *
     * @param  string  $path
     * @return $this
     */
    public function useAppPath($path)
    {
        $this->appPath = $path;

        $this->instance('path', $path);

        return $this;
    }

    /**
     * Get the base path of the Laravel installation.
     *
     * @param  string  $path Optionally, a path to append to the base path
     * @return string
     */
    public function basePath($path = '')
    {
        return $this->basePath.($path ? DIRECTORY_SEPARATOR.$path : $path);
    }

    /**
     * Get the path to the bootstrap directory.
     *
     * @param  string  $path Optionally, a path to append to the bootstrap path
     * @return string
     */
    public function bootstrapPath($path = '')
    {
        return $this->basePath.DIRECTORY_SEPARATOR.'bootstrap'.($path ? DIRECTORY_SEPARATOR.$path : $path);
    }

    /**
     * Get the path to the application configuration files.
     *
     * @param  string  $path Optionally, a path to append to the config path
     * @return string
     */
    public function configPath($path = '')
    {
        return $this->basePath.DIRECTORY_SEPARATOR.'config'.($path ? DIRECTORY_SEPARATOR.$path : $path);
    }

    /**
     * Get the path to the database directory.
     *
     * @param  string  $path Optionally, a path to append to the database path
     * @return string
     */
    public function databasePath($path = '')
    {
        return ($this->databasePath ?: $this->basePath.DIRECTORY_SEPARATOR.'database').($path ? DIRECTORY_SEPARATOR.$path : $path);
    }

    /**
     * Set the database directory.
     *
     * @param  string  $path
     * @return $this
     */
    public function useDatabasePath($path)
    {
        $this->databasePath = $path;

        $this->instance('path.database', $path);

        return $this;
    }

    /**
     * Get the path to the language files.
     *
     * @return string
     */
    public function langPath()
    {
        return $this->resourcePath().DIRECTORY_SEPARATOR.'lang';
    }

    /**
     * Get the path to the public / web directory.
     *
     * @return string
     */
    public function publicPath()
    {
        return $this->basePath.DIRECTORY_SEPARATOR.'public';
    }

    /**
     * Get the path to the storage directory.
     *
     * @return string
     */
    public function storagePath()
    {
        return $this->storagePath ?: $this->basePath.DIRECTORY_SEPARATOR.'storage';
    }

    /**
     * Set the storage directory.
     *
     * @param  string  $path
     * @return $this
     */
    public function useStoragePath($path)
    {
        $this->storagePath = $path;

        $this->instance('path.storage', $path);

        return $this;
    }

    /**
     * Get the path to the resources directory.
     *
     * @param  string  $path
     * @return string
     */
    public function resourcePath($path = '')
    {
        return $this->basePath.DIRECTORY_SEPARATOR.'resources'.($path ? DIRECTORY_SEPARATOR.$path : $path);
    }

    /**
     * Get the path to the environment file directory.
     *
     * @return string
     */
    public function environmentPath()
    {
        return $this->environmentPath ?: $this->basePath;
    }

    /**
     * Set the directory for the environment file.
     *
     * @param  string  $path
     * @return $this
     */
    public function useEnvironmentPath($path)
    {
        $this->environmentPath = $path;

        return $this;
    }

    /**
     * Set the environment file to be loaded during bootstrapping.
     *
     * @param  string  $file
     * @return $this
     */
    public function loadEnvironmentFrom($file)
    {
        $this->environmentFile = $file;

        return $this;
    }

    /**
     * Get the environment file the application is using.
     *
     * @return string
     */
    public function environmentFile()
    {
        return $this->environmentFile ?: '.env';
    }

    /**
     * Get the fully qualified path to the environment file.
     *
     * @return string
     */
    public function environmentFilePath()
    {
        return $this->environmentPath().DIRECTORY_SEPARATOR.$this->environmentFile();
    }

    /**
     * Get or check the current application environment.
     *
     * @param  string|array  $environments
     * @return string|bool
     */
    public function environment(...$environments)
    {
        if (count($environments) > 0) {
            $patterns = is_array($environments[0]) ? $environments[0] : $environments;

            return Str::is($patterns, $this['env']);
        }

        return $this['env'];
    }

    /**
     * Determine if application is in local environment.
     *
     * @return bool
     */
    public function isLocal()
    {
        return $this['env'] === 'local';
    }

    /**
     * Detect the application's current environment.
     *
     * @param  \Closure  $callback
     * @return string
     */
    public function detectEnvironment(Closure $callback)
    {
        $args = $_SERVER['argv'] ?? null;

        return $this['env'] = (new EnvironmentDetector)->detect($callback, $args);
    }

    /**
     * Determine if the application is running in the console.
     *
     * @return bool
     */
    public function runningInConsole()
    {
        if (isset($_ENV['APP_RUNNING_IN_CONSOLE'])) {
            return $_ENV['APP_RUNNING_IN_CONSOLE'] === 'true';
        }

        return php_sapi_name() === 'cli' || php_sapi_name() === 'phpdbg';
    }

    /**
     * Determine if the application is running unit tests.
     *
     * @return bool
     */
    public function runningUnitTests()
    {
        return $this['env'] === 'testing';
    }

    /**
     * Register all of the configured providers.
     *
     * @return void
     */
    public function registerConfiguredProviders()
    {
        $providers = Collection::make($this->config['app.providers'])
                        ->partition(function ($provider) {
                            return Str::startsWith($provider, 'Illuminate\\');
                        });

        $providers->splice(1, 0, [$this->make(PackageManifest::class)->providers()]);

        (new ProviderRepository($this, new Filesystem, $this->getCachedServicesPath()))
                    ->load($providers->collapse()->toArray());
    }

    /**
     * Register a service provider with the application.
     *
     * @param  \Illuminate\Support\ServiceProvider|string  $provider
     * @param  bool   $force
     * @return \Illuminate\Support\ServiceProvider
     */
    public function register($provider, $force = false)
    {
        if (($registered = $this->getProvider($provider)) && ! $force) {
            return $registered;
        }

        // If the given "provider" is a string, we will resolve it, passing in the
        // application instance automatically for the developer. This is simply
        // a more convenient way of specifying your service provider classes.
        if (is_string($provider)) {
            $provider = $this->resolveProvider($provider);
        }

        $provider->register();

        // If there are bindings / singletons set as properties on the provider we
        // will spin through them and register them with the application, which
        // serves as a convenience layer while registering a lot of bindings.
        if (property_exists($provider, 'bindings')) {
            foreach ($provider->bindings as $key => $value) {
                $this->bind($key, $value);
            }
        }

        if (property_exists($provider, 'singletons')) {
            foreach ($provider->singletons as $key => $value) {
                $this->singleton($key, $value);
            }
        }

        $this->markAsRegistered($provider);

        // If the application has already booted, we will call this boot method on
        // the provider class so it has an opportunity to do its boot logic and
        // will be ready for any usage by this developer's application logic.
        if ($this->booted) {
            $this->bootProvider($provider);
        }

        return $provider;
    }

    /**
     * Get the registered service provider instance if it exists.
     *
     * @param  \Illuminate\Support\ServiceProvider|string  $provider
     * @return \Illuminate\Support\ServiceProvider|null
     */
    public function getProvider($provider)
    {
        return array_values($this->getProviders($provider))[0] ?? null;
    }

    /**
     * Get the registered service provider instances if any exist.
     *
     * @param  \Illuminate\Support\ServiceProvider|string  $provider
     * @return array
     */
    public function getProviders($provider)
    {
        $name = is_string($provider) ? $provider : get_class($provider);

        return Arr::where($this->serviceProviders, function ($value) use ($name) {
            return $value instanceof $name;
        });
    }

    /**
     * Resolve a service provider instance from the class name.
     *
     * @param  string  $provider
     * @return \Illuminate\Support\ServiceProvider
     */
    public function resolveProvider($provider)
    {
        return new $provider($this);
    }

    /**
     * Mark the given provider as registered.
     *
     * @param  \Illuminate\Support\ServiceProvider  $provider
     * @return void
     */
    protected function markAsRegistered($provider)
    {
        $this->serviceProviders[] = $provider;

        $this->loadedProviders[get_class($provider)] = true;
    }

    /**
     * Load and boot all of the remaining deferred providers.
     *
     * @return void
     */
    public function loadDeferredProviders()
    {
        // We will simply spin through each of the deferred providers and register each
        // one and boot them if the application has booted. This should make each of
        // the remaining services available to this application for immediate use.
        foreach ($this->deferredServices as $service => $provider) {
            $this->loadDeferredProvider($service);
        }

        $this->deferredServices = [];
    }

    /**
     * Load the provider for a deferred service.
     *
     * @param  string  $service
     * @return void
     */
    public function loadDeferredProvider($service)
    {
        if (! isset($this->deferredServices[$service])) {
            return;
        }

        $provider = $this->deferredServices[$service];

        // If the service provider has not already been loaded and registered we can
        // register it with the application and remove the service from this list
        // of deferred services, since it will already be loaded on subsequent.
        if (! isset($this->loadedProviders[$provider])) {
            $this->registerDeferredProvider($provider, $service);
        }
    }

    /**
     * Register a deferred provider and service.
     *
     * @param  string  $provider
     * @param  string|null  $service
     * @return void
     */
    public function registerDeferredProvider($provider, $service = null)
    {
        // Once the provider that provides the deferred service has been registered we
        // will remove it from our local list of the deferred services with related
        // providers so that this container does not try to resolve it out again.
        if ($service) {
            unset($this->deferredServices[$service]);
        }

        $this->register($instance = new $provider($this));

        if (! $this->booted) {
            $this->booting(function () use ($instance) {
                $this->bootProvider($instance);
            });
        }
    }

    /**
     * Resolve the given type from the container.
     *
     * (Overriding Container::make)
     *
     * @param  string  $abstract
     * @param  array  $parameters
     * @return mixed
     */
    public function make($abstract, array $parameters = [])
    {
        $abstract = $this->getAlias($abstract);

        if (isset($this->deferredServices[$abstract]) && ! isset($this->instances[$abstract])) {
            $this->loadDeferredProvider($abstract);
        }

        return parent::make($abstract, $parameters);
    }

    /**
     * Determine if the given abstract type has been bound.
     *
     * (Overriding Container::bound)
     *
     * @param  string  $abstract
     * @return bool
     */
    public function bound($abstract)
    {
        return isset($this->deferredServices[$abstract]) || parent::bound($abstract);
    }

    /**
     * Determine if the application has booted.
     *
     * @return bool
     */
    public function isBooted()
    {
        return $this->booted;
    }

    /**
     * Boot the application's service providers.
     *
     * @return void
     */
    public function boot()
    {
        if ($this->booted) {
            return;
        }

        // Once the application has booted we will also fire some "booted" callbacks
        // for any listeners that need to do work after this initial booting gets
        // finished. This is useful when ordering the boot-up processes we run.
        $this->fireAppCallbacks($this->bootingCallbacks);

        array_walk($this->serviceProviders, function ($p) {
            $this->bootProvider($p);
        });

        $this->booted = true;

        $this->fireAppCallbacks($this->bootedCallbacks);
    }

    /**
     * Boot the given service provider.
     *
     * @param  \Illuminate\Support\ServiceProvider  $provider
     * @return mixed
     */
    protected function bootProvider(ServiceProvider $provider)
    {
        if (method_exists($provider, 'boot')) {
            return $this->call([$provider, 'boot']);
        }
    }

    /**
     * Register a new boot listener.
     *
     * @param  callable  $callback
     * @return void
     */
    public function booting($callback)
    {
        $this->bootingCallbacks[] = $callback;
    }

    /**
     * Register a new "booted" listener.
     *
     * @param  callable  $callback
     * @return void
     */
    public function booted($callback)
    {
        $this->bootedCallbacks[] = $callback;

        if ($this->isBooted()) {
            $this->fireAppCallbacks([$callback]);
        }
    }

    /**
     * Call the booting callbacks for the application.
     *
     * @param  callable[]  $callbacks
     * @return void
     */
    protected function fireAppCallbacks(array $callbacks)
    {
        foreach ($callbacks as $callback) {
            call_user_func($callback, $this);
        }
    }

    /**
     * {@inheritdoc}
     */
    public function handle(SymfonyRequest $request, $type = self::MASTER_REQUEST, $catch = true)
    {
        return $this[HttpKernelContract::class]->handle(Request::createFromBase($request));
    }

    /**
     * Determine if middleware has been disabled for the application.
     *
     * @return bool
     */
    public function shouldSkipMiddleware()
    {
        return $this->bound('middleware.disable') &&
               $this->make('middleware.disable') === true;
    }

    /**
     * Get the path to the cached services.php file.
     *
     * @return string
     */
    public function getCachedServicesPath()
    {
        return $_ENV['APP_SERVICES_CACHE'] ?? $this->bootstrapPath().'/cache/services.php';
    }

    /**
     * Get the path to the cached packages.php file.
     *
     * @return string
     */
    public function getCachedPackagesPath()
    {
        return $_ENV['APP_PACKAGES_CACHE'] ?? $this->bootstrapPath().'/cache/packages.php';
    }

    /**
     * Determine if the application configuration is cached.
     *
     * @return bool
     */
    public function configurationIsCached()
    {
        return file_exists($this->getCachedConfigPath());
    }

    /**
     * Get the path to the configuration cache file.
     *
     * @return string
     */
    public function getCachedConfigPath()
    {
        return $_ENV['APP_CONFIG_CACHE'] ?? $this->bootstrapPath().'/cache/config.php';
    }

    /**
     * Determine if the application routes are cached.
     *
     * @return bool
     */
    public function routesAreCached()
    {
        return $this['files']->exists($this->getCachedRoutesPath());
    }

    /**
     * Get the path to the routes cache file.
     *
     * @return string
     */
    public function getCachedRoutesPath()
    {
        return $_ENV['APP_ROUTES_CACHE'] ?? $this->bootstrapPath().'/cache/routes.php';
    }

    /**
     * Determine if the application is currently down for maintenance.
     *
     * @return bool
     */
    public function isDownForMaintenance()
    {
        return file_exists($this->storagePath().'/framework/down');
    }

    /**
     * Throw an HttpException with the given data.
     *
     * @param  int     $code
     * @param  string  $message
     * @param  array   $headers
     * @return void
     *
     * @throws \Symfony\Component\HttpKernel\Exception\HttpException
     */
    public function abort($code, $message = '', array $headers = [])
    {
        if ($code == 404) {
            throw new NotFoundHttpException($message);
        }

        throw new HttpException($code, $message, null, $headers);
    }

    /**
     * Register a terminating callback with the application.
     *
     * @param  callable|string  $callback
     * @return $this
     */
    public function terminating($callback)
    {
        $this->terminatingCallbacks[] = $callback;

        return $this;
    }

    /**
     * Terminate the application.
     *
     * @return void
     */
    public function terminate()
    {
        foreach ($this->terminatingCallbacks as $terminating) {
            $this->call($terminating);
        }
    }

    /**
     * Get the service providers that have been loaded.
     *
     * @return array
     */
    public function getLoadedProviders()
    {
        return $this->loadedProviders;
    }

    /**
     * Get the application's deferred services.
     *
     * @return array
     */
    public function getDeferredServices()
    {
        return $this->deferredServices;
    }

    /**
     * Set the application's deferred services.
     *
     * @param  array  $services
     * @return void
     */
    public function setDeferredServices(array $services)
    {
        $this->deferredServices = $services;
    }

    /**
     * Add an array of services to the application's deferred services.
     *
     * @param  array  $services
     * @return void
     */
    public function addDeferredServices(array $services)
    {
        $this->deferredServices = array_merge($this->deferredServices, $services);
    }

    /**
     * Determine if the given service is a deferred service.
     *
     * @param  string  $service
     * @return bool
     */
    public function isDeferredService($service)
    {
        return isset($this->deferredServices[$service]);
    }

    /**
     * Configure the real-time facade namespace.
     *
     * @param  string  $namespace
     * @return void
     */
    public function provideFacades($namespace)
    {
        AliasLoader::setFacadeNamespace($namespace);
    }

    /**
     * Get the current application locale.
     *
     * @return string
     */
    public function getLocale()
    {
        return $this['config']->get('app.locale');
    }

    /**
     * Set the current application locale.
     *
     * @param  string  $locale
     * @return void
     */
    public function setLocale($locale)
    {
        $this['config']->set('app.locale', $locale);

        $this['translator']->setLocale($locale);

        $this['events']->dispatch(new Events\LocaleUpdated($locale));
    }

    /**
     * Determine if application locale is the given locale.
     *
     * @param  string  $locale
     * @return bool
     */
    public function isLocale($locale)
    {
        return $this->getLocale() == $locale;
    }

    /**
     * Register the core class aliases in the container.
     *
     * @return void
     */
    public function registerCoreContainerAliases()
    {
        foreach ([
            'app'                  => [\Illuminate\Foundation\Application::class, \Illuminate\Contracts\Container\Container::class, \Illuminate\Contracts\Foundation\Application::class,  \Psr\Container\ContainerInterface::class],
            'auth'                 => [\Illuminate\Auth\AuthManager::class, \Illuminate\Contracts\Auth\Factory::class],
            'auth.driver'          => [\Illuminate\Contracts\Auth\Guard::class],
            'blade.compiler'       => [\Illuminate\View\Compilers\BladeCompiler::class],
            'cache'                => [\Illuminate\Cache\CacheManager::class, \Illuminate\Contracts\Cache\Factory::class],
            'cache.store'          => [\Illuminate\Cache\Repository::class, \Illuminate\Contracts\Cache\Repository::class],
            'config'               => [\Illuminate\Config\Repository::class, \Illuminate\Contracts\Config\Repository::class],
            'cookie'               => [\Illuminate\Cookie\CookieJar::class, \Illuminate\Contracts\Cookie\Factory::class, \Illuminate\Contracts\Cookie\QueueingFactory::class],
            'encrypter'            => [\Illuminate\Encryption\Encrypter::class, \Illuminate\Contracts\Encryption\Encrypter::class],
            'db'                   => [\Illuminate\Database\DatabaseManager::class],
            'db.connection'        => [\Illuminate\Database\Connection::class, \Illuminate\Database\ConnectionInterface::class],
            'events'               => [\Illuminate\Events\Dispatcher::class, \Illuminate\Contracts\Events\Dispatcher::class],
            'files'                => [\Illuminate\Filesystem\Filesystem::class],
            'filesystem'           => [\Illuminate\Filesystem\FilesystemManager::class, \Illuminate\Contracts\Filesystem\Factory::class],
            'filesystem.disk'      => [\Illuminate\Contracts\Filesystem\Filesystem::class],
            'filesystem.cloud'     => [\Illuminate\Contracts\Filesystem\Cloud::class],
            'hash'                 => [\Illuminate\Hashing\HashManager::class],
            'hash.driver'          => [\Illuminate\Contracts\Hashing\Hasher::class],
            'translator'           => [\Illuminate\Translation\Translator::class, \Illuminate\Contracts\Translation\Translator::class],
            'log'                  => [\Illuminate\Log\LogManager::class, \Psr\Log\LoggerInterface::class],
            'mailer'               => [\Illuminate\Mail\Mailer::class, \Illuminate\Contracts\Mail\Mailer::class, \Illuminate\Contracts\Mail\MailQueue::class],
            'auth.password'        => [\Illuminate\Auth\Passwords\PasswordBrokerManager::class, \Illuminate\Contracts\Auth\PasswordBrokerFactory::class],
            'auth.password.broker' => [\Illuminate\Auth\Passwords\PasswordBroker::class, \Illuminate\Contracts\Auth\PasswordBroker::class],
            'queue'                => [\Illuminate\Queue\QueueManager::class, \Illuminate\Contracts\Queue\Factory::class, \Illuminate\Contracts\Queue\Monitor::class],
            'queue.connection'     => [\Illuminate\Contracts\Queue\Queue::class],
            'queue.failer'         => [\Illuminate\Queue\Failed\FailedJobProviderInterface::class],
            'redirect'             => [\Illuminate\Routing\Redirector::class],
            'redis'                => [\Illuminate\Redis\RedisManager::class, \Illuminate\Contracts\Redis\Factory::class],
            'request'              => [\Illuminate\Http\Request::class, \Symfony\Component\HttpFoundation\Request::class],
            'router'               => [\Illuminate\Routing\Router::class, \Illuminate\Contracts\Routing\Registrar::class, \Illuminate\Contracts\Routing\BindingRegistrar::class],
            'session'              => [\Illuminate\Session\SessionManager::class],
            'session.store'        => [\Illuminate\Session\Store::class, \Illuminate\Contracts\Session\Session::class],
            'url'                  => [\Illuminate\Routing\UrlGenerator::class, \Illuminate\Contracts\Routing\UrlGenerator::class],
            'validator'            => [\Illuminate\Validation\Factory::class, \Illuminate\Contracts\Validation\Factory::class],
            'view'                 => [\Illuminate\View\Factory::class, \Illuminate\Contracts\View\Factory::class],
        ] as $key => $aliases) {
            foreach ($aliases as $alias) {
                $this->alias($key, $alias);
            }
        }
    }

    /**
     * Flush the container of all bindings and resolved instances.
     *
     * @return void
     */
    public function flush()
    {
        parent::flush();

        $this->buildStack = [];
        $this->loadedProviders = [];
        $this->bootedCallbacks = [];
        $this->bootingCallbacks = [];
        $this->deferredServices = [];
        $this->reboundCallbacks = [];
        $this->serviceProviders = [];
        $this->resolvingCallbacks = [];
        $this->afterResolvingCallbacks = [];
        $this->globalResolvingCallbacks = [];
    }

    /**
     * Get the application namespace.
     *
     * @return string
     *
     * @throws \RuntimeException
     */
    public function getNamespace()
    {
        if (! is_null($this->namespace)) {
            return $this->namespace;
        }

        $composer = json_decode(file_get_contents($this->basePath('composer.json')), true);

        foreach ((array) data_get($composer, 'autoload.psr-4') as $namespace => $path) {
            foreach ((array) $path as $pathChoice) {
                if (realpath($this->path()) === realpath($this->basePath($pathChoice))) {
                    return $this->namespace = $namespace;
                }
            }
        }

        throw new RuntimeException('Unable to detect application namespace.');
    }
}<|MERGE_RESOLUTION|>--- conflicted
+++ resolved
@@ -29,11 +29,8 @@
      *
      * @var string
      */
-<<<<<<< HEAD
-    const VERSION = '5.8.7';
-=======
+
     const VERSION = '5.9-dev';
->>>>>>> 75166c48
 
     /**
      * The base path for the Laravel installation.
