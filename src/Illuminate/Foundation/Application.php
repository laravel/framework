<?php

namespace Illuminate\Foundation;

use Closure;
use RuntimeException;
use Illuminate\Support\Arr;
use Illuminate\Support\Str;
use Illuminate\Http\Request;
use Illuminate\Container\Container;
use Illuminate\Filesystem\Filesystem;
use Illuminate\Support\ServiceProvider;
use Illuminate\Events\EventServiceProvider;
use Illuminate\Routing\RoutingServiceProvider;
use Symfony\Component\HttpKernel\HttpKernelInterface;
use Symfony\Component\HttpKernel\Exception\HttpException;
use Symfony\Component\HttpFoundation\Request as SymfonyRequest;
use Symfony\Component\HttpKernel\Exception\NotFoundHttpException;
use Illuminate\Contracts\Foundation\Application as ApplicationContract;

class Application extends Container implements ApplicationContract, HttpKernelInterface
{
    /**
     * The Laravel framework version.
     *
     * @var string
     */
<<<<<<< HEAD
    const VERSION = '5.2-dev';
=======
    const VERSION = '5.1.5 (LTS)';
>>>>>>> 1c483f9b

    /**
     * The base path for the Laravel installation.
     *
     * @var string
     */
    protected $basePath;

    /**
     * Indicates if the application has been bootstrapped before.
     *
     * @var bool
     */
    protected $hasBeenBootstrapped = false;

    /**
     * Indicates if the application has "booted".
     *
     * @var bool
     */
    protected $booted = false;

    /**
     * The array of booting callbacks.
     *
     * @var array
     */
    protected $bootingCallbacks = [];

    /**
     * The array of booted callbacks.
     *
     * @var array
     */
    protected $bootedCallbacks = [];

    /**
     * The array of terminating callbacks.
     *
     * @var array
     */
    protected $terminatingCallbacks = [];

    /**
     * All of the registered service providers.
     *
     * @var array
     */
    protected $serviceProviders = [];

    /**
     * The names of the loaded service providers.
     *
     * @var array
     */
    protected $loadedProviders = [];

    /**
     * The deferred services and their providers.
     *
     * @var array
     */
    protected $deferredServices = [];

    /**
     * A custom callback used to configure Monolog.
     *
     * @var callable|null
     */
    protected $monologConfigurator;

    /**
     * The custom database path defined by the developer.
     *
     * @var string
     */
    protected $databasePath;

    /**
     * The custom storage path defined by the developer.
     *
     * @var string
     */
    protected $storagePath;

    /**
     * The custom environment path defined by the developer.
     *
     * @var string
     */
    protected $environmentPath;

    /**
     * The environment file to load during bootstrapping.
     *
     * @var string
     */
    protected $environmentFile = '.env';

    /**
     * The application namespace.
     *
     * @var string
     */
    protected $namespace = null;

    /**
     * Create a new Illuminate application instance.
     *
     * @param  string|null  $basePath
     * @return void
     */
    public function __construct($basePath = null)
    {
        $this->registerBaseBindings();

        $this->registerBaseServiceProviders();

        $this->registerCoreContainerAliases();

        if ($basePath) {
            $this->setBasePath($basePath);
        }
    }

    /**
     * Get the version number of the application.
     *
     * @return string
     */
    public function version()
    {
        return static::VERSION;
    }

    /**
     * Register the basic bindings into the container.
     *
     * @return void
     */
    protected function registerBaseBindings()
    {
        static::setInstance($this);

        $this->instance('app', $this);

        $this->instance('Illuminate\Container\Container', $this);
    }

    /**
     * Register all of the base service providers.
     *
     * @return void
     */
    protected function registerBaseServiceProviders()
    {
        $this->register(new EventServiceProvider($this));

        $this->register(new RoutingServiceProvider($this));
    }

    /**
     * Run the given array of bootstrap classes.
     *
     * @param  array  $bootstrappers
     * @return void
     */
    public function bootstrapWith(array $bootstrappers)
    {
        $this->hasBeenBootstrapped = true;

        foreach ($bootstrappers as $bootstrapper) {
            $this['events']->fire('bootstrapping: '.$bootstrapper, [$this]);

            $this->make($bootstrapper)->bootstrap($this);

            $this['events']->fire('bootstrapped: '.$bootstrapper, [$this]);
        }
    }

    /**
     * Register a callback to run after loading the environment.
     *
     * @param  \Closure  $callback
     * @return void
     */
    public function afterLoadingEnvironment(Closure $callback)
    {
        return $this->afterBootstrapping(
            'Illuminate\Foundation\Bootstrap\DetectEnvironment', $callback
        );
    }

    /**
     * Register a callback to run before a bootstrapper.
     *
     * @param  string  $bootstrapper
     * @param  Closure  $callback
     * @return void
     */
    public function beforeBootstrapping($bootstrapper, Closure $callback)
    {
        $this['events']->listen('bootstrapping: '.$bootstrapper, $callback);
    }

    /**
     * Register a callback to run after a bootstrapper.
     *
     * @param  string  $bootstrapper
     * @param  Closure  $callback
     * @return void
     */
    public function afterBootstrapping($bootstrapper, Closure $callback)
    {
        $this['events']->listen('bootstrapped: '.$bootstrapper, $callback);
    }

    /**
     * Determine if the application has been bootstrapped before.
     *
     * @return bool
     */
    public function hasBeenBootstrapped()
    {
        return $this->hasBeenBootstrapped;
    }

    /**
     * Set the base path for the application.
     *
     * @param  string  $basePath
     * @return $this
     */
    public function setBasePath($basePath)
    {
        $this->basePath = rtrim($basePath, '\/');

        $this->bindPathsInContainer();

        return $this;
    }

    /**
     * Bind all of the application paths in the container.
     *
     * @return void
     */
    protected function bindPathsInContainer()
    {
        $this->instance('path', $this->path());

        foreach (['base', 'config', 'database', 'lang', 'public', 'storage'] as $path) {
            $this->instance('path.'.$path, $this->{$path.'Path'}());
        }
    }

    /**
     * Get the path to the application "app" directory.
     *
     * @return string
     */
    public function path()
    {
        return $this->basePath.DIRECTORY_SEPARATOR.'app';
    }

    /**
     * Get the base path of the Laravel installation.
     *
     * @return string
     */
    public function basePath()
    {
        return $this->basePath;
    }

    /**
     * Get the path to the application configuration files.
     *
     * @return string
     */
    public function configPath()
    {
        return $this->basePath.DIRECTORY_SEPARATOR.'config';
    }

    /**
     * Get the path to the database directory.
     *
     * @return string
     */
    public function databasePath()
    {
        return $this->databasePath ?: $this->basePath.DIRECTORY_SEPARATOR.'database';
    }

    /**
     * Set the database directory.
     *
     * @param  string  $path
     * @return $this
     */
    public function useDatabasePath($path)
    {
        $this->databasePath = $path;

        $this->instance('path.database', $path);

        return $this;
    }

    /**
     * Get the path to the language files.
     *
     * @return string
     */
    public function langPath()
    {
        return $this->basePath.DIRECTORY_SEPARATOR.'resources'.DIRECTORY_SEPARATOR.'lang';
    }

    /**
     * Get the path to the public / web directory.
     *
     * @return string
     */
    public function publicPath()
    {
        return $this->basePath.DIRECTORY_SEPARATOR.'public';
    }

    /**
     * Get the path to the storage directory.
     *
     * @return string
     */
    public function storagePath()
    {
        return $this->storagePath ?: $this->basePath.DIRECTORY_SEPARATOR.'storage';
    }

    /**
     * Set the storage directory.
     *
     * @param  string  $path
     * @return $this
     */
    public function useStoragePath($path)
    {
        $this->storagePath = $path;

        $this->instance('path.storage', $path);

        return $this;
    }

    /**
     * Get the path to the environment file directory.
     *
     * @return string
     */
    public function environmentPath()
    {
        return $this->environmentPath ?: $this->basePath;
    }

    /**
     * Set the directory for the environment file.
     *
     * @param  string  $path
     * @return $this
     */
    public function useEnvironmentPath($path)
    {
        $this->environmentPath = $path;

        return $this;
    }

    /**
     * Set the environment file to be loaded during bootstrapping.
     *
     * @param  string  $file
     * @return $this
     */
    public function loadEnvironmentFrom($file)
    {
        $this->environmentFile = $file;

        return $this;
    }

    /**
     * Get the environment file the application is using.
     *
     * @return string
     */
    public function environmentFile()
    {
        return $this->environmentFile ?: '.env';
    }

    /**
     * Get or check the current application environment.
     *
     * @param  mixed
     * @return string
     */
    public function environment()
    {
        if (func_num_args() > 0) {
            $patterns = is_array(func_get_arg(0)) ? func_get_arg(0) : func_get_args();

            foreach ($patterns as $pattern) {
                if (Str::is($pattern, $this['env'])) {
                    return true;
                }
            }

            return false;
        }

        return $this['env'];
    }

    /**
     * Determine if application is in local environment.
     *
     * @return bool
     */
    public function isLocal()
    {
        return $this['env'] == 'local';
    }

    /**
     * Detect the application's current environment.
     *
     * @param  \Closure  $callback
     * @return string
     */
    public function detectEnvironment(Closure $callback)
    {
        $args = isset($_SERVER['argv']) ? $_SERVER['argv'] : null;

        return $this['env'] = (new EnvironmentDetector())->detect($callback, $args);
    }

    /**
     * Determine if we are running in the console.
     *
     * @return bool
     */
    public function runningInConsole()
    {
        return php_sapi_name() == 'cli';
    }

    /**
     * Determine if we are running unit tests.
     *
     * @return bool
     */
    public function runningUnitTests()
    {
        return $this['env'] == 'testing';
    }

    /**
     * Register all of the configured providers.
     *
     * @return void
     */
    public function registerConfiguredProviders()
    {
        $manifestPath = $this->getCachedServicesPath();

        (new ProviderRepository($this, new Filesystem, $manifestPath))
                    ->load($this->config['app.providers']);
    }

    /**
     * Register a service provider with the application.
     *
     * @param  \Illuminate\Support\ServiceProvider|string  $provider
     * @param  array  $options
     * @param  bool   $force
     * @return \Illuminate\Support\ServiceProvider
     */
    public function register($provider, $options = [], $force = false)
    {
        if ($registered = $this->getProvider($provider) && !$force) {
            return $registered;
        }

        // If the given "provider" is a string, we will resolve it, passing in the
        // application instance automatically for the developer. This is simply
        // a more convenient way of specifying your service provider classes.
        if (is_string($provider)) {
            $provider = $this->resolveProviderClass($provider);
        }

        $provider->register();

        // Once we have registered the service we will iterate through the options
        // and set each of them on the application so they will be available on
        // the actual loading of the service objects and for developer usage.
        foreach ($options as $key => $value) {
            $this[$key] = $value;
        }

        $this->markAsRegistered($provider);

        // If the application has already booted, we will call this boot method on
        // the provider class so it has an opportunity to do its boot logic and
        // will be ready for any usage by the developer's application logics.
        if ($this->booted) {
            $this->bootProvider($provider);
        }

        return $provider;
    }

    /**
     * Get the registered service provider instance if it exists.
     *
     * @param  \Illuminate\Support\ServiceProvider|string  $provider
     * @return \Illuminate\Support\ServiceProvider|null
     */
    public function getProvider($provider)
    {
        $name = is_string($provider) ? $provider : get_class($provider);

        return Arr::first($this->serviceProviders, function ($key, $value) use ($name) {
            return $value instanceof $name;
        });
    }

    /**
     * Resolve a service provider instance from the class name.
     *
     * @param  string  $provider
     * @return \Illuminate\Support\ServiceProvider
     */
    public function resolveProviderClass($provider)
    {
        return new $provider($this);
    }

    /**
     * Mark the given provider as registered.
     *
     * @param  \Illuminate\Support\ServiceProvider  $provider
     * @return void
     */
    protected function markAsRegistered($provider)
    {
        $this['events']->fire($class = get_class($provider), [$provider]);

        $this->serviceProviders[] = $provider;

        $this->loadedProviders[$class] = true;
    }

    /**
     * Load and boot all of the remaining deferred providers.
     *
     * @return void
     */
    public function loadDeferredProviders()
    {
        // We will simply spin through each of the deferred providers and register each
        // one and boot them if the application has booted. This should make each of
        // the remaining services available to this application for immediate use.
        foreach ($this->deferredServices as $service => $provider) {
            $this->loadDeferredProvider($service);
        }

        $this->deferredServices = [];
    }

    /**
     * Load the provider for a deferred service.
     *
     * @param  string  $service
     * @return void
     */
    public function loadDeferredProvider($service)
    {
        if (!isset($this->deferredServices[$service])) {
            return;
        }

        $provider = $this->deferredServices[$service];

        // If the service provider has not already been loaded and registered we can
        // register it with the application and remove the service from this list
        // of deferred services, since it will already be loaded on subsequent.
        if (!isset($this->loadedProviders[$provider])) {
            $this->registerDeferredProvider($provider, $service);
        }
    }

    /**
     * Register a deferred provider and service.
     *
     * @param  string  $provider
     * @param  string  $service
     * @return void
     */
    public function registerDeferredProvider($provider, $service = null)
    {
        // Once the provider that provides the deferred service has been registered we
        // will remove it from our local list of the deferred services with related
        // providers so that this container does not try to resolve it out again.
        if ($service) {
            unset($this->deferredServices[$service]);
        }

        $this->register($instance = new $provider($this));

        if (!$this->booted) {
            $this->booting(function () use ($instance) {
                $this->bootProvider($instance);
            });
        }
    }

    /**
     * Resolve the given type from the container.
     *
     * (Overriding Container::make)
     *
     * @param  string  $abstract
     * @param  array   $parameters
     * @return mixed
     */
    public function make($abstract, array $parameters = [])
    {
        $abstract = $this->getAlias($abstract);

        if (isset($this->deferredServices[$abstract])) {
            $this->loadDeferredProvider($abstract);
        }

        return parent::make($abstract, $parameters);
    }

    /**
     * Determine if the given abstract type has been bound.
     *
     * (Overriding Container::bound)
     *
     * @param  string  $abstract
     * @return bool
     */
    public function bound($abstract)
    {
        return isset($this->deferredServices[$abstract]) || parent::bound($abstract);
    }

    /**
     * Determine if the application has booted.
     *
     * @return bool
     */
    public function isBooted()
    {
        return $this->booted;
    }

    /**
     * Boot the application's service providers.
     *
     * @return void
     */
    public function boot()
    {
        if ($this->booted) {
            return;
        }

        // Once the application has booted we will also fire some "booted" callbacks
        // for any listeners that need to do work after this initial booting gets
        // finished. This is useful when ordering the boot-up processes we run.
        $this->fireAppCallbacks($this->bootingCallbacks);

        array_walk($this->serviceProviders, function ($p) {
            $this->bootProvider($p);
        });

        $this->booted = true;

        $this->fireAppCallbacks($this->bootedCallbacks);
    }

    /**
     * Boot the given service provider.
     *
     * @param  \Illuminate\Support\ServiceProvider  $provider
     * @return void
     */
    protected function bootProvider(ServiceProvider $provider)
    {
        if (method_exists($provider, 'boot')) {
            return $this->call([$provider, 'boot']);
        }
    }

    /**
     * Register a new boot listener.
     *
     * @param  mixed  $callback
     * @return void
     */
    public function booting($callback)
    {
        $this->bootingCallbacks[] = $callback;
    }

    /**
     * Register a new "booted" listener.
     *
     * @param  mixed  $callback
     * @return void
     */
    public function booted($callback)
    {
        $this->bootedCallbacks[] = $callback;

        if ($this->isBooted()) {
            $this->fireAppCallbacks([$callback]);
        }
    }

    /**
     * Call the booting callbacks for the application.
     *
     * @param  array  $callbacks
     * @return void
     */
    protected function fireAppCallbacks(array $callbacks)
    {
        foreach ($callbacks as $callback) {
            call_user_func($callback, $this);
        }
    }

    /**
     * {@inheritdoc}
     */
    public function handle(SymfonyRequest $request, $type = self::MASTER_REQUEST, $catch = true)
    {
        return $this['Illuminate\Contracts\Http\Kernel']->handle(Request::createFromBase($request));
    }

    /**
     * Determine if the application configuration is cached.
     *
     * @return bool
     */
    public function configurationIsCached()
    {
        return $this['files']->exists($this->getCachedConfigPath());
    }

    /**
     * Get the path to the configuration cache file.
     *
     * @return string
     */
    public function getCachedConfigPath()
    {
        return $this->basePath().'/bootstrap/cache/config.php';
    }

    /**
     * Determine if the application routes are cached.
     *
     * @return bool
     */
    public function routesAreCached()
    {
        return $this['files']->exists($this->getCachedRoutesPath());
    }

    /**
     * Get the path to the routes cache file.
     *
     * @return string
     */
    public function getCachedRoutesPath()
    {
        return $this->basePath().'/bootstrap/cache/routes.php';
    }

    /**
     * Get the path to the cached "compiled.php" file.
     *
     * @return string
     */
    public function getCachedCompilePath()
    {
        return $this->basePath().'/bootstrap/cache/compiled.php';
    }

    /**
     * Get the path to the cached services.json file.
     *
     * @return string
     */
    public function getCachedServicesPath()
    {
        return $this->basePath().'/bootstrap/cache/services.json';
    }

    /**
     * Determine if the application is currently down for maintenance.
     *
     * @return bool
     */
    public function isDownForMaintenance()
    {
        return file_exists($this->storagePath().'/framework/down');
    }

    /**
     * Throw an HttpException with the given data.
     *
     * @param  int     $code
     * @param  string  $message
     * @param  array   $headers
     * @return void
     *
     * @throws \Symfony\Component\HttpKernel\Exception\HttpException
     */
    public function abort($code, $message = '', array $headers = [])
    {
        if ($code == 404) {
            throw new NotFoundHttpException($message);
        }

        throw new HttpException($code, $message, null, $headers);
    }

    /**
     * Register a terminating callback with the application.
     *
     * @param  \Closure  $callback
     * @return $this
     */
    public function terminating(Closure $callback)
    {
        $this->terminatingCallbacks[] = $callback;

        return $this;
    }

    /**
     * Terminate the application.
     *
     * @return void
     */
    public function terminate()
    {
        foreach ($this->terminatingCallbacks as $terminating) {
            $this->call($terminating);
        }
    }

    /**
     * Get the service providers that have been loaded.
     *
     * @return array
     */
    public function getLoadedProviders()
    {
        return $this->loadedProviders;
    }

    /**
     * Get the application's deferred services.
     *
     * @return array
     */
    public function getDeferredServices()
    {
        return $this->deferredServices;
    }

    /**
     * Set the application's deferred services.
     *
     * @param  array  $services
     * @return void
     */
    public function setDeferredServices(array $services)
    {
        $this->deferredServices = $services;
    }

    /**
     * Add an array of services to the application's deferred services.
     *
     * @param  array  $services
     * @return void
     */
    public function addDeferredServices(array $services)
    {
        $this->deferredServices = array_merge($this->deferredServices, $services);
    }

    /**
     * Determine if the given service is a deferred service.
     *
     * @param  string  $service
     * @return bool
     */
    public function isDeferredService($service)
    {
        return isset($this->deferredServices[$service]);
    }

    /**
     * Define a callback to be used to configure Monolog.
     *
     * @param  callable  $callback
     * @return $this
     */
    public function configureMonologUsing(callable $callback)
    {
        $this->monologConfigurator = $callback;

        return $this;
    }

    /**
     * Determine if the application has a custom Monolog configurator.
     *
     * @return bool
     */
    public function hasMonologConfigurator()
    {
        return !is_null($this->monologConfigurator);
    }

    /**
     * Get the custom Monolog configurator for the application.
     *
     * @return callable
     */
    public function getMonologConfigurator()
    {
        return $this->monologConfigurator;
    }

    /**
     * Get the current application locale.
     *
     * @return string
     */
    public function getLocale()
    {
        return $this['config']->get('app.locale');
    }

    /**
     * Set the current application locale.
     *
     * @param  string  $locale
     * @return void
     */
    public function setLocale($locale)
    {
        $this['config']->set('app.locale', $locale);

        $this['translator']->setLocale($locale);

        $this['events']->fire('locale.changed', [$locale]);
    }

    /**
     * Register the core class aliases in the container.
     *
     * @return void
     */
    public function registerCoreContainerAliases()
    {
        $aliases = [
            'app'                  => ['Illuminate\Foundation\Application', 'Illuminate\Contracts\Container\Container', 'Illuminate\Contracts\Foundation\Application'],
            'auth'                 => 'Illuminate\Auth\AuthManager',
            'auth.driver'          => ['Illuminate\Auth\Guard', 'Illuminate\Contracts\Auth\Guard'],
            'auth.password.tokens' => 'Illuminate\Auth\Passwords\TokenRepositoryInterface',
            'blade.compiler'       => 'Illuminate\View\Compilers\BladeCompiler',
            'cache'                => ['Illuminate\Cache\CacheManager', 'Illuminate\Contracts\Cache\Factory'],
            'cache.store'          => ['Illuminate\Cache\Repository', 'Illuminate\Contracts\Cache\Repository'],
            'config'               => ['Illuminate\Config\Repository', 'Illuminate\Contracts\Config\Repository'],
            'cookie'               => ['Illuminate\Cookie\CookieJar', 'Illuminate\Contracts\Cookie\Factory', 'Illuminate\Contracts\Cookie\QueueingFactory'],
            'encrypter'            => ['Illuminate\Encryption\Encrypter', 'Illuminate\Contracts\Encryption\Encrypter'],
            'db'                   => 'Illuminate\Database\DatabaseManager',
            'events'               => ['Illuminate\Events\Dispatcher', 'Illuminate\Contracts\Events\Dispatcher'],
            'files'                => 'Illuminate\Filesystem\Filesystem',
            'filesystem'           => ['Illuminate\Filesystem\FilesystemManager', 'Illuminate\Contracts\Filesystem\Factory'],
            'filesystem.disk'      => 'Illuminate\Contracts\Filesystem\Filesystem',
            'filesystem.cloud'     => 'Illuminate\Contracts\Filesystem\Cloud',
            'hash'                 => 'Illuminate\Contracts\Hashing\Hasher',
            'translator'           => ['Illuminate\Translation\Translator', 'Symfony\Component\Translation\TranslatorInterface'],
            'log'                  => ['Illuminate\Log\Writer', 'Illuminate\Contracts\Logging\Log', 'Psr\Log\LoggerInterface'],
            'mailer'               => ['Illuminate\Mail\Mailer', 'Illuminate\Contracts\Mail\Mailer', 'Illuminate\Contracts\Mail\MailQueue'],
            'auth.password'        => ['Illuminate\Auth\Passwords\PasswordBroker', 'Illuminate\Contracts\Auth\PasswordBroker'],
            'queue'                => ['Illuminate\Queue\QueueManager', 'Illuminate\Contracts\Queue\Factory', 'Illuminate\Contracts\Queue\Monitor'],
            'queue.connection'     => 'Illuminate\Contracts\Queue\Queue',
            'redirect'             => 'Illuminate\Routing\Redirector',
            'redis'                => ['Illuminate\Redis\Database', 'Illuminate\Contracts\Redis\Database'],
            'request'              => 'Illuminate\Http\Request',
            'router'               => ['Illuminate\Routing\Router', 'Illuminate\Contracts\Routing\Registrar'],
            'session'              => 'Illuminate\Session\SessionManager',
            'session.store'        => ['Illuminate\Session\Store', 'Symfony\Component\HttpFoundation\Session\SessionInterface'],
            'url'                  => ['Illuminate\Routing\UrlGenerator', 'Illuminate\Contracts\Routing\UrlGenerator'],
            'validator'            => ['Illuminate\Validation\Factory', 'Illuminate\Contracts\Validation\Factory'],
            'view'                 => ['Illuminate\View\Factory', 'Illuminate\Contracts\View\Factory'],
        ];

        foreach ($aliases as $key => $aliases) {
            foreach ((array) $aliases as $alias) {
                $this->alias($key, $alias);
            }
        }
    }

    /**
     * Flush the container of all bindings and resolved instances.
     *
     * @return void
     */
    public function flush()
    {
        parent::flush();

        $this->loadedProviders = [];
    }

    /**
     * Get the used kernel object.
     *
     * @return \Illuminate\Contracts\Console\Kernel|\Illuminate\Contracts\Http\Kernel
     */
    protected function getKernel()
    {
        $kernelContract = $this->runningInConsole()
                    ? 'Illuminate\Contracts\Console\Kernel'
                    : 'Illuminate\Contracts\Http\Kernel';

        return $this->make($kernelContract);
    }

    /**
     * Get the application namespace.
     *
     * @return string
     *
     * @throws \RuntimeException
     */
    public function getNamespace()
    {
        if (!is_null($this->namespace)) {
            return $this->namespace;
        }

        $composer = json_decode(file_get_contents(base_path().'/composer.json'), true);

        foreach ((array) data_get($composer, 'autoload.psr-4') as $namespace => $path) {
            foreach ((array) $path as $pathChoice) {
                if (realpath(app_path()) == realpath(base_path().'/'.$pathChoice)) {
                    return $this->namespace = $namespace;
                }
            }
        }

        throw new RuntimeException('Unable to detect application namespace.');
    }
}<|MERGE_RESOLUTION|>--- conflicted
+++ resolved
@@ -25,11 +25,7 @@
      *
      * @var string
      */
-<<<<<<< HEAD
     const VERSION = '5.2-dev';
-=======
-    const VERSION = '5.1.5 (LTS)';
->>>>>>> 1c483f9b
 
     /**
      * The base path for the Laravel installation.
