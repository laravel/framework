<?php

namespace Illuminate\Foundation;

use Closure;
use RuntimeException;
use Illuminate\Support\Arr;
use Illuminate\Support\Str;
use Illuminate\Http\Request;
use Illuminate\Support\Collection;
use Illuminate\Container\Container;
use Illuminate\Filesystem\Filesystem;
use Illuminate\Log\LogServiceProvider;
use Illuminate\Support\ServiceProvider;
use Illuminate\Events\EventServiceProvider;
use Illuminate\Routing\RoutingServiceProvider;
use Symfony\Component\HttpKernel\HttpKernelInterface;
use Symfony\Component\HttpKernel\Exception\HttpException;
use Illuminate\Contracts\Http\Kernel as HttpKernelContract;
use Illuminate\Foundation\Bootstrap\LoadEnvironmentVariables;
use Symfony\Component\HttpFoundation\Request as SymfonyRequest;
use Symfony\Component\HttpKernel\Exception\NotFoundHttpException;
use Illuminate\Contracts\Foundation\Application as ApplicationContract;

class Application extends Container implements ApplicationContract, HttpKernelInterface
{
    /**
     * The Laravel framework version.
     *
     * @var string
     */
<<<<<<< HEAD
    const VERSION = '5.8.8';
=======
    const VERSION = '5.9-dev';
>>>>>>> 5d4aec4d

    /**
     * The base path for the Laravel installation.
     *
     * @var string
     */
    protected $basePath;

    /**
     * Indicates if the application has been bootstrapped before.
     *
     * @var bool
     */
    protected $hasBeenBootstrapped = false;

    /**
     * Indicates if the application has "booted".
     *
     * @var bool
     */
    protected $booted = false;

    /**
     * The array of booting callbacks.
     *
     * @var callable[]
     */
    protected $bootingCallbacks = [];

    /**
     * The array of booted callbacks.
     *
     * @var callable[]
     */
    protected $bootedCallbacks = [];

    /**
     * The array of terminating callbacks.
     *
     * @var callable[]
     */
    protected $terminatingCallbacks = [];

    /**
     * All of the registered service providers.
     *
     * @var \Illuminate\Support\ServiceProvider[]
     */
    protected $serviceProviders = [];

    /**
     * The names of the loaded service providers.
     *
     * @var array
     */
    protected $loadedProviders = [];

    /**
     * The deferred services and their providers.
     *
     * @var array
     */
    protected $deferredServices = [];

    /**
     * The custom application path defined by the developer.
     *
     * @var string
     */
    protected $appPath;

    /**
     * The custom database path defined by the developer.
     *
     * @var string
     */
    protected $databasePath;

    /**
     * The custom storage path defined by the developer.
     *
     * @var string
     */
    protected $storagePath;

    /**
     * The custom environment path defined by the developer.
     *
     * @var string
     */
    protected $environmentPath;

    /**
     * The environment file to load during bootstrapping.
     *
     * @var string
     */
    protected $environmentFile = '.env';

    /**
     * The application namespace.
     *
     * @var string
     */
    protected $namespace;

    /**
     * Create a new Illuminate application instance.
     *
     * @param  string|null  $basePath
     * @return void
     */
    public function __construct($basePath = null)
    {
        if ($basePath) {
            $this->setBasePath($basePath);
        }

        $this->registerBaseBindings();
        $this->registerBaseServiceProviders();
        $this->registerCoreContainerAliases();
    }

    /**
     * Get the version number of the application.
     *
     * @return string
     */
    public function version()
    {
        return static::VERSION;
    }

    /**
     * Register the basic bindings into the container.
     *
     * @return void
     */
    protected function registerBaseBindings()
    {
        static::setInstance($this);

        $this->instance('app', $this);

        $this->instance(Container::class, $this);
        $this->singleton(Mix::class);

        $this->instance(PackageManifest::class, new PackageManifest(
            new Filesystem, $this->basePath(), $this->getCachedPackagesPath()
        ));
    }

    /**
     * Register all of the base service providers.
     *
     * @return void
     */
    protected function registerBaseServiceProviders()
    {
        $this->register(new EventServiceProvider($this));
        $this->register(new LogServiceProvider($this));
        $this->register(new RoutingServiceProvider($this));
    }

    /**
     * Run the given array of bootstrap classes.
     *
     * @param  string[]  $bootstrappers
     * @return void
     */
    public function bootstrapWith(array $bootstrappers)
    {
        $this->hasBeenBootstrapped = true;

        foreach ($bootstrappers as $bootstrapper) {
            $this['events']->dispatch('bootstrapping: '.$bootstrapper, [$this]);

            $this->make($bootstrapper)->bootstrap($this);

            $this['events']->dispatch('bootstrapped: '.$bootstrapper, [$this]);
        }
    }

    /**
     * Register a callback to run after loading the environment.
     *
     * @param  \Closure  $callback
     * @return void
     */
    public function afterLoadingEnvironment(Closure $callback)
    {
        return $this->afterBootstrapping(
            LoadEnvironmentVariables::class, $callback
        );
    }

    /**
     * Register a callback to run before a bootstrapper.
     *
     * @param  string  $bootstrapper
     * @param  \Closure  $callback
     * @return void
     */
    public function beforeBootstrapping($bootstrapper, Closure $callback)
    {
        $this['events']->listen('bootstrapping: '.$bootstrapper, $callback);
    }

    /**
     * Register a callback to run after a bootstrapper.
     *
     * @param  string  $bootstrapper
     * @param  \Closure  $callback
     * @return void
     */
    public function afterBootstrapping($bootstrapper, Closure $callback)
    {
        $this['events']->listen('bootstrapped: '.$bootstrapper, $callback);
    }

    /**
     * Determine if the application has been bootstrapped before.
     *
     * @return bool
     */
    public function hasBeenBootstrapped()
    {
        return $this->hasBeenBootstrapped;
    }

    /**
     * Set the base path for the application.
     *
     * @param  string  $basePath
     * @return $this
     */
    public function setBasePath($basePath)
    {
        $this->basePath = rtrim($basePath, '\/');

        $this->bindPathsInContainer();

        return $this;
    }

    /**
     * Bind all of the application paths in the container.
     *
     * @return void
     */
    protected function bindPathsInContainer()
    {
        $this->instance('path', $this->path());
        $this->instance('path.base', $this->basePath());
        $this->instance('path.lang', $this->langPath());
        $this->instance('path.config', $this->configPath());
        $this->instance('path.public', $this->publicPath());
        $this->instance('path.storage', $this->storagePath());
        $this->instance('path.database', $this->databasePath());
        $this->instance('path.resources', $this->resourcePath());
        $this->instance('path.bootstrap', $this->bootstrapPath());
    }

    /**
     * Get the path to the application "app" directory.
     *
     * @param  string  $path
     * @return string
     */
    public function path($path = '')
    {
        $appPath = $this->appPath ?: $this->basePath.DIRECTORY_SEPARATOR.'app';

        return $appPath.($path ? DIRECTORY_SEPARATOR.$path : $path);
    }

    /**
     * Set the application directory.
     *
     * @param  string  $path
     * @return $this
     */
    public function useAppPath($path)
    {
        $this->appPath = $path;

        $this->instance('path', $path);

        return $this;
    }

    /**
     * Get the base path of the Laravel installation.
     *
     * @param  string  $path Optionally, a path to append to the base path
     * @return string
     */
    public function basePath($path = '')
    {
        return $this->basePath.($path ? DIRECTORY_SEPARATOR.$path : $path);
    }

    /**
     * Get the path to the bootstrap directory.
     *
     * @param  string  $path Optionally, a path to append to the bootstrap path
     * @return string
     */
    public function bootstrapPath($path = '')
    {
        return $this->basePath.DIRECTORY_SEPARATOR.'bootstrap'.($path ? DIRECTORY_SEPARATOR.$path : $path);
    }

    /**
     * Get the path to the application configuration files.
     *
     * @param  string  $path Optionally, a path to append to the config path
     * @return string
     */
    public function configPath($path = '')
    {
        return $this->basePath.DIRECTORY_SEPARATOR.'config'.($path ? DIRECTORY_SEPARATOR.$path : $path);
    }

    /**
     * Get the path to the database directory.
     *
     * @param  string  $path Optionally, a path to append to the database path
     * @return string
     */
    public function databasePath($path = '')
    {
        return ($this->databasePath ?: $this->basePath.DIRECTORY_SEPARATOR.'database').($path ? DIRECTORY_SEPARATOR.$path : $path);
    }

    /**
     * Set the database directory.
     *
     * @param  string  $path
     * @return $this
     */
    public function useDatabasePath($path)
    {
        $this->databasePath = $path;

        $this->instance('path.database', $path);

        return $this;
    }

    /**
     * Get the path to the language files.
     *
     * @return string
     */
    public function langPath()
    {
        return $this->resourcePath().DIRECTORY_SEPARATOR.'lang';
    }

    /**
     * Get the path to the public / web directory.
     *
     * @return string
     */
    public function publicPath()
    {
        return $this->basePath.DIRECTORY_SEPARATOR.'public';
    }

    /**
     * Get the path to the storage directory.
     *
     * @return string
     */
    public function storagePath()
    {
        return $this->storagePath ?: $this->basePath.DIRECTORY_SEPARATOR.'storage';
    }

    /**
     * Set the storage directory.
     *
     * @param  string  $path
     * @return $this
     */
    public function useStoragePath($path)
    {
        $this->storagePath = $path;

        $this->instance('path.storage', $path);

        return $this;
    }

    /**
     * Get the path to the resources directory.
     *
     * @param  string  $path
     * @return string
     */
    public function resourcePath($path = '')
    {
        return $this->basePath.DIRECTORY_SEPARATOR.'resources'.($path ? DIRECTORY_SEPARATOR.$path : $path);
    }

    /**
     * Get the path to the environment file directory.
     *
     * @return string
     */
    public function environmentPath()
    {
        return $this->environmentPath ?: $this->basePath;
    }

    /**
     * Set the directory for the environment file.
     *
     * @param  string  $path
     * @return $this
     */
    public function useEnvironmentPath($path)
    {
        $this->environmentPath = $path;

        return $this;
    }

    /**
     * Set the environment file to be loaded during bootstrapping.
     *
     * @param  string  $file
     * @return $this
     */
    public function loadEnvironmentFrom($file)
    {
        $this->environmentFile = $file;

        return $this;
    }

    /**
     * Get the environment file the application is using.
     *
     * @return string
     */
    public function environmentFile()
    {
        return $this->environmentFile ?: '.env';
    }

    /**
     * Get the fully qualified path to the environment file.
     *
     * @return string
     */
    public function environmentFilePath()
    {
        return $this->environmentPath().DIRECTORY_SEPARATOR.$this->environmentFile();
    }

    /**
     * Get or check the current application environment.
     *
     * @param  string|array  $environments
     * @return string|bool
     */
    public function environment(...$environments)
    {
        if (count($environments) > 0) {
            $patterns = is_array($environments[0]) ? $environments[0] : $environments;

            return Str::is($patterns, $this['env']);
        }

        return $this['env'];
    }

    /**
     * Determine if application is in local environment.
     *
     * @return bool
     */
    public function isLocal()
    {
        return $this['env'] === 'local';
    }

    /**
     * Detect the application's current environment.
     *
     * @param  \Closure  $callback
     * @return string
     */
    public function detectEnvironment(Closure $callback)
    {
        $args = $_SERVER['argv'] ?? null;

        return $this['env'] = (new EnvironmentDetector)->detect($callback, $args);
    }

    /**
     * Determine if the application is running in the console.
     *
     * @return bool
     */
    public function runningInConsole()
    {
        if (isset($_ENV['APP_RUNNING_IN_CONSOLE'])) {
            return $_ENV['APP_RUNNING_IN_CONSOLE'] === 'true';
        }

        return php_sapi_name() === 'cli' || php_sapi_name() === 'phpdbg';
    }

    /**
     * Determine if the application is running unit tests.
     *
     * @return bool
     */
    public function runningUnitTests()
    {
        return $this['env'] === 'testing';
    }

    /**
     * Register all of the configured providers.
     *
     * @return void
     */
    public function registerConfiguredProviders()
    {
        $providers = Collection::make($this->config['app.providers'])
                        ->partition(function ($provider) {
                            return Str::startsWith($provider, 'Illuminate\\');
                        });

        $providers->splice(1, 0, [$this->make(PackageManifest::class)->providers()]);

        (new ProviderRepository($this, new Filesystem, $this->getCachedServicesPath()))
                    ->load($providers->collapse()->toArray());
    }

    /**
     * Register a service provider with the application.
     *
     * @param  \Illuminate\Support\ServiceProvider|string  $provider
     * @param  bool   $force
     * @return \Illuminate\Support\ServiceProvider
     */
    public function register($provider, $force = false)
    {
        if (($registered = $this->getProvider($provider)) && ! $force) {
            return $registered;
        }

        // If the given "provider" is a string, we will resolve it, passing in the
        // application instance automatically for the developer. This is simply
        // a more convenient way of specifying your service provider classes.
        if (is_string($provider)) {
            $provider = $this->resolveProvider($provider);
        }

        $provider->register();

        // If there are bindings / singletons set as properties on the provider we
        // will spin through them and register them with the application, which
        // serves as a convenience layer while registering a lot of bindings.
        if (property_exists($provider, 'bindings')) {
            foreach ($provider->bindings as $key => $value) {
                $this->bind($key, $value);
            }
        }

        if (property_exists($provider, 'singletons')) {
            foreach ($provider->singletons as $key => $value) {
                $this->singleton($key, $value);
            }
        }

        $this->markAsRegistered($provider);

        // If the application has already booted, we will call this boot method on
        // the provider class so it has an opportunity to do its boot logic and
        // will be ready for any usage by this developer's application logic.
        if ($this->booted) {
            $this->bootProvider($provider);
        }

        return $provider;
    }

    /**
     * Get the registered service provider instance if it exists.
     *
     * @param  \Illuminate\Support\ServiceProvider|string  $provider
     * @return \Illuminate\Support\ServiceProvider|null
     */
    public function getProvider($provider)
    {
        return array_values($this->getProviders($provider))[0] ?? null;
    }

    /**
     * Get the registered service provider instances if any exist.
     *
     * @param  \Illuminate\Support\ServiceProvider|string  $provider
     * @return array
     */
    public function getProviders($provider)
    {
        $name = is_string($provider) ? $provider : get_class($provider);

        return Arr::where($this->serviceProviders, function ($value) use ($name) {
            return $value instanceof $name;
        });
    }

    /**
     * Resolve a service provider instance from the class name.
     *
     * @param  string  $provider
     * @return \Illuminate\Support\ServiceProvider
     */
    public function resolveProvider($provider)
    {
        return new $provider($this);
    }

    /**
     * Mark the given provider as registered.
     *
     * @param  \Illuminate\Support\ServiceProvider  $provider
     * @return void
     */
    protected function markAsRegistered($provider)
    {
        $this->serviceProviders[] = $provider;

        $this->loadedProviders[get_class($provider)] = true;
    }

    /**
     * Load and boot all of the remaining deferred providers.
     *
     * @return void
     */
    public function loadDeferredProviders()
    {
        // We will simply spin through each of the deferred providers and register each
        // one and boot them if the application has booted. This should make each of
        // the remaining services available to this application for immediate use.
        foreach ($this->deferredServices as $service => $provider) {
            $this->loadDeferredProvider($service);
        }

        $this->deferredServices = [];
    }

    /**
     * Load the provider for a deferred service.
     *
     * @param  string  $service
     * @return void
     */
    public function loadDeferredProvider($service)
    {
        if (! isset($this->deferredServices[$service])) {
            return;
        }

        $provider = $this->deferredServices[$service];

        // If the service provider has not already been loaded and registered we can
        // register it with the application and remove the service from this list
        // of deferred services, since it will already be loaded on subsequent.
        if (! isset($this->loadedProviders[$provider])) {
            $this->registerDeferredProvider($provider, $service);
        }
    }

    /**
     * Register a deferred provider and service.
     *
     * @param  string  $provider
     * @param  string|null  $service
     * @return void
     */
    public function registerDeferredProvider($provider, $service = null)
    {
        // Once the provider that provides the deferred service has been registered we
        // will remove it from our local list of the deferred services with related
        // providers so that this container does not try to resolve it out again.
        if ($service) {
            unset($this->deferredServices[$service]);
        }

        $this->register($instance = new $provider($this));

        if (! $this->booted) {
            $this->booting(function () use ($instance) {
                $this->bootProvider($instance);
            });
        }
    }

    /**
     * Resolve the given type from the container.
     *
     * (Overriding Container::make)
     *
     * @param  string  $abstract
     * @param  array  $parameters
     * @return mixed
     */
    public function make($abstract, array $parameters = [])
    {
        $abstract = $this->getAlias($abstract);

        if (isset($this->deferredServices[$abstract]) && ! isset($this->instances[$abstract])) {
            $this->loadDeferredProvider($abstract);
        }

        return parent::make($abstract, $parameters);
    }

    /**
     * Determine if the given abstract type has been bound.
     *
     * (Overriding Container::bound)
     *
     * @param  string  $abstract
     * @return bool
     */
    public function bound($abstract)
    {
        return isset($this->deferredServices[$abstract]) || parent::bound($abstract);
    }

    /**
     * Determine if the application has booted.
     *
     * @return bool
     */
    public function isBooted()
    {
        return $this->booted;
    }

    /**
     * Boot the application's service providers.
     *
     * @return void
     */
    public function boot()
    {
        if ($this->booted) {
            return;
        }

        // Once the application has booted we will also fire some "booted" callbacks
        // for any listeners that need to do work after this initial booting gets
        // finished. This is useful when ordering the boot-up processes we run.
        $this->fireAppCallbacks($this->bootingCallbacks);

        array_walk($this->serviceProviders, function ($p) {
            $this->bootProvider($p);
        });

        $this->booted = true;

        $this->fireAppCallbacks($this->bootedCallbacks);
    }

    /**
     * Boot the given service provider.
     *
     * @param  \Illuminate\Support\ServiceProvider  $provider
     * @return mixed
     */
    protected function bootProvider(ServiceProvider $provider)
    {
        if (method_exists($provider, 'boot')) {
            return $this->call([$provider, 'boot']);
        }
    }

    /**
     * Register a new boot listener.
     *
     * @param  callable  $callback
     * @return void
     */
    public function booting($callback)
    {
        $this->bootingCallbacks[] = $callback;
    }

    /**
     * Register a new "booted" listener.
     *
     * @param  callable  $callback
     * @return void
     */
    public function booted($callback)
    {
        $this->bootedCallbacks[] = $callback;

        if ($this->isBooted()) {
            $this->fireAppCallbacks([$callback]);
        }
    }

    /**
     * Call the booting callbacks for the application.
     *
     * @param  callable[]  $callbacks
     * @return void
     */
    protected function fireAppCallbacks(array $callbacks)
    {
        foreach ($callbacks as $callback) {
            call_user_func($callback, $this);
        }
    }

    /**
     * {@inheritdoc}
     */
    public function handle(SymfonyRequest $request, $type = self::MASTER_REQUEST, $catch = true)
    {
        return $this[HttpKernelContract::class]->handle(Request::createFromBase($request));
    }

    /**
     * Determine if middleware has been disabled for the application.
     *
     * @return bool
     */
    public function shouldSkipMiddleware()
    {
        return $this->bound('middleware.disable') &&
               $this->make('middleware.disable') === true;
    }

    /**
     * Get the path to the cached services.php file.
     *
     * @return string
     */
    public function getCachedServicesPath()
    {
        return $_ENV['APP_SERVICES_CACHE'] ?? $this->bootstrapPath().'/cache/services.php';
    }

    /**
     * Get the path to the cached packages.php file.
     *
     * @return string
     */
    public function getCachedPackagesPath()
    {
        return $_ENV['APP_PACKAGES_CACHE'] ?? $this->bootstrapPath().'/cache/packages.php';
    }

    /**
     * Determine if the application configuration is cached.
     *
     * @return bool
     */
    public function configurationIsCached()
    {
        return file_exists($this->getCachedConfigPath());
    }

    /**
     * Get the path to the configuration cache file.
     *
     * @return string
     */
    public function getCachedConfigPath()
    {
        return $_ENV['APP_CONFIG_CACHE'] ?? $this->bootstrapPath().'/cache/config.php';
    }

    /**
     * Determine if the application routes are cached.
     *
     * @return bool
     */
    public function routesAreCached()
    {
        return $this['files']->exists($this->getCachedRoutesPath());
    }

    /**
     * Get the path to the routes cache file.
     *
     * @return string
     */
    public function getCachedRoutesPath()
    {
        return $_ENV['APP_ROUTES_CACHE'] ?? $this->bootstrapPath().'/cache/routes.php';
    }

    /**
     * Determine if the application events are cached.
     *
     * @return bool
     */
    public function eventsAreCached()
    {
        return $this['files']->exists($this->getCachedEventsPath());
    }

    /**
     * Get the path to the events cache file.
     *
     * @return string
     */
    public function getCachedEventsPath()
    {
        return $_ENV['APP_EVENTS_CACHE'] ?? $this->bootstrapPath().'/cache/events.php';
    }

    /**
     * Determine if the application is currently down for maintenance.
     *
     * @return bool
     */
    public function isDownForMaintenance()
    {
        return file_exists($this->storagePath().'/framework/down');
    }

    /**
     * Throw an HttpException with the given data.
     *
     * @param  int     $code
     * @param  string  $message
     * @param  array   $headers
     * @return void
     *
     * @throws \Symfony\Component\HttpKernel\Exception\HttpException
     */
    public function abort($code, $message = '', array $headers = [])
    {
        if ($code == 404) {
            throw new NotFoundHttpException($message);
        }

        throw new HttpException($code, $message, null, $headers);
    }

    /**
     * Register a terminating callback with the application.
     *
     * @param  callable|string  $callback
     * @return $this
     */
    public function terminating($callback)
    {
        $this->terminatingCallbacks[] = $callback;

        return $this;
    }

    /**
     * Terminate the application.
     *
     * @return void
     */
    public function terminate()
    {
        foreach ($this->terminatingCallbacks as $terminating) {
            $this->call($terminating);
        }
    }

    /**
     * Get the service providers that have been loaded.
     *
     * @return array
     */
    public function getLoadedProviders()
    {
        return $this->loadedProviders;
    }

    /**
     * Get the application's deferred services.
     *
     * @return array
     */
    public function getDeferredServices()
    {
        return $this->deferredServices;
    }

    /**
     * Set the application's deferred services.
     *
     * @param  array  $services
     * @return void
     */
    public function setDeferredServices(array $services)
    {
        $this->deferredServices = $services;
    }

    /**
     * Add an array of services to the application's deferred services.
     *
     * @param  array  $services
     * @return void
     */
    public function addDeferredServices(array $services)
    {
        $this->deferredServices = array_merge($this->deferredServices, $services);
    }

    /**
     * Determine if the given service is a deferred service.
     *
     * @param  string  $service
     * @return bool
     */
    public function isDeferredService($service)
    {
        return isset($this->deferredServices[$service]);
    }

    /**
     * Configure the real-time facade namespace.
     *
     * @param  string  $namespace
     * @return void
     */
    public function provideFacades($namespace)
    {
        AliasLoader::setFacadeNamespace($namespace);
    }

    /**
     * Get the current application locale.
     *
     * @return string
     */
    public function getLocale()
    {
        return $this['config']->get('app.locale');
    }

    /**
     * Set the current application locale.
     *
     * @param  string  $locale
     * @return void
     */
    public function setLocale($locale)
    {
        $this['config']->set('app.locale', $locale);

        $this['translator']->setLocale($locale);

        $this['events']->dispatch(new Events\LocaleUpdated($locale));
    }

    /**
     * Determine if application locale is the given locale.
     *
     * @param  string  $locale
     * @return bool
     */
    public function isLocale($locale)
    {
        return $this->getLocale() == $locale;
    }

    /**
     * Register the core class aliases in the container.
     *
     * @return void
     */
    public function registerCoreContainerAliases()
    {
        foreach ([
            'app'                  => [\Illuminate\Foundation\Application::class, \Illuminate\Contracts\Container\Container::class, \Illuminate\Contracts\Foundation\Application::class,  \Psr\Container\ContainerInterface::class],
            'auth'                 => [\Illuminate\Auth\AuthManager::class, \Illuminate\Contracts\Auth\Factory::class],
            'auth.driver'          => [\Illuminate\Contracts\Auth\Guard::class],
            'blade.compiler'       => [\Illuminate\View\Compilers\BladeCompiler::class],
            'cache'                => [\Illuminate\Cache\CacheManager::class, \Illuminate\Contracts\Cache\Factory::class],
            'cache.store'          => [\Illuminate\Cache\Repository::class, \Illuminate\Contracts\Cache\Repository::class],
            'config'               => [\Illuminate\Config\Repository::class, \Illuminate\Contracts\Config\Repository::class],
            'cookie'               => [\Illuminate\Cookie\CookieJar::class, \Illuminate\Contracts\Cookie\Factory::class, \Illuminate\Contracts\Cookie\QueueingFactory::class],
            'encrypter'            => [\Illuminate\Encryption\Encrypter::class, \Illuminate\Contracts\Encryption\Encrypter::class],
            'db'                   => [\Illuminate\Database\DatabaseManager::class],
            'db.connection'        => [\Illuminate\Database\Connection::class, \Illuminate\Database\ConnectionInterface::class],
            'events'               => [\Illuminate\Events\Dispatcher::class, \Illuminate\Contracts\Events\Dispatcher::class],
            'files'                => [\Illuminate\Filesystem\Filesystem::class],
            'filesystem'           => [\Illuminate\Filesystem\FilesystemManager::class, \Illuminate\Contracts\Filesystem\Factory::class],
            'filesystem.disk'      => [\Illuminate\Contracts\Filesystem\Filesystem::class],
            'filesystem.cloud'     => [\Illuminate\Contracts\Filesystem\Cloud::class],
            'hash'                 => [\Illuminate\Hashing\HashManager::class],
            'hash.driver'          => [\Illuminate\Contracts\Hashing\Hasher::class],
            'translator'           => [\Illuminate\Translation\Translator::class, \Illuminate\Contracts\Translation\Translator::class],
            'log'                  => [\Illuminate\Log\LogManager::class, \Psr\Log\LoggerInterface::class],
            'mailer'               => [\Illuminate\Mail\Mailer::class, \Illuminate\Contracts\Mail\Mailer::class, \Illuminate\Contracts\Mail\MailQueue::class],
            'auth.password'        => [\Illuminate\Auth\Passwords\PasswordBrokerManager::class, \Illuminate\Contracts\Auth\PasswordBrokerFactory::class],
            'auth.password.broker' => [\Illuminate\Auth\Passwords\PasswordBroker::class, \Illuminate\Contracts\Auth\PasswordBroker::class],
            'queue'                => [\Illuminate\Queue\QueueManager::class, \Illuminate\Contracts\Queue\Factory::class, \Illuminate\Contracts\Queue\Monitor::class],
            'queue.connection'     => [\Illuminate\Contracts\Queue\Queue::class],
            'queue.failer'         => [\Illuminate\Queue\Failed\FailedJobProviderInterface::class],
            'redirect'             => [\Illuminate\Routing\Redirector::class],
            'redis'                => [\Illuminate\Redis\RedisManager::class, \Illuminate\Contracts\Redis\Factory::class],
            'request'              => [\Illuminate\Http\Request::class, \Symfony\Component\HttpFoundation\Request::class],
            'router'               => [\Illuminate\Routing\Router::class, \Illuminate\Contracts\Routing\Registrar::class, \Illuminate\Contracts\Routing\BindingRegistrar::class],
            'session'              => [\Illuminate\Session\SessionManager::class],
            'session.store'        => [\Illuminate\Session\Store::class, \Illuminate\Contracts\Session\Session::class],
            'url'                  => [\Illuminate\Routing\UrlGenerator::class, \Illuminate\Contracts\Routing\UrlGenerator::class],
            'validator'            => [\Illuminate\Validation\Factory::class, \Illuminate\Contracts\Validation\Factory::class],
            'view'                 => [\Illuminate\View\Factory::class, \Illuminate\Contracts\View\Factory::class],
        ] as $key => $aliases) {
            foreach ($aliases as $alias) {
                $this->alias($key, $alias);
            }
        }
    }

    /**
     * Flush the container of all bindings and resolved instances.
     *
     * @return void
     */
    public function flush()
    {
        parent::flush();

        $this->buildStack = [];
        $this->loadedProviders = [];
        $this->bootedCallbacks = [];
        $this->bootingCallbacks = [];
        $this->deferredServices = [];
        $this->reboundCallbacks = [];
        $this->serviceProviders = [];
        $this->resolvingCallbacks = [];
        $this->afterResolvingCallbacks = [];
        $this->globalResolvingCallbacks = [];
    }

    /**
     * Get the application namespace.
     *
     * @return string
     *
     * @throws \RuntimeException
     */
    public function getNamespace()
    {
        if (! is_null($this->namespace)) {
            return $this->namespace;
        }

        $composer = json_decode(file_get_contents($this->basePath('composer.json')), true);

        foreach ((array) data_get($composer, 'autoload.psr-4') as $namespace => $path) {
            foreach ((array) $path as $pathChoice) {
                if (realpath($this->path()) === realpath($this->basePath($pathChoice))) {
                    return $this->namespace = $namespace;
                }
            }
        }

        throw new RuntimeException('Unable to detect application namespace.');
    }
}<|MERGE_RESOLUTION|>--- conflicted
+++ resolved
@@ -29,11 +29,9 @@
      *
      * @var string
      */
-<<<<<<< HEAD
-    const VERSION = '5.8.8';
-=======
+
     const VERSION = '5.9-dev';
->>>>>>> 5d4aec4d
+
 
     /**
      * The base path for the Laravel installation.
