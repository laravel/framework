--- conflicted
+++ resolved
@@ -33,11 +33,7 @@
      *
      * @var string
      */
-<<<<<<< HEAD
-    const VERSION = '8.47.0';
-=======
-    const VERSION = '6.20.29';
->>>>>>> 00fa9c04
+    const VERSION = '8.48.0';
 
     /**
      * The base path for the Laravel installation.
