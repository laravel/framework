<?php

namespace Illuminate\Foundation;

use Closure;
use RuntimeException;
use Illuminate\Support\Arr;
use Illuminate\Support\Str;
use Illuminate\Http\Request;
use Illuminate\Container\Container;
use Illuminate\Filesystem\Filesystem;
use Illuminate\Support\ServiceProvider;
use Illuminate\Events\EventServiceProvider;
use Illuminate\Routing\RoutingServiceProvider;
use Symfony\Component\HttpKernel\HttpKernelInterface;
use Symfony\Component\HttpKernel\Exception\HttpException;
use Symfony\Component\HttpFoundation\Request as SymfonyRequest;
use Symfony\Component\HttpKernel\Exception\NotFoundHttpException;
use Illuminate\Contracts\Foundation\Application as ApplicationContract;

class Application extends Container implements ApplicationContract, HttpKernelInterface
{
    /**
     * The Laravel framework version.
     *
     * @var string
     */
<<<<<<< HEAD
    const VERSION = '5.2.5';
=======
    const VERSION = '5.1.28 (LTS)';
>>>>>>> 1708b361

    /**
     * The base path for the Laravel installation.
     *
     * @var string
     */
    protected $basePath;

    /**
     * Indicates if the application has been bootstrapped before.
     *
     * @var bool
     */
    protected $hasBeenBootstrapped = false;

    /**
     * Indicates if the application has "booted".
     *
     * @var bool
     */
    protected $booted = false;

    /**
     * The array of booting callbacks.
     *
     * @var array
     */
    protected $bootingCallbacks = [];

    /**
     * The array of booted callbacks.
     *
     * @var array
     */
    protected $bootedCallbacks = [];

    /**
     * The array of terminating callbacks.
     *
     * @var array
     */
    protected $terminatingCallbacks = [];

    /**
     * All of the registered service providers.
     *
     * @var array
     */
    protected $serviceProviders = [];

    /**
     * The names of the loaded service providers.
     *
     * @var array
     */
    protected $loadedProviders = [];

    /**
     * The deferred services and their providers.
     *
     * @var array
     */
    protected $deferredServices = [];

    /**
     * A custom callback used to configure Monolog.
     *
     * @var callable|null
     */
    protected $monologConfigurator;

    /**
     * The custom database path defined by the developer.
     *
     * @var string
     */
    protected $databasePath;

    /**
     * The custom storage path defined by the developer.
     *
     * @var string
     */
    protected $storagePath;

    /**
     * The custom environment path defined by the developer.
     *
     * @var string
     */
    protected $environmentPath;

    /**
     * The environment file to load during bootstrapping.
     *
     * @var string
     */
    protected $environmentFile = '.env';

    /**
     * The application namespace.
     *
     * @var string
     */
    protected $namespace = null;

    /**
     * Create a new Illuminate application instance.
     *
     * @param  string|null  $basePath
     * @return void
     */
    public function __construct($basePath = null)
    {
        $this->registerBaseBindings();

        $this->registerBaseServiceProviders();

        $this->registerCoreContainerAliases();

        if ($basePath) {
            $this->setBasePath($basePath);
        }
    }

    /**
     * Get the version number of the application.
     *
     * @return string
     */
    public function version()
    {
        return static::VERSION;
    }

    /**
     * Register the basic bindings into the container.
     *
     * @return void
     */
    protected function registerBaseBindings()
    {
        static::setInstance($this);

        $this->instance('app', $this);

        $this->instance('Illuminate\Container\Container', $this);
    }

    /**
     * Register all of the base service providers.
     *
     * @return void
     */
    protected function registerBaseServiceProviders()
    {
        $this->register(new EventServiceProvider($this));

        $this->register(new RoutingServiceProvider($this));
    }

    /**
     * Run the given array of bootstrap classes.
     *
     * @param  array  $bootstrappers
     * @return void
     */
    public function bootstrapWith(array $bootstrappers)
    {
        $this->hasBeenBootstrapped = true;

        foreach ($bootstrappers as $bootstrapper) {
            $this['events']->fire('bootstrapping: '.$bootstrapper, [$this]);

            $this->make($bootstrapper)->bootstrap($this);

            $this['events']->fire('bootstrapped: '.$bootstrapper, [$this]);
        }
    }

    /**
     * Register a callback to run after loading the environment.
     *
     * @param  \Closure  $callback
     * @return void
     */
    public function afterLoadingEnvironment(Closure $callback)
    {
        return $this->afterBootstrapping(
            'Illuminate\Foundation\Bootstrap\DetectEnvironment', $callback
        );
    }

    /**
     * Register a callback to run before a bootstrapper.
     *
     * @param  string  $bootstrapper
     * @param  Closure  $callback
     * @return void
     */
    public function beforeBootstrapping($bootstrapper, Closure $callback)
    {
        $this['events']->listen('bootstrapping: '.$bootstrapper, $callback);
    }

    /**
     * Register a callback to run after a bootstrapper.
     *
     * @param  string  $bootstrapper
     * @param  Closure  $callback
     * @return void
     */
    public function afterBootstrapping($bootstrapper, Closure $callback)
    {
        $this['events']->listen('bootstrapped: '.$bootstrapper, $callback);
    }

    /**
     * Determine if the application has been bootstrapped before.
     *
     * @return bool
     */
    public function hasBeenBootstrapped()
    {
        return $this->hasBeenBootstrapped;
    }

    /**
     * Set the base path for the application.
     *
     * @param  string  $basePath
     * @return $this
     */
    public function setBasePath($basePath)
    {
        $this->basePath = rtrim($basePath, '\/');

        $this->bindPathsInContainer();

        return $this;
    }

    /**
     * Bind all of the application paths in the container.
     *
     * @return void
     */
    protected function bindPathsInContainer()
    {
        $this->instance('path', $this->path());

        foreach (['base', 'config', 'database', 'lang', 'public', 'storage'] as $path) {
            $this->instance('path.'.$path, $this->{$path.'Path'}());
        }
    }

    /**
     * Get the path to the application "app" directory.
     *
     * @return string
     */
    public function path()
    {
        return $this->basePath.DIRECTORY_SEPARATOR.'app';
    }

    /**
     * Get the base path of the Laravel installation.
     *
     * @return string
     */
    public function basePath()
    {
        return $this->basePath;
    }

    /**
     * Get the path to the application configuration files.
     *
     * @return string
     */
    public function configPath()
    {
        return $this->basePath.DIRECTORY_SEPARATOR.'config';
    }

    /**
     * Get the path to the database directory.
     *
     * @return string
     */
    public function databasePath()
    {
        return $this->databasePath ?: $this->basePath.DIRECTORY_SEPARATOR.'database';
    }

    /**
     * Set the database directory.
     *
     * @param  string  $path
     * @return $this
     */
    public function useDatabasePath($path)
    {
        $this->databasePath = $path;

        $this->instance('path.database', $path);

        return $this;
    }

    /**
     * Get the path to the language files.
     *
     * @return string
     */
    public function langPath()
    {
        return $this->basePath.DIRECTORY_SEPARATOR.'resources'.DIRECTORY_SEPARATOR.'lang';
    }

    /**
     * Get the path to the public / web directory.
     *
     * @return string
     */
    public function publicPath()
    {
        return $this->basePath.DIRECTORY_SEPARATOR.'public';
    }

    /**
     * Get the path to the storage directory.
     *
     * @return string
     */
    public function storagePath()
    {
        return $this->storagePath ?: $this->basePath.DIRECTORY_SEPARATOR.'storage';
    }

    /**
     * Set the storage directory.
     *
     * @param  string  $path
     * @return $this
     */
    public function useStoragePath($path)
    {
        $this->storagePath = $path;

        $this->instance('path.storage', $path);

        return $this;
    }

    /**
     * Get the path to the environment file directory.
     *
     * @return string
     */
    public function environmentPath()
    {
        return $this->environmentPath ?: $this->basePath;
    }

    /**
     * Set the directory for the environment file.
     *
     * @param  string  $path
     * @return $this
     */
    public function useEnvironmentPath($path)
    {
        $this->environmentPath = $path;

        return $this;
    }

    /**
     * Set the environment file to be loaded during bootstrapping.
     *
     * @param  string  $file
     * @return $this
     */
    public function loadEnvironmentFrom($file)
    {
        $this->environmentFile = $file;

        return $this;
    }

    /**
     * Get the environment file the application is using.
     *
     * @return string
     */
    public function environmentFile()
    {
        return $this->environmentFile ?: '.env';
    }

    /**
     * Get or check the current application environment.
     *
     * @param  mixed
     * @return string
     */
    public function environment()
    {
        if (func_num_args() > 0) {
            $patterns = is_array(func_get_arg(0)) ? func_get_arg(0) : func_get_args();

            foreach ($patterns as $pattern) {
                if (Str::is($pattern, $this['env'])) {
                    return true;
                }
            }

            return false;
        }

        return $this['env'];
    }

    /**
     * Determine if application is in local environment.
     *
     * @return bool
     */
    public function isLocal()
    {
        return $this['env'] == 'local';
    }

    /**
     * Detect the application's current environment.
     *
     * @param  \Closure  $callback
     * @return string
     */
    public function detectEnvironment(Closure $callback)
    {
        $args = isset($_SERVER['argv']) ? $_SERVER['argv'] : null;

        return $this['env'] = (new EnvironmentDetector())->detect($callback, $args);
    }

    /**
     * Determine if we are running in the console.
     *
     * @return bool
     */
    public function runningInConsole()
    {
        return php_sapi_name() == 'cli';
    }

    /**
     * Determine if we are running unit tests.
     *
     * @return bool
     */
    public function runningUnitTests()
    {
        return $this['env'] == 'testing';
    }

    /**
     * Register all of the configured providers.
     *
     * @return void
     */
    public function registerConfiguredProviders()
    {
        $manifestPath = $this->getCachedServicesPath();

        (new ProviderRepository($this, new Filesystem, $manifestPath))
                    ->load($this->config['app.providers']);
    }

    /**
     * Register a service provider with the application.
     *
     * @param  \Illuminate\Support\ServiceProvider|string  $provider
     * @param  array  $options
     * @param  bool   $force
     * @return \Illuminate\Support\ServiceProvider
     */
    public function register($provider, $options = [], $force = false)
    {
        if ($registered = $this->getProvider($provider) && ! $force) {
            return $registered;
        }

        // If the given "provider" is a string, we will resolve it, passing in the
        // application instance automatically for the developer. This is simply
        // a more convenient way of specifying your service provider classes.
        if (is_string($provider)) {
            $provider = $this->resolveProviderClass($provider);
        }

        $provider->register();

        // Once we have registered the service we will iterate through the options
        // and set each of them on the application so they will be available on
        // the actual loading of the service objects and for developer usage.
        foreach ($options as $key => $value) {
            $this[$key] = $value;
        }

        $this->markAsRegistered($provider);

        // If the application has already booted, we will call this boot method on
        // the provider class so it has an opportunity to do its boot logic and
        // will be ready for any usage by the developer's application logics.
        if ($this->booted) {
            $this->bootProvider($provider);
        }

        return $provider;
    }

    /**
     * Get the registered service provider instance if it exists.
     *
     * @param  \Illuminate\Support\ServiceProvider|string  $provider
     * @return \Illuminate\Support\ServiceProvider|null
     */
    public function getProvider($provider)
    {
        $name = is_string($provider) ? $provider : get_class($provider);

        return Arr::first($this->serviceProviders, function ($key, $value) use ($name) {
            return $value instanceof $name;
        });
    }

    /**
     * Resolve a service provider instance from the class name.
     *
     * @param  string  $provider
     * @return \Illuminate\Support\ServiceProvider
     */
    public function resolveProviderClass($provider)
    {
        return new $provider($this);
    }

    /**
     * Mark the given provider as registered.
     *
     * @param  \Illuminate\Support\ServiceProvider  $provider
     * @return void
     */
    protected function markAsRegistered($provider)
    {
        $this['events']->fire($class = get_class($provider), [$provider]);

        $this->serviceProviders[] = $provider;

        $this->loadedProviders[$class] = true;
    }

    /**
     * Load and boot all of the remaining deferred providers.
     *
     * @return void
     */
    public function loadDeferredProviders()
    {
        // We will simply spin through each of the deferred providers and register each
        // one and boot them if the application has booted. This should make each of
        // the remaining services available to this application for immediate use.
        foreach ($this->deferredServices as $service => $provider) {
            $this->loadDeferredProvider($service);
        }

        $this->deferredServices = [];
    }

    /**
     * Load the provider for a deferred service.
     *
     * @param  string  $service
     * @return void
     */
    public function loadDeferredProvider($service)
    {
        if (! isset($this->deferredServices[$service])) {
            return;
        }

        $provider = $this->deferredServices[$service];

        // If the service provider has not already been loaded and registered we can
        // register it with the application and remove the service from this list
        // of deferred services, since it will already be loaded on subsequent.
        if (! isset($this->loadedProviders[$provider])) {
            $this->registerDeferredProvider($provider, $service);
        }
    }

    /**
     * Register a deferred provider and service.
     *
     * @param  string  $provider
     * @param  string  $service
     * @return void
     */
    public function registerDeferredProvider($provider, $service = null)
    {
        // Once the provider that provides the deferred service has been registered we
        // will remove it from our local list of the deferred services with related
        // providers so that this container does not try to resolve it out again.
        if ($service) {
            unset($this->deferredServices[$service]);
        }

        $this->register($instance = new $provider($this));

        if (! $this->booted) {
            $this->booting(function () use ($instance) {
                $this->bootProvider($instance);
            });
        }
    }

    /**
     * Resolve the given type from the container.
     *
     * (Overriding Container::make)
     *
     * @param  string  $abstract
     * @param  array   $parameters
     * @return mixed
     */
    public function make($abstract, array $parameters = [])
    {
        $abstract = $this->getAlias($abstract);

        if (isset($this->deferredServices[$abstract])) {
            $this->loadDeferredProvider($abstract);
        }

        return parent::make($abstract, $parameters);
    }

    /**
     * Determine if the given abstract type has been bound.
     *
     * (Overriding Container::bound)
     *
     * @param  string  $abstract
     * @return bool
     */
    public function bound($abstract)
    {
        return isset($this->deferredServices[$abstract]) || parent::bound($abstract);
    }

    /**
     * Determine if the application has booted.
     *
     * @return bool
     */
    public function isBooted()
    {
        return $this->booted;
    }

    /**
     * Boot the application's service providers.
     *
     * @return void
     */
    public function boot()
    {
        if ($this->booted) {
            return;
        }

        // Once the application has booted we will also fire some "booted" callbacks
        // for any listeners that need to do work after this initial booting gets
        // finished. This is useful when ordering the boot-up processes we run.
        $this->fireAppCallbacks($this->bootingCallbacks);

        array_walk($this->serviceProviders, function ($p) {
            $this->bootProvider($p);
        });

        $this->booted = true;

        $this->fireAppCallbacks($this->bootedCallbacks);
    }

    /**
     * Boot the given service provider.
     *
     * @param  \Illuminate\Support\ServiceProvider  $provider
     * @return mixed
     */
    protected function bootProvider(ServiceProvider $provider)
    {
        if (method_exists($provider, 'boot')) {
            return $this->call([$provider, 'boot']);
        }
    }

    /**
     * Register a new boot listener.
     *
     * @param  mixed  $callback
     * @return void
     */
    public function booting($callback)
    {
        $this->bootingCallbacks[] = $callback;
    }

    /**
     * Register a new "booted" listener.
     *
     * @param  mixed  $callback
     * @return void
     */
    public function booted($callback)
    {
        $this->bootedCallbacks[] = $callback;

        if ($this->isBooted()) {
            $this->fireAppCallbacks([$callback]);
        }
    }

    /**
     * Call the booting callbacks for the application.
     *
     * @param  array  $callbacks
     * @return void
     */
    protected function fireAppCallbacks(array $callbacks)
    {
        foreach ($callbacks as $callback) {
            call_user_func($callback, $this);
        }
    }

    /**
     * {@inheritdoc}
     */
    public function handle(SymfonyRequest $request, $type = self::MASTER_REQUEST, $catch = true)
    {
        return $this['Illuminate\Contracts\Http\Kernel']->handle(Request::createFromBase($request));
    }

    /**
     * Determine if middleware has been disabled for the application.
     *
     * @return bool
     */
    public function shouldSkipMiddleware()
    {
        return $this->bound('middleware.disable') &&
               $this->make('middleware.disable') === true;
    }

    /**
     * Determine if the application configuration is cached.
     *
     * @return bool
     */
    public function configurationIsCached()
    {
        return file_exists($this->getCachedConfigPath());
    }

    /**
     * Get the path to the configuration cache file.
     *
     * @return string
     */
    public function getCachedConfigPath()
    {
        return $this->basePath().'/bootstrap/cache/config.php';
    }

    /**
     * Determine if the application routes are cached.
     *
     * @return bool
     */
    public function routesAreCached()
    {
        return $this['files']->exists($this->getCachedRoutesPath());
    }

    /**
     * Get the path to the routes cache file.
     *
     * @return string
     */
    public function getCachedRoutesPath()
    {
        return $this->basePath().'/bootstrap/cache/routes.php';
    }

    /**
     * Get the path to the cached "compiled.php" file.
     *
     * @return string
     */
    public function getCachedCompilePath()
    {
        return $this->basePath().'/bootstrap/cache/compiled.php';
    }

    /**
     * Get the path to the cached services.php file.
     *
     * @return string
     */
    public function getCachedServicesPath()
    {
        return $this->basePath().'/bootstrap/cache/services.php';
    }

    /**
     * Determine if the application is currently down for maintenance.
     *
     * @return bool
     */
    public function isDownForMaintenance()
    {
        return file_exists($this->storagePath().'/framework/down');
    }

    /**
     * Throw an HttpException with the given data.
     *
     * @param  int     $code
     * @param  string  $message
     * @param  array   $headers
     * @return void
     *
     * @throws \Symfony\Component\HttpKernel\Exception\HttpException
     */
    public function abort($code, $message = '', array $headers = [])
    {
        if ($code == 404) {
            throw new NotFoundHttpException($message);
        }

        throw new HttpException($code, $message, null, $headers);
    }

    /**
     * Register a terminating callback with the application.
     *
     * @param  \Closure  $callback
     * @return $this
     */
    public function terminating(Closure $callback)
    {
        $this->terminatingCallbacks[] = $callback;

        return $this;
    }

    /**
     * Terminate the application.
     *
     * @return void
     */
    public function terminate()
    {
        foreach ($this->terminatingCallbacks as $terminating) {
            $this->call($terminating);
        }
    }

    /**
     * Get the service providers that have been loaded.
     *
     * @return array
     */
    public function getLoadedProviders()
    {
        return $this->loadedProviders;
    }

    /**
     * Get the application's deferred services.
     *
     * @return array
     */
    public function getDeferredServices()
    {
        return $this->deferredServices;
    }

    /**
     * Set the application's deferred services.
     *
     * @param  array  $services
     * @return void
     */
    public function setDeferredServices(array $services)
    {
        $this->deferredServices = $services;
    }

    /**
     * Add an array of services to the application's deferred services.
     *
     * @param  array  $services
     * @return void
     */
    public function addDeferredServices(array $services)
    {
        $this->deferredServices = array_merge($this->deferredServices, $services);
    }

    /**
     * Determine if the given service is a deferred service.
     *
     * @param  string  $service
     * @return bool
     */
    public function isDeferredService($service)
    {
        return isset($this->deferredServices[$service]);
    }

    /**
     * Define a callback to be used to configure Monolog.
     *
     * @param  callable  $callback
     * @return $this
     */
    public function configureMonologUsing(callable $callback)
    {
        $this->monologConfigurator = $callback;

        return $this;
    }

    /**
     * Determine if the application has a custom Monolog configurator.
     *
     * @return bool
     */
    public function hasMonologConfigurator()
    {
        return ! is_null($this->monologConfigurator);
    }

    /**
     * Get the custom Monolog configurator for the application.
     *
     * @return callable
     */
    public function getMonologConfigurator()
    {
        return $this->monologConfigurator;
    }

    /**
     * Get the current application locale.
     *
     * @return string
     */
    public function getLocale()
    {
        return $this['config']->get('app.locale');
    }

    /**
     * Set the current application locale.
     *
     * @param  string  $locale
     * @return void
     */
    public function setLocale($locale)
    {
        $this['config']->set('app.locale', $locale);

        $this['translator']->setLocale($locale);

        $this['events']->fire('locale.changed', [$locale]);
    }

    /**
     * Register the core class aliases in the container.
     *
     * @return void
     */
    public function registerCoreContainerAliases()
    {
        $aliases = [
            'app'                  => ['Illuminate\Foundation\Application', 'Illuminate\Contracts\Container\Container', 'Illuminate\Contracts\Foundation\Application'],
            'auth'                 => ['Illuminate\Auth\AuthManager', 'Illuminate\Contracts\Auth\Factory'],
            'auth.driver'          => ['Illuminate\Contracts\Auth\Guard'],
            'auth.password'        => ['Illuminate\Contracts\Auth\PasswordBrokerFactory'],
            'auth.password.broker' => ['Illuminate\Contracts\Auth\PasswordBroker'],
            'blade.compiler'       => ['Illuminate\View\Compilers\BladeCompiler'],
            'cache'                => ['Illuminate\Cache\CacheManager', 'Illuminate\Contracts\Cache\Factory'],
            'cache.store'          => ['Illuminate\Cache\Repository', 'Illuminate\Contracts\Cache\Repository'],
            'config'               => ['Illuminate\Config\Repository', 'Illuminate\Contracts\Config\Repository'],
            'cookie'               => ['Illuminate\Cookie\CookieJar', 'Illuminate\Contracts\Cookie\Factory', 'Illuminate\Contracts\Cookie\QueueingFactory'],
            'encrypter'            => ['Illuminate\Encryption\Encrypter', 'Illuminate\Contracts\Encryption\Encrypter'],
            'db'                   => ['Illuminate\Database\DatabaseManager'],
            'db.connection'        => ['Illuminate\Database\Connection', 'Illuminate\Database\ConnectionInterface'],
            'events'               => ['Illuminate\Events\Dispatcher', 'Illuminate\Contracts\Events\Dispatcher'],
            'files'                => ['Illuminate\Filesystem\Filesystem'],
            'filesystem'           => ['Illuminate\Filesystem\FilesystemManager', 'Illuminate\Contracts\Filesystem\Factory'],
            'filesystem.disk'      => ['Illuminate\Contracts\Filesystem\Filesystem'],
            'filesystem.cloud'     => ['Illuminate\Contracts\Filesystem\Cloud'],
            'hash'                 => ['Illuminate\Contracts\Hashing\Hasher'],
            'translator'           => ['Illuminate\Translation\Translator', 'Symfony\Component\Translation\TranslatorInterface'],
            'log'                  => ['Illuminate\Log\Writer', 'Illuminate\Contracts\Logging\Log', 'Psr\Log\LoggerInterface'],
            'mailer'               => ['Illuminate\Mail\Mailer', 'Illuminate\Contracts\Mail\Mailer', 'Illuminate\Contracts\Mail\MailQueue'],
            'auth.password'        => ['Illuminate\Auth\Passwords\PasswordBrokerManager', 'Illuminate\Contracts\Auth\PasswordBrokerFactory'],
            'auth.password.broker' => ['Illuminate\Auth\Passwords\PasswordBroker', 'Illuminate\Contracts\Auth\PasswordBroker'],
            'queue'                => ['Illuminate\Queue\QueueManager', 'Illuminate\Contracts\Queue\Factory', 'Illuminate\Contracts\Queue\Monitor'],
            'queue.connection'     => ['Illuminate\Contracts\Queue\Queue'],
            'redirect'             => ['Illuminate\Routing\Redirector'],
            'redis'                => ['Illuminate\Redis\Database', 'Illuminate\Contracts\Redis\Database'],
            'request'              => ['Illuminate\Http\Request', 'Symfony\Component\HttpFoundation\Request'],
            'router'               => ['Illuminate\Routing\Router', 'Illuminate\Contracts\Routing\Registrar'],
            'session'              => ['Illuminate\Session\SessionManager'],
            'session.store'        => ['Illuminate\Session\Store', 'Symfony\Component\HttpFoundation\Session\SessionInterface'],
            'url'                  => ['Illuminate\Routing\UrlGenerator', 'Illuminate\Contracts\Routing\UrlGenerator'],
            'validator'            => ['Illuminate\Validation\Factory', 'Illuminate\Contracts\Validation\Factory'],
            'view'                 => ['Illuminate\View\Factory', 'Illuminate\Contracts\View\Factory'],
        ];

        foreach ($aliases as $key => $aliases) {
            foreach ($aliases as $alias) {
                $this->alias($key, $alias);
            }
        }
    }

    /**
     * Flush the container of all bindings and resolved instances.
     *
     * @return void
     */
    public function flush()
    {
        parent::flush();

        $this->loadedProviders = [];
    }

    /**
     * Get the used kernel object.
     *
     * @return \Illuminate\Contracts\Console\Kernel|\Illuminate\Contracts\Http\Kernel
     */
    protected function getKernel()
    {
        $kernelContract = $this->runningInConsole()
                    ? 'Illuminate\Contracts\Console\Kernel'
                    : 'Illuminate\Contracts\Http\Kernel';

        return $this->make($kernelContract);
    }

    /**
     * Get the application namespace.
     *
     * @return string
     *
     * @throws \RuntimeException
     */
    public function getNamespace()
    {
        if (! is_null($this->namespace)) {
            return $this->namespace;
        }

        $composer = json_decode(file_get_contents(base_path('composer.json')), true);

        foreach ((array) data_get($composer, 'autoload.psr-4') as $namespace => $path) {
            foreach ((array) $path as $pathChoice) {
                if (realpath(app_path()) == realpath(base_path().'/'.$pathChoice)) {
                    return $this->namespace = $namespace;
                }
            }
        }

        throw new RuntimeException('Unable to detect application namespace.');
    }
}<|MERGE_RESOLUTION|>--- conflicted
+++ resolved
@@ -25,11 +25,7 @@
      *
      * @var string
      */
-<<<<<<< HEAD
-    const VERSION = '5.2.5';
-=======
-    const VERSION = '5.1.28 (LTS)';
->>>>>>> 1708b361
+    const VERSION = '5.2.6';
 
     /**
      * The base path for the Laravel installation.
