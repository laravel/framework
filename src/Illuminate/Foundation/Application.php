<?php

namespace Illuminate\Foundation;

use Closure;
use Illuminate\Container\Container;
use Illuminate\Contracts\Foundation\Application as ApplicationContract;
use Illuminate\Contracts\Foundation\CachesConfiguration;
use Illuminate\Contracts\Foundation\CachesRoutes;
use Illuminate\Contracts\Http\Kernel as HttpKernelContract;
use Illuminate\Events\EventServiceProvider;
use Illuminate\Filesystem\Filesystem;
use Illuminate\Foundation\Bootstrap\LoadEnvironmentVariables;
use Illuminate\Foundation\Events\LocaleUpdated;
use Illuminate\Http\Request;
use Illuminate\Log\LogServiceProvider;
use Illuminate\Routing\RoutingServiceProvider;
use Illuminate\Support\Arr;
use Illuminate\Support\Collection;
use Illuminate\Support\Env;
use Illuminate\Support\ServiceProvider;
use Illuminate\Support\Str;
use RuntimeException;
use Symfony\Component\HttpFoundation\Request as SymfonyRequest;
use Symfony\Component\HttpKernel\Exception\HttpException;
use Symfony\Component\HttpKernel\Exception\NotFoundHttpException;
use Symfony\Component\HttpKernel\HttpKernelInterface;

class Application extends Container implements ApplicationContract, CachesConfiguration, CachesRoutes, HttpKernelInterface
{
    /**
     * The Laravel framework version.
     *
     * @var string
     */
<<<<<<< HEAD
    const VERSION = '8.78.1';
=======
    const VERSION = '6.20.44';
>>>>>>> 505ebcde

    /**
     * The base path for the Laravel installation.
     *
     * @var string
     */
    protected $basePath;

    /**
     * Indicates if the application has been bootstrapped before.
     *
     * @var bool
     */
    protected $hasBeenBootstrapped = false;

    /**
     * Indicates if the application has "booted".
     *
     * @var bool
     */
    protected $booted = false;

    /**
     * The array of booting callbacks.
     *
     * @var callable[]
     */
    protected $bootingCallbacks = [];

    /**
     * The array of booted callbacks.
     *
     * @var callable[]
     */
    protected $bootedCallbacks = [];

    /**
     * The array of terminating callbacks.
     *
     * @var callable[]
     */
    protected $terminatingCallbacks = [];

    /**
     * All of the registered service providers.
     *
     * @var \Illuminate\Support\ServiceProvider[]
     */
    protected $serviceProviders = [];

    /**
     * The names of the loaded service providers.
     *
     * @var array
     */
    protected $loadedProviders = [];

    /**
     * The deferred services and their providers.
     *
     * @var array
     */
    protected $deferredServices = [];

    /**
     * The custom application path defined by the developer.
     *
     * @var string
     */
    protected $appPath;

    /**
     * The custom database path defined by the developer.
     *
     * @var string
     */
    protected $databasePath;

    /**
     * The custom language file path defined by the developer.
     *
     * @var string
     */
    protected $langPath;

    /**
     * The custom storage path defined by the developer.
     *
     * @var string
     */
    protected $storagePath;

    /**
     * The custom environment path defined by the developer.
     *
     * @var string
     */
    protected $environmentPath;

    /**
     * The environment file to load during bootstrapping.
     *
     * @var string
     */
    protected $environmentFile = '.env';

    /**
     * Indicates if the application is running in the console.
     *
     * @var bool|null
     */
    protected $isRunningInConsole;

    /**
     * The application namespace.
     *
     * @var string
     */
    protected $namespace;

    /**
     * The prefixes of absolute cache paths for use during normalization.
     *
     * @var string[]
     */
    protected $absoluteCachePathPrefixes = ['/', '\\'];

    /**
     * Create a new Illuminate application instance.
     *
     * @param  string|null  $basePath
     * @return void
     */
    public function __construct($basePath = null)
    {
        if ($basePath) {
            $this->setBasePath($basePath);
        }

        $this->registerBaseBindings();
        $this->registerBaseServiceProviders();
        $this->registerCoreContainerAliases();
    }

    /**
     * Get the version number of the application.
     *
     * @return string
     */
    public function version()
    {
        return static::VERSION;
    }

    /**
     * Register the basic bindings into the container.
     *
     * @return void
     */
    protected function registerBaseBindings()
    {
        static::setInstance($this);

        $this->instance('app', $this);

        $this->instance(Container::class, $this);
        $this->singleton(Mix::class);

        $this->singleton(PackageManifest::class, function () {
            return new PackageManifest(
                new Filesystem, $this->basePath(), $this->getCachedPackagesPath()
            );
        });
    }

    /**
     * Register all of the base service providers.
     *
     * @return void
     */
    protected function registerBaseServiceProviders()
    {
        $this->register(new EventServiceProvider($this));
        $this->register(new LogServiceProvider($this));
        $this->register(new RoutingServiceProvider($this));
    }

    /**
     * Run the given array of bootstrap classes.
     *
     * @param  string[]  $bootstrappers
     * @return void
     */
    public function bootstrapWith(array $bootstrappers)
    {
        $this->hasBeenBootstrapped = true;

        foreach ($bootstrappers as $bootstrapper) {
            $this['events']->dispatch('bootstrapping: '.$bootstrapper, [$this]);

            $this->make($bootstrapper)->bootstrap($this);

            $this['events']->dispatch('bootstrapped: '.$bootstrapper, [$this]);
        }
    }

    /**
     * Register a callback to run after loading the environment.
     *
     * @param  \Closure  $callback
     * @return void
     */
    public function afterLoadingEnvironment(Closure $callback)
    {
        $this->afterBootstrapping(
            LoadEnvironmentVariables::class, $callback
        );
    }

    /**
     * Register a callback to run before a bootstrapper.
     *
     * @param  string  $bootstrapper
     * @param  \Closure  $callback
     * @return void
     */
    public function beforeBootstrapping($bootstrapper, Closure $callback)
    {
        $this['events']->listen('bootstrapping: '.$bootstrapper, $callback);
    }

    /**
     * Register a callback to run after a bootstrapper.
     *
     * @param  string  $bootstrapper
     * @param  \Closure  $callback
     * @return void
     */
    public function afterBootstrapping($bootstrapper, Closure $callback)
    {
        $this['events']->listen('bootstrapped: '.$bootstrapper, $callback);
    }

    /**
     * Determine if the application has been bootstrapped before.
     *
     * @return bool
     */
    public function hasBeenBootstrapped()
    {
        return $this->hasBeenBootstrapped;
    }

    /**
     * Set the base path for the application.
     *
     * @param  string  $basePath
     * @return $this
     */
    public function setBasePath($basePath)
    {
        $this->basePath = rtrim($basePath, '\/');

        $this->bindPathsInContainer();

        return $this;
    }

    /**
     * Bind all of the application paths in the container.
     *
     * @return void
     */
    protected function bindPathsInContainer()
    {
        $this->instance('path', $this->path());
        $this->instance('path.base', $this->basePath());
        $this->instance('path.lang', $this->langPath());
        $this->instance('path.config', $this->configPath());
        $this->instance('path.public', $this->publicPath());
        $this->instance('path.storage', $this->storagePath());
        $this->instance('path.database', $this->databasePath());
        $this->instance('path.resources', $this->resourcePath());
        $this->instance('path.bootstrap', $this->bootstrapPath());
    }

    /**
     * Get the path to the application "app" directory.
     *
     * @param  string  $path
     * @return string
     */
    public function path($path = '')
    {
        $appPath = $this->appPath ?: $this->basePath.DIRECTORY_SEPARATOR.'app';

        return $appPath.($path ? DIRECTORY_SEPARATOR.$path : $path);
    }

    /**
     * Set the application directory.
     *
     * @param  string  $path
     * @return $this
     */
    public function useAppPath($path)
    {
        $this->appPath = $path;

        $this->instance('path', $path);

        return $this;
    }

    /**
     * Get the base path of the Laravel installation.
     *
     * @param  string  $path
     * @return string
     */
    public function basePath($path = '')
    {
        return $this->basePath.($path ? DIRECTORY_SEPARATOR.$path : $path);
    }

    /**
     * Get the path to the bootstrap directory.
     *
     * @param  string  $path
     * @return string
     */
    public function bootstrapPath($path = '')
    {
        return $this->basePath.DIRECTORY_SEPARATOR.'bootstrap'.($path ? DIRECTORY_SEPARATOR.$path : $path);
    }

    /**
     * Get the path to the application configuration files.
     *
     * @param  string  $path
     * @return string
     */
    public function configPath($path = '')
    {
        return $this->basePath.DIRECTORY_SEPARATOR.'config'.($path ? DIRECTORY_SEPARATOR.$path : $path);
    }

    /**
     * Get the path to the database directory.
     *
     * @param  string  $path
     * @return string
     */
    public function databasePath($path = '')
    {
        return ($this->databasePath ?: $this->basePath.DIRECTORY_SEPARATOR.'database').($path ? DIRECTORY_SEPARATOR.$path : $path);
    }

    /**
     * Set the database directory.
     *
     * @param  string  $path
     * @return $this
     */
    public function useDatabasePath($path)
    {
        $this->databasePath = $path;

        $this->instance('path.database', $path);

        return $this;
    }

    /**
     * Get the path to the language files.
     *
     * @return string
     */
    public function langPath()
    {
        if ($this->langPath) {
            return $this->langPath;
        }

        if (is_dir($path = $this->resourcePath().DIRECTORY_SEPARATOR.'lang')) {
            return $path;
        }

        return $this->basePath().DIRECTORY_SEPARATOR.'lang';
    }

    /**
     * Set the language file directory.
     *
     * @param  string  $path
     * @return $this
     */
    public function useLangPath($path)
    {
        $this->langPath = $path;

        $this->instance('path.lang', $path);

        return $this;
    }

    /**
     * Get the path to the public / web directory.
     *
     * @return string
     */
    public function publicPath()
    {
        return $this->basePath.DIRECTORY_SEPARATOR.'public';
    }

    /**
     * Get the path to the storage directory.
     *
     * @return string
     */
    public function storagePath()
    {
        return $this->storagePath ?: $this->basePath.DIRECTORY_SEPARATOR.'storage';
    }

    /**
     * Set the storage directory.
     *
     * @param  string  $path
     * @return $this
     */
    public function useStoragePath($path)
    {
        $this->storagePath = $path;

        $this->instance('path.storage', $path);

        return $this;
    }

    /**
     * Get the path to the resources directory.
     *
     * @param  string  $path
     * @return string
     */
    public function resourcePath($path = '')
    {
        return $this->basePath.DIRECTORY_SEPARATOR.'resources'.($path ? DIRECTORY_SEPARATOR.$path : $path);
    }

    /**
     * Get the path to the views directory.
     *
     * This method returns the first configured path in the array of view paths.
     *
     * @param  string  $path
     * @return string
     */
    public function viewPath($path = '')
    {
        $basePath = $this['config']->get('view.paths')[0];

        return rtrim($basePath, DIRECTORY_SEPARATOR).($path ? DIRECTORY_SEPARATOR.$path : $path);
    }

    /**
     * Get the path to the environment file directory.
     *
     * @return string
     */
    public function environmentPath()
    {
        return $this->environmentPath ?: $this->basePath;
    }

    /**
     * Set the directory for the environment file.
     *
     * @param  string  $path
     * @return $this
     */
    public function useEnvironmentPath($path)
    {
        $this->environmentPath = $path;

        return $this;
    }

    /**
     * Set the environment file to be loaded during bootstrapping.
     *
     * @param  string  $file
     * @return $this
     */
    public function loadEnvironmentFrom($file)
    {
        $this->environmentFile = $file;

        return $this;
    }

    /**
     * Get the environment file the application is using.
     *
     * @return string
     */
    public function environmentFile()
    {
        return $this->environmentFile ?: '.env';
    }

    /**
     * Get the fully qualified path to the environment file.
     *
     * @return string
     */
    public function environmentFilePath()
    {
        return $this->environmentPath().DIRECTORY_SEPARATOR.$this->environmentFile();
    }

    /**
     * Get or check the current application environment.
     *
     * @param  string|array  $environments
     * @return string|bool
     */
    public function environment(...$environments)
    {
        if (count($environments) > 0) {
            $patterns = is_array($environments[0]) ? $environments[0] : $environments;

            return Str::is($patterns, $this['env']);
        }

        return $this['env'];
    }

    /**
     * Determine if the application is in the local environment.
     *
     * @return bool
     */
    public function isLocal()
    {
        return $this['env'] === 'local';
    }

    /**
     * Determine if the application is in the production environment.
     *
     * @return bool
     */
    public function isProduction()
    {
        return $this['env'] === 'production';
    }

    /**
     * Detect the application's current environment.
     *
     * @param  \Closure  $callback
     * @return string
     */
    public function detectEnvironment(Closure $callback)
    {
        $args = $_SERVER['argv'] ?? null;

        return $this['env'] = (new EnvironmentDetector)->detect($callback, $args);
    }

    /**
     * Determine if the application is running in the console.
     *
     * @return bool
     */
    public function runningInConsole()
    {
        if ($this->isRunningInConsole === null) {
            $this->isRunningInConsole = Env::get('APP_RUNNING_IN_CONSOLE') ?? (\PHP_SAPI === 'cli' || \PHP_SAPI === 'phpdbg');
        }

        return $this->isRunningInConsole;
    }

    /**
     * Determine if the application is running unit tests.
     *
     * @return bool
     */
    public function runningUnitTests()
    {
        return $this->bound('env') && $this['env'] === 'testing';
    }

    /**
     * Determine if the application is running with debug mode enabled.
     *
     * @return bool
     */
    public function hasDebugModeEnabled()
    {
        return (bool) $this['config']->get('app.debug');
    }

    /**
     * Register all of the configured providers.
     *
     * @return void
     */
    public function registerConfiguredProviders()
    {
        $providers = Collection::make($this->make('config')->get('app.providers'))
                        ->partition(function ($provider) {
                            return strpos($provider, 'Illuminate\\') === 0;
                        });

        $providers->splice(1, 0, [$this->make(PackageManifest::class)->providers()]);

        (new ProviderRepository($this, new Filesystem, $this->getCachedServicesPath()))
                    ->load($providers->collapse()->toArray());
    }

    /**
     * Register a service provider with the application.
     *
     * @param  \Illuminate\Support\ServiceProvider|string  $provider
     * @param  bool  $force
     * @return \Illuminate\Support\ServiceProvider
     */
    public function register($provider, $force = false)
    {
        if (($registered = $this->getProvider($provider)) && ! $force) {
            return $registered;
        }

        // If the given "provider" is a string, we will resolve it, passing in the
        // application instance automatically for the developer. This is simply
        // a more convenient way of specifying your service provider classes.
        if (is_string($provider)) {
            $provider = $this->resolveProvider($provider);
        }

        $provider->register();

        // If there are bindings / singletons set as properties on the provider we
        // will spin through them and register them with the application, which
        // serves as a convenience layer while registering a lot of bindings.
        if (property_exists($provider, 'bindings')) {
            foreach ($provider->bindings as $key => $value) {
                $this->bind($key, $value);
            }
        }

        if (property_exists($provider, 'singletons')) {
            foreach ($provider->singletons as $key => $value) {
                $this->singleton($key, $value);
            }
        }

        $this->markAsRegistered($provider);

        // If the application has already booted, we will call this boot method on
        // the provider class so it has an opportunity to do its boot logic and
        // will be ready for any usage by this developer's application logic.
        if ($this->isBooted()) {
            $this->bootProvider($provider);
        }

        return $provider;
    }

    /**
     * Get the registered service provider instance if it exists.
     *
     * @param  \Illuminate\Support\ServiceProvider|string  $provider
     * @return \Illuminate\Support\ServiceProvider|null
     */
    public function getProvider($provider)
    {
        return array_values($this->getProviders($provider))[0] ?? null;
    }

    /**
     * Get the registered service provider instances if any exist.
     *
     * @param  \Illuminate\Support\ServiceProvider|string  $provider
     * @return array
     */
    public function getProviders($provider)
    {
        $name = is_string($provider) ? $provider : get_class($provider);

        return Arr::where($this->serviceProviders, function ($value) use ($name) {
            return $value instanceof $name;
        });
    }

    /**
     * Resolve a service provider instance from the class name.
     *
     * @param  string  $provider
     * @return \Illuminate\Support\ServiceProvider
     */
    public function resolveProvider($provider)
    {
        return new $provider($this);
    }

    /**
     * Mark the given provider as registered.
     *
     * @param  \Illuminate\Support\ServiceProvider  $provider
     * @return void
     */
    protected function markAsRegistered($provider)
    {
        $this->serviceProviders[] = $provider;

        $this->loadedProviders[get_class($provider)] = true;
    }

    /**
     * Load and boot all of the remaining deferred providers.
     *
     * @return void
     */
    public function loadDeferredProviders()
    {
        // We will simply spin through each of the deferred providers and register each
        // one and boot them if the application has booted. This should make each of
        // the remaining services available to this application for immediate use.
        foreach ($this->deferredServices as $service => $provider) {
            $this->loadDeferredProvider($service);
        }

        $this->deferredServices = [];
    }

    /**
     * Load the provider for a deferred service.
     *
     * @param  string  $service
     * @return void
     */
    public function loadDeferredProvider($service)
    {
        if (! $this->isDeferredService($service)) {
            return;
        }

        $provider = $this->deferredServices[$service];

        // If the service provider has not already been loaded and registered we can
        // register it with the application and remove the service from this list
        // of deferred services, since it will already be loaded on subsequent.
        if (! isset($this->loadedProviders[$provider])) {
            $this->registerDeferredProvider($provider, $service);
        }
    }

    /**
     * Register a deferred provider and service.
     *
     * @param  string  $provider
     * @param  string|null  $service
     * @return void
     */
    public function registerDeferredProvider($provider, $service = null)
    {
        // Once the provider that provides the deferred service has been registered we
        // will remove it from our local list of the deferred services with related
        // providers so that this container does not try to resolve it out again.
        if ($service) {
            unset($this->deferredServices[$service]);
        }

        $this->register($instance = new $provider($this));

        if (! $this->isBooted()) {
            $this->booting(function () use ($instance) {
                $this->bootProvider($instance);
            });
        }
    }

    /**
     * Resolve the given type from the container.
     *
     * @param  string  $abstract
     * @param  array  $parameters
     * @return mixed
     */
    public function make($abstract, array $parameters = [])
    {
        $this->loadDeferredProviderIfNeeded($abstract = $this->getAlias($abstract));

        return parent::make($abstract, $parameters);
    }

    /**
     * Resolve the given type from the container.
     *
     * @param  string  $abstract
     * @param  array  $parameters
     * @param  bool  $raiseEvents
     * @return mixed
     */
    protected function resolve($abstract, $parameters = [], $raiseEvents = true)
    {
        $this->loadDeferredProviderIfNeeded($abstract = $this->getAlias($abstract));

        return parent::resolve($abstract, $parameters, $raiseEvents);
    }

    /**
     * Load the deferred provider if the given type is a deferred service and the instance has not been loaded.
     *
     * @param  string  $abstract
     * @return void
     */
    protected function loadDeferredProviderIfNeeded($abstract)
    {
        if ($this->isDeferredService($abstract) && ! isset($this->instances[$abstract])) {
            $this->loadDeferredProvider($abstract);
        }
    }

    /**
     * Determine if the given abstract type has been bound.
     *
     * @param  string  $abstract
     * @return bool
     */
    public function bound($abstract)
    {
        return $this->isDeferredService($abstract) || parent::bound($abstract);
    }

    /**
     * Determine if the application has booted.
     *
     * @return bool
     */
    public function isBooted()
    {
        return $this->booted;
    }

    /**
     * Boot the application's service providers.
     *
     * @return void
     */
    public function boot()
    {
        if ($this->isBooted()) {
            return;
        }

        // Once the application has booted we will also fire some "booted" callbacks
        // for any listeners that need to do work after this initial booting gets
        // finished. This is useful when ordering the boot-up processes we run.
        $this->fireAppCallbacks($this->bootingCallbacks);

        array_walk($this->serviceProviders, function ($p) {
            $this->bootProvider($p);
        });

        $this->booted = true;

        $this->fireAppCallbacks($this->bootedCallbacks);
    }

    /**
     * Boot the given service provider.
     *
     * @param  \Illuminate\Support\ServiceProvider  $provider
     * @return void
     */
    protected function bootProvider(ServiceProvider $provider)
    {
        $provider->callBootingCallbacks();

        if (method_exists($provider, 'boot')) {
            $this->call([$provider, 'boot']);
        }

        $provider->callBootedCallbacks();
    }

    /**
     * Register a new boot listener.
     *
     * @param  callable  $callback
     * @return void
     */
    public function booting($callback)
    {
        $this->bootingCallbacks[] = $callback;
    }

    /**
     * Register a new "booted" listener.
     *
     * @param  callable  $callback
     * @return void
     */
    public function booted($callback)
    {
        $this->bootedCallbacks[] = $callback;

        if ($this->isBooted()) {
            $callback($this);
        }
    }

    /**
     * Call the booting callbacks for the application.
     *
     * @param  callable[]  $callbacks
     * @return void
     */
    protected function fireAppCallbacks(array &$callbacks)
    {
        $index = 0;

        while ($index < count($callbacks)) {
            $callbacks[$index]($this);

            $index++;
        }
    }

    /**
     * {@inheritdoc}
     *
     * @return \Symfony\Component\HttpFoundation\Response
     */
    public function handle(SymfonyRequest $request, int $type = self::MASTER_REQUEST, bool $catch = true)
    {
        return $this[HttpKernelContract::class]->handle(Request::createFromBase($request));
    }

    /**
     * Determine if middleware has been disabled for the application.
     *
     * @return bool
     */
    public function shouldSkipMiddleware()
    {
        return $this->bound('middleware.disable') &&
               $this->make('middleware.disable') === true;
    }

    /**
     * Get the path to the cached services.php file.
     *
     * @return string
     */
    public function getCachedServicesPath()
    {
        return $this->normalizeCachePath('APP_SERVICES_CACHE', 'cache/services.php');
    }

    /**
     * Get the path to the cached packages.php file.
     *
     * @return string
     */
    public function getCachedPackagesPath()
    {
        return $this->normalizeCachePath('APP_PACKAGES_CACHE', 'cache/packages.php');
    }

    /**
     * Determine if the application configuration is cached.
     *
     * @return bool
     */
    public function configurationIsCached()
    {
        return is_file($this->getCachedConfigPath());
    }

    /**
     * Get the path to the configuration cache file.
     *
     * @return string
     */
    public function getCachedConfigPath()
    {
        return $this->normalizeCachePath('APP_CONFIG_CACHE', 'cache/config.php');
    }

    /**
     * Determine if the application routes are cached.
     *
     * @return bool
     */
    public function routesAreCached()
    {
        return $this['files']->exists($this->getCachedRoutesPath());
    }

    /**
     * Get the path to the routes cache file.
     *
     * @return string
     */
    public function getCachedRoutesPath()
    {
        return $this->normalizeCachePath('APP_ROUTES_CACHE', 'cache/routes-v7.php');
    }

    /**
     * Determine if the application events are cached.
     *
     * @return bool
     */
    public function eventsAreCached()
    {
        return $this['files']->exists($this->getCachedEventsPath());
    }

    /**
     * Get the path to the events cache file.
     *
     * @return string
     */
    public function getCachedEventsPath()
    {
        return $this->normalizeCachePath('APP_EVENTS_CACHE', 'cache/events.php');
    }

    /**
     * Normalize a relative or absolute path to a cache file.
     *
     * @param  string  $key
     * @param  string  $default
     * @return string
     */
    protected function normalizeCachePath($key, $default)
    {
        if (is_null($env = Env::get($key))) {
            return $this->bootstrapPath($default);
        }

        return Str::startsWith($env, $this->absoluteCachePathPrefixes)
                ? $env
                : $this->basePath($env);
    }

    /**
     * Add new prefix to list of absolute path prefixes.
     *
     * @param  string  $prefix
     * @return $this
     */
    public function addAbsoluteCachePathPrefix($prefix)
    {
        $this->absoluteCachePathPrefixes[] = $prefix;

        return $this;
    }

    /**
     * Determine if the application is currently down for maintenance.
     *
     * @return bool
     */
    public function isDownForMaintenance()
    {
        return file_exists($this->storagePath().'/framework/down');
    }

    /**
     * Throw an HttpException with the given data.
     *
     * @param  int  $code
     * @param  string  $message
     * @param  array  $headers
     * @return never
     *
     * @throws \Symfony\Component\HttpKernel\Exception\HttpException
     * @throws \Symfony\Component\HttpKernel\Exception\NotFoundHttpException
     */
    public function abort($code, $message = '', array $headers = [])
    {
        if ($code == 404) {
            throw new NotFoundHttpException($message);
        }

        throw new HttpException($code, $message, null, $headers);
    }

    /**
     * Register a terminating callback with the application.
     *
     * @param  callable|string  $callback
     * @return $this
     */
    public function terminating($callback)
    {
        $this->terminatingCallbacks[] = $callback;

        return $this;
    }

    /**
     * Terminate the application.
     *
     * @return void
     */
    public function terminate()
    {
        $index = 0;

        while ($index < count($this->terminatingCallbacks)) {
            $this->call($this->terminatingCallbacks[$index]);

            $index++;
        }
    }

    /**
     * Get the service providers that have been loaded.
     *
     * @return array
     */
    public function getLoadedProviders()
    {
        return $this->loadedProviders;
    }

    /**
     * Determine if the given service provider is loaded.
     *
     * @param  string  $provider
     * @return bool
     */
    public function providerIsLoaded(string $provider)
    {
        return isset($this->loadedProviders[$provider]);
    }

    /**
     * Get the application's deferred services.
     *
     * @return array
     */
    public function getDeferredServices()
    {
        return $this->deferredServices;
    }

    /**
     * Set the application's deferred services.
     *
     * @param  array  $services
     * @return void
     */
    public function setDeferredServices(array $services)
    {
        $this->deferredServices = $services;
    }

    /**
     * Add an array of services to the application's deferred services.
     *
     * @param  array  $services
     * @return void
     */
    public function addDeferredServices(array $services)
    {
        $this->deferredServices = array_merge($this->deferredServices, $services);
    }

    /**
     * Determine if the given service is a deferred service.
     *
     * @param  string  $service
     * @return bool
     */
    public function isDeferredService($service)
    {
        return isset($this->deferredServices[$service]);
    }

    /**
     * Configure the real-time facade namespace.
     *
     * @param  string  $namespace
     * @return void
     */
    public function provideFacades($namespace)
    {
        AliasLoader::setFacadeNamespace($namespace);
    }

    /**
     * Get the current application locale.
     *
     * @return string
     */
    public function getLocale()
    {
        return $this['config']->get('app.locale');
    }

    /**
     * Get the current application locale.
     *
     * @return string
     */
    public function currentLocale()
    {
        return $this->getLocale();
    }

    /**
     * Get the current application fallback locale.
     *
     * @return string
     */
    public function getFallbackLocale()
    {
        return $this['config']->get('app.fallback_locale');
    }

    /**
     * Set the current application locale.
     *
     * @param  string  $locale
     * @return void
     */
    public function setLocale($locale)
    {
        $this['config']->set('app.locale', $locale);

        $this['translator']->setLocale($locale);

        $this['events']->dispatch(new LocaleUpdated($locale));
    }

    /**
     * Set the current application fallback locale.
     *
     * @param  string  $fallbackLocale
     * @return void
     */
    public function setFallbackLocale($fallbackLocale)
    {
        $this['config']->set('app.fallback_locale', $fallbackLocale);

        $this['translator']->setFallback($fallbackLocale);
    }

    /**
     * Determine if the application locale is the given locale.
     *
     * @param  string  $locale
     * @return bool
     */
    public function isLocale($locale)
    {
        return $this->getLocale() == $locale;
    }

    /**
     * Register the core class aliases in the container.
     *
     * @return void
     */
    public function registerCoreContainerAliases()
    {
        foreach ([
            'app' => [self::class, \Illuminate\Contracts\Container\Container::class, \Illuminate\Contracts\Foundation\Application::class, \Psr\Container\ContainerInterface::class],
            'auth' => [\Illuminate\Auth\AuthManager::class, \Illuminate\Contracts\Auth\Factory::class],
            'auth.driver' => [\Illuminate\Contracts\Auth\Guard::class],
            'blade.compiler' => [\Illuminate\View\Compilers\BladeCompiler::class],
            'cache' => [\Illuminate\Cache\CacheManager::class, \Illuminate\Contracts\Cache\Factory::class],
            'cache.store' => [\Illuminate\Cache\Repository::class, \Illuminate\Contracts\Cache\Repository::class, \Psr\SimpleCache\CacheInterface::class],
            'cache.psr6' => [\Symfony\Component\Cache\Adapter\Psr16Adapter::class, \Symfony\Component\Cache\Adapter\AdapterInterface::class, \Psr\Cache\CacheItemPoolInterface::class],
            'config' => [\Illuminate\Config\Repository::class, \Illuminate\Contracts\Config\Repository::class],
            'cookie' => [\Illuminate\Cookie\CookieJar::class, \Illuminate\Contracts\Cookie\Factory::class, \Illuminate\Contracts\Cookie\QueueingFactory::class],
            'db' => [\Illuminate\Database\DatabaseManager::class, \Illuminate\Database\ConnectionResolverInterface::class],
            'db.connection' => [\Illuminate\Database\Connection::class, \Illuminate\Database\ConnectionInterface::class],
            'encrypter' => [\Illuminate\Encryption\Encrypter::class, \Illuminate\Contracts\Encryption\Encrypter::class, \Illuminate\Contracts\Encryption\StringEncrypter::class],
            'events' => [\Illuminate\Events\Dispatcher::class, \Illuminate\Contracts\Events\Dispatcher::class],
            'files' => [\Illuminate\Filesystem\Filesystem::class],
            'filesystem' => [\Illuminate\Filesystem\FilesystemManager::class, \Illuminate\Contracts\Filesystem\Factory::class],
            'filesystem.disk' => [\Illuminate\Contracts\Filesystem\Filesystem::class],
            'filesystem.cloud' => [\Illuminate\Contracts\Filesystem\Cloud::class],
            'hash' => [\Illuminate\Hashing\HashManager::class],
            'hash.driver' => [\Illuminate\Contracts\Hashing\Hasher::class],
            'translator' => [\Illuminate\Translation\Translator::class, \Illuminate\Contracts\Translation\Translator::class],
            'log' => [\Illuminate\Log\LogManager::class, \Psr\Log\LoggerInterface::class],
            'mail.manager' => [\Illuminate\Mail\MailManager::class, \Illuminate\Contracts\Mail\Factory::class],
            'mailer' => [\Illuminate\Mail\Mailer::class, \Illuminate\Contracts\Mail\Mailer::class, \Illuminate\Contracts\Mail\MailQueue::class],
            'auth.password' => [\Illuminate\Auth\Passwords\PasswordBrokerManager::class, \Illuminate\Contracts\Auth\PasswordBrokerFactory::class],
            'auth.password.broker' => [\Illuminate\Auth\Passwords\PasswordBroker::class, \Illuminate\Contracts\Auth\PasswordBroker::class],
            'queue' => [\Illuminate\Queue\QueueManager::class, \Illuminate\Contracts\Queue\Factory::class, \Illuminate\Contracts\Queue\Monitor::class],
            'queue.connection' => [\Illuminate\Contracts\Queue\Queue::class],
            'queue.failer' => [\Illuminate\Queue\Failed\FailedJobProviderInterface::class],
            'redirect' => [\Illuminate\Routing\Redirector::class],
            'redis' => [\Illuminate\Redis\RedisManager::class, \Illuminate\Contracts\Redis\Factory::class],
            'redis.connection' => [\Illuminate\Redis\Connections\Connection::class, \Illuminate\Contracts\Redis\Connection::class],
            'request' => [\Illuminate\Http\Request::class, \Symfony\Component\HttpFoundation\Request::class],
            'router' => [\Illuminate\Routing\Router::class, \Illuminate\Contracts\Routing\Registrar::class, \Illuminate\Contracts\Routing\BindingRegistrar::class],
            'session' => [\Illuminate\Session\SessionManager::class],
            'session.store' => [\Illuminate\Session\Store::class, \Illuminate\Contracts\Session\Session::class],
            'url' => [\Illuminate\Routing\UrlGenerator::class, \Illuminate\Contracts\Routing\UrlGenerator::class],
            'validator' => [\Illuminate\Validation\Factory::class, \Illuminate\Contracts\Validation\Factory::class],
            'view' => [\Illuminate\View\Factory::class, \Illuminate\Contracts\View\Factory::class],
        ] as $key => $aliases) {
            foreach ($aliases as $alias) {
                $this->alias($key, $alias);
            }
        }
    }

    /**
     * Flush the container of all bindings and resolved instances.
     *
     * @return void
     */
    public function flush()
    {
        parent::flush();

        $this->buildStack = [];
        $this->loadedProviders = [];
        $this->bootedCallbacks = [];
        $this->bootingCallbacks = [];
        $this->deferredServices = [];
        $this->reboundCallbacks = [];
        $this->serviceProviders = [];
        $this->resolvingCallbacks = [];
        $this->terminatingCallbacks = [];
        $this->beforeResolvingCallbacks = [];
        $this->afterResolvingCallbacks = [];
        $this->globalBeforeResolvingCallbacks = [];
        $this->globalResolvingCallbacks = [];
        $this->globalAfterResolvingCallbacks = [];
    }

    /**
     * Get the application namespace.
     *
     * @return string
     *
     * @throws \RuntimeException
     */
    public function getNamespace()
    {
        if (! is_null($this->namespace)) {
            return $this->namespace;
        }

        $composer = json_decode(file_get_contents($this->basePath('composer.json')), true);

        foreach ((array) data_get($composer, 'autoload.psr-4') as $namespace => $path) {
            foreach ((array) $path as $pathChoice) {
                if (realpath($this->path()) === realpath($this->basePath($pathChoice))) {
                    return $this->namespace = $namespace;
                }
            }
        }

        throw new RuntimeException('Unable to detect application namespace.');
    }
}<|MERGE_RESOLUTION|>--- conflicted
+++ resolved
@@ -33,11 +33,7 @@
      *
      * @var string
      */
-<<<<<<< HEAD
-    const VERSION = '8.78.1';
-=======
-    const VERSION = '6.20.44';
->>>>>>> 505ebcde
+    const VERSION = '8.79.0';
 
     /**
      * The base path for the Laravel installation.
