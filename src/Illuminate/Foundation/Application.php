--- conflicted
+++ resolved
@@ -25,11 +25,7 @@
      *
      * @var string
      */
-<<<<<<< HEAD
     const VERSION = '5.2-dev';
-=======
-    const VERSION = '5.1.8 (LTS)';
->>>>>>> 39e9f35c
 
     /**
      * The base path for the Laravel installation.
