<?php

namespace Illuminate\Foundation;

use Closure;
use Illuminate\Container\Container;
use Illuminate\Contracts\Foundation\Application as ApplicationContract;
use Illuminate\Contracts\Foundation\CachesConfiguration;
use Illuminate\Contracts\Foundation\CachesRoutes;
use Illuminate\Contracts\Foundation\MaintenanceMode as MaintenanceModeContract;
use Illuminate\Contracts\Http\Kernel as HttpKernelContract;
use Illuminate\Events\EventServiceProvider;
use Illuminate\Filesystem\Filesystem;
use Illuminate\Foundation\Bootstrap\LoadEnvironmentVariables;
use Illuminate\Foundation\Events\LocaleUpdated;
use Illuminate\Http\Request;
use Illuminate\Log\LogServiceProvider;
use Illuminate\Routing\RoutingServiceProvider;
use Illuminate\Support\Arr;
use Illuminate\Support\Collection;
use Illuminate\Support\Env;
use Illuminate\Support\ServiceProvider;
use Illuminate\Support\Str;
use RuntimeException;
use Symfony\Component\HttpFoundation\Request as SymfonyRequest;
use Symfony\Component\HttpFoundation\Response as SymfonyResponse;
use Symfony\Component\HttpKernel\Exception\HttpException;
use Symfony\Component\HttpKernel\Exception\NotFoundHttpException;
use Symfony\Component\HttpKernel\HttpKernelInterface;

class Application extends Container implements ApplicationContract, CachesConfiguration, CachesRoutes, HttpKernelInterface
{
    /**
     * The Laravel framework version.
     *
     * @var string
     */
<<<<<<< HEAD
    const VERSION = '10.x-dev';
=======
    const VERSION = '9.21.6';
>>>>>>> f8b902c4

    /**
     * The base path for the Laravel installation.
     *
     * @var string
     */
    protected $basePath;

    /**
     * Indicates if the application has been bootstrapped before.
     *
     * @var bool
     */
    protected $hasBeenBootstrapped = false;

    /**
     * Indicates if the application has "booted".
     *
     * @var bool
     */
    protected $booted = false;

    /**
     * The array of booting callbacks.
     *
     * @var callable[]
     */
    protected $bootingCallbacks = [];

    /**
     * The array of booted callbacks.
     *
     * @var callable[]
     */
    protected $bootedCallbacks = [];

    /**
     * The array of terminating callbacks.
     *
     * @var callable[]
     */
    protected $terminatingCallbacks = [];

    /**
     * All of the registered service providers.
     *
     * @var \Illuminate\Support\ServiceProvider[]
     */
    protected $serviceProviders = [];

    /**
     * The names of the loaded service providers.
     *
     * @var array
     */
    protected $loadedProviders = [];

    /**
     * The deferred services and their providers.
     *
     * @var array
     */
    protected $deferredServices = [];

    /**
     * The custom application path defined by the developer.
     *
     * @var string
     */
    protected $appPath;

    /**
     * The custom database path defined by the developer.
     *
     * @var string
     */
    protected $databasePath;

    /**
     * The custom language file path defined by the developer.
     *
     * @var string
     */
    protected $langPath;

    /**
     * The custom storage path defined by the developer.
     *
     * @var string
     */
    protected $storagePath;

    /**
     * The custom environment path defined by the developer.
     *
     * @var string
     */
    protected $environmentPath;

    /**
     * The environment file to load during bootstrapping.
     *
     * @var string
     */
    protected $environmentFile = '.env';

    /**
     * Indicates if the application is running in the console.
     *
     * @var bool|null
     */
    protected $isRunningInConsole;

    /**
     * The application namespace.
     *
     * @var string
     */
    protected $namespace;

    /**
     * The prefixes of absolute cache paths for use during normalization.
     *
     * @var string[]
     */
    protected $absoluteCachePathPrefixes = ['/', '\\'];

    /**
     * Create a new Illuminate application instance.
     *
     * @param  string|null  $basePath
     * @return void
     */
    public function __construct($basePath = null)
    {
        if ($basePath) {
            $this->setBasePath($basePath);
        }

        $this->registerBaseBindings();
        $this->registerBaseServiceProviders();
        $this->registerCoreContainerAliases();
    }

    /**
     * Get the version number of the application.
     *
     * @return string
     */
    public function version()
    {
        return static::VERSION;
    }

    /**
     * Register the basic bindings into the container.
     *
     * @return void
     */
    protected function registerBaseBindings()
    {
        static::setInstance($this);

        $this->instance('app', $this);

        $this->instance(Container::class, $this);
        $this->singleton(Mix::class);

        $this->singleton(PackageManifest::class, function () {
            return new PackageManifest(
                new Filesystem, $this->basePath(), $this->getCachedPackagesPath()
            );
        });
    }

    /**
     * Register all of the base service providers.
     *
     * @return void
     */
    protected function registerBaseServiceProviders()
    {
        $this->register(new EventServiceProvider($this));
        $this->register(new LogServiceProvider($this));
        $this->register(new RoutingServiceProvider($this));
    }

    /**
     * Run the given array of bootstrap classes.
     *
     * @param  string[]  $bootstrappers
     * @return void
     */
    public function bootstrapWith(array $bootstrappers)
    {
        $this->hasBeenBootstrapped = true;

        foreach ($bootstrappers as $bootstrapper) {
            $this['events']->dispatch('bootstrapping: '.$bootstrapper, [$this]);

            $this->make($bootstrapper)->bootstrap($this);

            $this['events']->dispatch('bootstrapped: '.$bootstrapper, [$this]);
        }
    }

    /**
     * Register a callback to run after loading the environment.
     *
     * @param  \Closure  $callback
     * @return void
     */
    public function afterLoadingEnvironment(Closure $callback)
    {
        $this->afterBootstrapping(
            LoadEnvironmentVariables::class, $callback
        );
    }

    /**
     * Register a callback to run before a bootstrapper.
     *
     * @param  string  $bootstrapper
     * @param  \Closure  $callback
     * @return void
     */
    public function beforeBootstrapping($bootstrapper, Closure $callback)
    {
        $this['events']->listen('bootstrapping: '.$bootstrapper, $callback);
    }

    /**
     * Register a callback to run after a bootstrapper.
     *
     * @param  string  $bootstrapper
     * @param  \Closure  $callback
     * @return void
     */
    public function afterBootstrapping($bootstrapper, Closure $callback)
    {
        $this['events']->listen('bootstrapped: '.$bootstrapper, $callback);
    }

    /**
     * Determine if the application has been bootstrapped before.
     *
     * @return bool
     */
    public function hasBeenBootstrapped()
    {
        return $this->hasBeenBootstrapped;
    }

    /**
     * Set the base path for the application.
     *
     * @param  string  $basePath
     * @return $this
     */
    public function setBasePath($basePath)
    {
        $this->basePath = rtrim($basePath, '\/');

        $this->bindPathsInContainer();

        return $this;
    }

    /**
     * Bind all of the application paths in the container.
     *
     * @return void
     */
    protected function bindPathsInContainer()
    {
        $this->instance('path', $this->path());
        $this->instance('path.base', $this->basePath());
        $this->instance('path.config', $this->configPath());
        $this->instance('path.public', $this->publicPath());
        $this->instance('path.storage', $this->storagePath());
        $this->instance('path.database', $this->databasePath());
        $this->instance('path.resources', $this->resourcePath());
        $this->instance('path.bootstrap', $this->bootstrapPath());

        $this->useLangPath(value(function () {
            if (is_dir($directory = $this->resourcePath('lang'))) {
                return $directory;
            }

            return $this->basePath('lang');
        }));
    }

    /**
     * Get the path to the application "app" directory.
     *
     * @param  string  $path
     * @return string
     */
    public function path($path = '')
    {
        $appPath = $this->appPath ?: $this->basePath.DIRECTORY_SEPARATOR.'app';

        return $appPath.($path != '' ? DIRECTORY_SEPARATOR.$path : '');
    }

    /**
     * Set the application directory.
     *
     * @param  string  $path
     * @return $this
     */
    public function useAppPath($path)
    {
        $this->appPath = $path;

        $this->instance('path', $path);

        return $this;
    }

    /**
     * Get the base path of the Laravel installation.
     *
     * @param  string  $path
     * @return string
     */
    public function basePath($path = '')
    {
        return $this->basePath.($path != '' ? DIRECTORY_SEPARATOR.$path : '');
    }

    /**
     * Get the path to the bootstrap directory.
     *
     * @param  string  $path
     * @return string
     */
    public function bootstrapPath($path = '')
    {
        return $this->basePath.DIRECTORY_SEPARATOR.'bootstrap'.($path != '' ? DIRECTORY_SEPARATOR.$path : '');
    }

    /**
     * Get the path to the application configuration files.
     *
     * @param  string  $path
     * @return string
     */
    public function configPath($path = '')
    {
        return $this->basePath.DIRECTORY_SEPARATOR.'config'.($path != '' ? DIRECTORY_SEPARATOR.$path : '');
    }

    /**
     * Get the path to the database directory.
     *
     * @param  string  $path
     * @return string
     */
    public function databasePath($path = '')
    {
        return ($this->databasePath ?: $this->basePath.DIRECTORY_SEPARATOR.'database').($path != '' ? DIRECTORY_SEPARATOR.$path : '');
    }

    /**
     * Set the database directory.
     *
     * @param  string  $path
     * @return $this
     */
    public function useDatabasePath($path)
    {
        $this->databasePath = $path;

        $this->instance('path.database', $path);

        return $this;
    }

    /**
     * Get the path to the language files.
     *
     * @param  string  $path
     * @return string
     */
    public function langPath($path = '')
    {
        return $this->langPath.($path != '' ? DIRECTORY_SEPARATOR.$path : '');
    }

    /**
     * Set the language file directory.
     *
     * @param  string  $path
     * @return $this
     */
    public function useLangPath($path)
    {
        $this->langPath = $path;

        $this->instance('path.lang', $path);

        return $this;
    }

    /**
     * Get the path to the public / web directory.
     *
     * @return string
     */
    public function publicPath()
    {
        return $this->basePath.DIRECTORY_SEPARATOR.'public';
    }

    /**
     * Get the path to the storage directory.
     *
     * @param  string  $path
     * @return string
     */
    public function storagePath($path = '')
    {
        return ($this->storagePath ?: $this->basePath.DIRECTORY_SEPARATOR.'storage')
                            .($path != '' ? DIRECTORY_SEPARATOR.$path : '');
    }

    /**
     * Set the storage directory.
     *
     * @param  string  $path
     * @return $this
     */
    public function useStoragePath($path)
    {
        $this->storagePath = $path;

        $this->instance('path.storage', $path);

        return $this;
    }

    /**
     * Get the path to the resources directory.
     *
     * @param  string  $path
     * @return string
     */
    public function resourcePath($path = '')
    {
        return $this->basePath.DIRECTORY_SEPARATOR.'resources'.($path != '' ? DIRECTORY_SEPARATOR.$path : '');
    }

    /**
     * Get the path to the views directory.
     *
     * This method returns the first configured path in the array of view paths.
     *
     * @param  string  $path
     * @return string
     */
    public function viewPath($path = '')
    {
        $basePath = $this['config']->get('view.paths')[0];

        return rtrim($basePath, DIRECTORY_SEPARATOR).($path != '' ? DIRECTORY_SEPARATOR.$path : '');
    }

    /**
     * Get the path to the environment file directory.
     *
     * @return string
     */
    public function environmentPath()
    {
        return $this->environmentPath ?: $this->basePath;
    }

    /**
     * Set the directory for the environment file.
     *
     * @param  string  $path
     * @return $this
     */
    public function useEnvironmentPath($path)
    {
        $this->environmentPath = $path;

        return $this;
    }

    /**
     * Set the environment file to be loaded during bootstrapping.
     *
     * @param  string  $file
     * @return $this
     */
    public function loadEnvironmentFrom($file)
    {
        $this->environmentFile = $file;

        return $this;
    }

    /**
     * Get the environment file the application is using.
     *
     * @return string
     */
    public function environmentFile()
    {
        return $this->environmentFile ?: '.env';
    }

    /**
     * Get the fully qualified path to the environment file.
     *
     * @return string
     */
    public function environmentFilePath()
    {
        return $this->environmentPath().DIRECTORY_SEPARATOR.$this->environmentFile();
    }

    /**
     * Get or check the current application environment.
     *
     * @param  string|array  $environments
     * @return string|bool
     */
    public function environment(...$environments)
    {
        if (count($environments) > 0) {
            $patterns = is_array($environments[0]) ? $environments[0] : $environments;

            return Str::is($patterns, $this['env']);
        }

        return $this['env'];
    }

    /**
     * Determine if the application is in the local environment.
     *
     * @return bool
     */
    public function isLocal()
    {
        return $this['env'] === 'local';
    }

    /**
     * Determine if the application is in the production environment.
     *
     * @return bool
     */
    public function isProduction()
    {
        return $this['env'] === 'production';
    }

    /**
     * Detect the application's current environment.
     *
     * @param  \Closure  $callback
     * @return string
     */
    public function detectEnvironment(Closure $callback)
    {
        $args = $_SERVER['argv'] ?? null;

        return $this['env'] = (new EnvironmentDetector)->detect($callback, $args);
    }

    /**
     * Determine if the application is running in the console.
     *
     * @return bool
     */
    public function runningInConsole()
    {
        if ($this->isRunningInConsole === null) {
            $this->isRunningInConsole = Env::get('APP_RUNNING_IN_CONSOLE') ?? (\PHP_SAPI === 'cli' || \PHP_SAPI === 'phpdbg');
        }

        return $this->isRunningInConsole;
    }

    /**
     * Determine if the application is running unit tests.
     *
     * @return bool
     */
    public function runningUnitTests()
    {
        return $this->bound('env') && $this['env'] === 'testing';
    }

    /**
     * Determine if the application is running with debug mode enabled.
     *
     * @return bool
     */
    public function hasDebugModeEnabled()
    {
        return (bool) $this['config']->get('app.debug');
    }

    /**
     * Register all of the configured providers.
     *
     * @return void
     */
    public function registerConfiguredProviders()
    {
        $providers = Collection::make($this->make('config')->get('app.providers'))
                        ->partition(function ($provider) {
                            return str_starts_with($provider, 'Illuminate\\');
                        });

        $providers->splice(1, 0, [$this->make(PackageManifest::class)->providers()]);

        (new ProviderRepository($this, new Filesystem, $this->getCachedServicesPath()))
                    ->load($providers->collapse()->toArray());
    }

    /**
     * Register a service provider with the application.
     *
     * @param  \Illuminate\Support\ServiceProvider|string  $provider
     * @param  bool  $force
     * @return \Illuminate\Support\ServiceProvider
     */
    public function register($provider, $force = false)
    {
        if (($registered = $this->getProvider($provider)) && ! $force) {
            return $registered;
        }

        // If the given "provider" is a string, we will resolve it, passing in the
        // application instance automatically for the developer. This is simply
        // a more convenient way of specifying your service provider classes.
        if (is_string($provider)) {
            $provider = $this->resolveProvider($provider);
        }

        $provider->register();

        // If there are bindings / singletons set as properties on the provider we
        // will spin through them and register them with the application, which
        // serves as a convenience layer while registering a lot of bindings.
        if (property_exists($provider, 'bindings')) {
            foreach ($provider->bindings as $key => $value) {
                $this->bind($key, $value);
            }
        }

        if (property_exists($provider, 'singletons')) {
            foreach ($provider->singletons as $key => $value) {
                $this->singleton($key, $value);
            }
        }

        $this->markAsRegistered($provider);

        // If the application has already booted, we will call this boot method on
        // the provider class so it has an opportunity to do its boot logic and
        // will be ready for any usage by this developer's application logic.
        if ($this->isBooted()) {
            $this->bootProvider($provider);
        }

        return $provider;
    }

    /**
     * Get the registered service provider instance if it exists.
     *
     * @param  \Illuminate\Support\ServiceProvider|string  $provider
     * @return \Illuminate\Support\ServiceProvider|null
     */
    public function getProvider($provider)
    {
        return array_values($this->getProviders($provider))[0] ?? null;
    }

    /**
     * Get the registered service provider instances if any exist.
     *
     * @param  \Illuminate\Support\ServiceProvider|string  $provider
     * @return array
     */
    public function getProviders($provider)
    {
        $name = is_string($provider) ? $provider : get_class($provider);

        return Arr::where($this->serviceProviders, function ($value) use ($name) {
            return $value instanceof $name;
        });
    }

    /**
     * Resolve a service provider instance from the class name.
     *
     * @param  string  $provider
     * @return \Illuminate\Support\ServiceProvider
     */
    public function resolveProvider($provider)
    {
        return new $provider($this);
    }

    /**
     * Mark the given provider as registered.
     *
     * @param  \Illuminate\Support\ServiceProvider  $provider
     * @return void
     */
    protected function markAsRegistered($provider)
    {
        $this->serviceProviders[] = $provider;

        $this->loadedProviders[get_class($provider)] = true;
    }

    /**
     * Load and boot all of the remaining deferred providers.
     *
     * @return void
     */
    public function loadDeferredProviders()
    {
        // We will simply spin through each of the deferred providers and register each
        // one and boot them if the application has booted. This should make each of
        // the remaining services available to this application for immediate use.
        foreach ($this->deferredServices as $service => $provider) {
            $this->loadDeferredProvider($service);
        }

        $this->deferredServices = [];
    }

    /**
     * Load the provider for a deferred service.
     *
     * @param  string  $service
     * @return void
     */
    public function loadDeferredProvider($service)
    {
        if (! $this->isDeferredService($service)) {
            return;
        }

        $provider = $this->deferredServices[$service];

        // If the service provider has not already been loaded and registered we can
        // register it with the application and remove the service from this list
        // of deferred services, since it will already be loaded on subsequent.
        if (! isset($this->loadedProviders[$provider])) {
            $this->registerDeferredProvider($provider, $service);
        }
    }

    /**
     * Register a deferred provider and service.
     *
     * @param  string  $provider
     * @param  string|null  $service
     * @return void
     */
    public function registerDeferredProvider($provider, $service = null)
    {
        // Once the provider that provides the deferred service has been registered we
        // will remove it from our local list of the deferred services with related
        // providers so that this container does not try to resolve it out again.
        if ($service) {
            unset($this->deferredServices[$service]);
        }

        $this->register($instance = new $provider($this));

        if (! $this->isBooted()) {
            $this->booting(function () use ($instance) {
                $this->bootProvider($instance);
            });
        }
    }

    /**
     * Resolve the given type from the container.
     *
     * @param  string  $abstract
     * @param  array  $parameters
     * @return mixed
     */
    public function make($abstract, array $parameters = [])
    {
        $this->loadDeferredProviderIfNeeded($abstract = $this->getAlias($abstract));

        return parent::make($abstract, $parameters);
    }

    /**
     * Resolve the given type from the container.
     *
     * @param  string  $abstract
     * @param  array  $parameters
     * @param  bool  $raiseEvents
     * @return mixed
     */
    protected function resolve($abstract, $parameters = [], $raiseEvents = true)
    {
        $this->loadDeferredProviderIfNeeded($abstract = $this->getAlias($abstract));

        return parent::resolve($abstract, $parameters, $raiseEvents);
    }

    /**
     * Load the deferred provider if the given type is a deferred service and the instance has not been loaded.
     *
     * @param  string  $abstract
     * @return void
     */
    protected function loadDeferredProviderIfNeeded($abstract)
    {
        if ($this->isDeferredService($abstract) && ! isset($this->instances[$abstract])) {
            $this->loadDeferredProvider($abstract);
        }
    }

    /**
     * Determine if the given abstract type has been bound.
     *
     * @param  string  $abstract
     * @return bool
     */
    public function bound($abstract)
    {
        return $this->isDeferredService($abstract) || parent::bound($abstract);
    }

    /**
     * Determine if the application has booted.
     *
     * @return bool
     */
    public function isBooted()
    {
        return $this->booted;
    }

    /**
     * Boot the application's service providers.
     *
     * @return void
     */
    public function boot()
    {
        if ($this->isBooted()) {
            return;
        }

        // Once the application has booted we will also fire some "booted" callbacks
        // for any listeners that need to do work after this initial booting gets
        // finished. This is useful when ordering the boot-up processes we run.
        $this->fireAppCallbacks($this->bootingCallbacks);

        array_walk($this->serviceProviders, function ($p) {
            $this->bootProvider($p);
        });

        $this->booted = true;

        $this->fireAppCallbacks($this->bootedCallbacks);
    }

    /**
     * Boot the given service provider.
     *
     * @param  \Illuminate\Support\ServiceProvider  $provider
     * @return void
     */
    protected function bootProvider(ServiceProvider $provider)
    {
        $provider->callBootingCallbacks();

        if (method_exists($provider, 'boot')) {
            $this->call([$provider, 'boot']);
        }

        $provider->callBootedCallbacks();
    }

    /**
     * Register a new boot listener.
     *
     * @param  callable  $callback
     * @return void
     */
    public function booting($callback)
    {
        $this->bootingCallbacks[] = $callback;
    }

    /**
     * Register a new "booted" listener.
     *
     * @param  callable  $callback
     * @return void
     */
    public function booted($callback)
    {
        $this->bootedCallbacks[] = $callback;

        if ($this->isBooted()) {
            $callback($this);
        }
    }

    /**
     * Call the booting callbacks for the application.
     *
     * @param  callable[]  $callbacks
     * @return void
     */
    protected function fireAppCallbacks(array &$callbacks)
    {
        $index = 0;

        while ($index < count($callbacks)) {
            $callbacks[$index]($this);

            $index++;
        }
    }

    /**
     * {@inheritdoc}
     *
     * @return \Symfony\Component\HttpFoundation\Response
     */
    public function handle(SymfonyRequest $request, int $type = self::MAIN_REQUEST, bool $catch = true): SymfonyResponse
    {
        return $this[HttpKernelContract::class]->handle(Request::createFromBase($request));
    }

    /**
     * Determine if middleware has been disabled for the application.
     *
     * @return bool
     */
    public function shouldSkipMiddleware()
    {
        return $this->bound('middleware.disable') &&
               $this->make('middleware.disable') === true;
    }

    /**
     * Get the path to the cached services.php file.
     *
     * @return string
     */
    public function getCachedServicesPath()
    {
        return $this->normalizeCachePath('APP_SERVICES_CACHE', 'cache/services.php');
    }

    /**
     * Get the path to the cached packages.php file.
     *
     * @return string
     */
    public function getCachedPackagesPath()
    {
        return $this->normalizeCachePath('APP_PACKAGES_CACHE', 'cache/packages.php');
    }

    /**
     * Determine if the application configuration is cached.
     *
     * @return bool
     */
    public function configurationIsCached()
    {
        return is_file($this->getCachedConfigPath());
    }

    /**
     * Get the path to the configuration cache file.
     *
     * @return string
     */
    public function getCachedConfigPath()
    {
        return $this->normalizeCachePath('APP_CONFIG_CACHE', 'cache/config.php');
    }

    /**
     * Determine if the application routes are cached.
     *
     * @return bool
     */
    public function routesAreCached()
    {
        return $this['files']->exists($this->getCachedRoutesPath());
    }

    /**
     * Get the path to the routes cache file.
     *
     * @return string
     */
    public function getCachedRoutesPath()
    {
        return $this->normalizeCachePath('APP_ROUTES_CACHE', 'cache/routes-v7.php');
    }

    /**
     * Determine if the application events are cached.
     *
     * @return bool
     */
    public function eventsAreCached()
    {
        return $this['files']->exists($this->getCachedEventsPath());
    }

    /**
     * Get the path to the events cache file.
     *
     * @return string
     */
    public function getCachedEventsPath()
    {
        return $this->normalizeCachePath('APP_EVENTS_CACHE', 'cache/events.php');
    }

    /**
     * Normalize a relative or absolute path to a cache file.
     *
     * @param  string  $key
     * @param  string  $default
     * @return string
     */
    protected function normalizeCachePath($key, $default)
    {
        if (is_null($env = Env::get($key))) {
            return $this->bootstrapPath($default);
        }

        return Str::startsWith($env, $this->absoluteCachePathPrefixes)
                ? $env
                : $this->basePath($env);
    }

    /**
     * Add new prefix to list of absolute path prefixes.
     *
     * @param  string  $prefix
     * @return $this
     */
    public function addAbsoluteCachePathPrefix($prefix)
    {
        $this->absoluteCachePathPrefixes[] = $prefix;

        return $this;
    }

    /**
     * Get an instance of the maintenance mode manager implementation.
     *
     * @return \Illuminate\Contracts\Foundation\MaintenanceMode
     */
    public function maintenanceMode()
    {
        return $this->make(MaintenanceModeContract::class);
    }

    /**
     * Determine if the application is currently down for maintenance.
     *
     * @return bool
     */
    public function isDownForMaintenance()
    {
        return $this->maintenanceMode()->active();
    }

    /**
     * Throw an HttpException with the given data.
     *
     * @param  int  $code
     * @param  string  $message
     * @param  array  $headers
     * @return never
     *
     * @throws \Symfony\Component\HttpKernel\Exception\HttpException
     * @throws \Symfony\Component\HttpKernel\Exception\NotFoundHttpException
     */
    public function abort($code, $message = '', array $headers = [])
    {
        if ($code == 404) {
            throw new NotFoundHttpException($message);
        }

        throw new HttpException($code, $message, null, $headers);
    }

    /**
     * Register a terminating callback with the application.
     *
     * @param  callable|string  $callback
     * @return $this
     */
    public function terminating($callback)
    {
        $this->terminatingCallbacks[] = $callback;

        return $this;
    }

    /**
     * Terminate the application.
     *
     * @return void
     */
    public function terminate()
    {
        $index = 0;

        while ($index < count($this->terminatingCallbacks)) {
            $this->call($this->terminatingCallbacks[$index]);

            $index++;
        }
    }

    /**
     * Get the service providers that have been loaded.
     *
     * @return array
     */
    public function getLoadedProviders()
    {
        return $this->loadedProviders;
    }

    /**
     * Determine if the given service provider is loaded.
     *
     * @param  string  $provider
     * @return bool
     */
    public function providerIsLoaded(string $provider)
    {
        return isset($this->loadedProviders[$provider]);
    }

    /**
     * Get the application's deferred services.
     *
     * @return array
     */
    public function getDeferredServices()
    {
        return $this->deferredServices;
    }

    /**
     * Set the application's deferred services.
     *
     * @param  array  $services
     * @return void
     */
    public function setDeferredServices(array $services)
    {
        $this->deferredServices = $services;
    }

    /**
     * Add an array of services to the application's deferred services.
     *
     * @param  array  $services
     * @return void
     */
    public function addDeferredServices(array $services)
    {
        $this->deferredServices = array_merge($this->deferredServices, $services);
    }

    /**
     * Determine if the given service is a deferred service.
     *
     * @param  string  $service
     * @return bool
     */
    public function isDeferredService($service)
    {
        return isset($this->deferredServices[$service]);
    }

    /**
     * Configure the real-time facade namespace.
     *
     * @param  string  $namespace
     * @return void
     */
    public function provideFacades($namespace)
    {
        AliasLoader::setFacadeNamespace($namespace);
    }

    /**
     * Get the current application locale.
     *
     * @return string
     */
    public function getLocale()
    {
        return $this['config']->get('app.locale');
    }

    /**
     * Get the current application locale.
     *
     * @return string
     */
    public function currentLocale()
    {
        return $this->getLocale();
    }

    /**
     * Get the current application fallback locale.
     *
     * @return string
     */
    public function getFallbackLocale()
    {
        return $this['config']->get('app.fallback_locale');
    }

    /**
     * Set the current application locale.
     *
     * @param  string  $locale
     * @return void
     */
    public function setLocale($locale)
    {
        $this['config']->set('app.locale', $locale);

        $this['translator']->setLocale($locale);

        $this['events']->dispatch(new LocaleUpdated($locale));
    }

    /**
     * Set the current application fallback locale.
     *
     * @param  string  $fallbackLocale
     * @return void
     */
    public function setFallbackLocale($fallbackLocale)
    {
        $this['config']->set('app.fallback_locale', $fallbackLocale);

        $this['translator']->setFallback($fallbackLocale);
    }

    /**
     * Determine if the application locale is the given locale.
     *
     * @param  string  $locale
     * @return bool
     */
    public function isLocale($locale)
    {
        return $this->getLocale() == $locale;
    }

    /**
     * Register the core class aliases in the container.
     *
     * @return void
     */
    public function registerCoreContainerAliases()
    {
        foreach ([
            'app' => [self::class, \Illuminate\Contracts\Container\Container::class, \Illuminate\Contracts\Foundation\Application::class, \Psr\Container\ContainerInterface::class],
            'auth' => [\Illuminate\Auth\AuthManager::class, \Illuminate\Contracts\Auth\Factory::class],
            'auth.driver' => [\Illuminate\Contracts\Auth\Guard::class],
            'blade.compiler' => [\Illuminate\View\Compilers\BladeCompiler::class],
            'cache' => [\Illuminate\Cache\CacheManager::class, \Illuminate\Contracts\Cache\Factory::class],
            'cache.store' => [\Illuminate\Cache\Repository::class, \Illuminate\Contracts\Cache\Repository::class, \Psr\SimpleCache\CacheInterface::class],
            'cache.psr6' => [\Symfony\Component\Cache\Adapter\Psr16Adapter::class, \Symfony\Component\Cache\Adapter\AdapterInterface::class, \Psr\Cache\CacheItemPoolInterface::class],
            'config' => [\Illuminate\Config\Repository::class, \Illuminate\Contracts\Config\Repository::class],
            'cookie' => [\Illuminate\Cookie\CookieJar::class, \Illuminate\Contracts\Cookie\Factory::class, \Illuminate\Contracts\Cookie\QueueingFactory::class],
            'db' => [\Illuminate\Database\DatabaseManager::class, \Illuminate\Database\ConnectionResolverInterface::class],
            'db.connection' => [\Illuminate\Database\Connection::class, \Illuminate\Database\ConnectionInterface::class],
            'db.schema' => [\Illuminate\Database\Schema\Builder::class],
            'encrypter' => [\Illuminate\Encryption\Encrypter::class, \Illuminate\Contracts\Encryption\Encrypter::class, \Illuminate\Contracts\Encryption\StringEncrypter::class],
            'events' => [\Illuminate\Events\Dispatcher::class, \Illuminate\Contracts\Events\Dispatcher::class],
            'files' => [\Illuminate\Filesystem\Filesystem::class],
            'filesystem' => [\Illuminate\Filesystem\FilesystemManager::class, \Illuminate\Contracts\Filesystem\Factory::class],
            'filesystem.disk' => [\Illuminate\Contracts\Filesystem\Filesystem::class],
            'filesystem.cloud' => [\Illuminate\Contracts\Filesystem\Cloud::class],
            'hash' => [\Illuminate\Hashing\HashManager::class],
            'hash.driver' => [\Illuminate\Contracts\Hashing\Hasher::class],
            'translator' => [\Illuminate\Translation\Translator::class, \Illuminate\Contracts\Translation\Translator::class],
            'log' => [\Illuminate\Log\LogManager::class, \Psr\Log\LoggerInterface::class],
            'mail.manager' => [\Illuminate\Mail\MailManager::class, \Illuminate\Contracts\Mail\Factory::class],
            'mailer' => [\Illuminate\Mail\Mailer::class, \Illuminate\Contracts\Mail\Mailer::class, \Illuminate\Contracts\Mail\MailQueue::class],
            'auth.password' => [\Illuminate\Auth\Passwords\PasswordBrokerManager::class, \Illuminate\Contracts\Auth\PasswordBrokerFactory::class],
            'auth.password.broker' => [\Illuminate\Auth\Passwords\PasswordBroker::class, \Illuminate\Contracts\Auth\PasswordBroker::class],
            'queue' => [\Illuminate\Queue\QueueManager::class, \Illuminate\Contracts\Queue\Factory::class, \Illuminate\Contracts\Queue\Monitor::class],
            'queue.connection' => [\Illuminate\Contracts\Queue\Queue::class],
            'queue.failer' => [\Illuminate\Queue\Failed\FailedJobProviderInterface::class],
            'redirect' => [\Illuminate\Routing\Redirector::class],
            'redis' => [\Illuminate\Redis\RedisManager::class, \Illuminate\Contracts\Redis\Factory::class],
            'redis.connection' => [\Illuminate\Redis\Connections\Connection::class, \Illuminate\Contracts\Redis\Connection::class],
            'request' => [\Illuminate\Http\Request::class, \Symfony\Component\HttpFoundation\Request::class],
            'router' => [\Illuminate\Routing\Router::class, \Illuminate\Contracts\Routing\Registrar::class, \Illuminate\Contracts\Routing\BindingRegistrar::class],
            'session' => [\Illuminate\Session\SessionManager::class],
            'session.store' => [\Illuminate\Session\Store::class, \Illuminate\Contracts\Session\Session::class],
            'url' => [\Illuminate\Routing\UrlGenerator::class, \Illuminate\Contracts\Routing\UrlGenerator::class],
            'validator' => [\Illuminate\Validation\Factory::class, \Illuminate\Contracts\Validation\Factory::class],
            'view' => [\Illuminate\View\Factory::class, \Illuminate\Contracts\View\Factory::class],
        ] as $key => $aliases) {
            foreach ($aliases as $alias) {
                $this->alias($key, $alias);
            }
        }
    }

    /**
     * Flush the container of all bindings and resolved instances.
     *
     * @return void
     */
    public function flush()
    {
        parent::flush();

        $this->buildStack = [];
        $this->loadedProviders = [];
        $this->bootedCallbacks = [];
        $this->bootingCallbacks = [];
        $this->deferredServices = [];
        $this->reboundCallbacks = [];
        $this->serviceProviders = [];
        $this->resolvingCallbacks = [];
        $this->terminatingCallbacks = [];
        $this->beforeResolvingCallbacks = [];
        $this->afterResolvingCallbacks = [];
        $this->globalBeforeResolvingCallbacks = [];
        $this->globalResolvingCallbacks = [];
        $this->globalAfterResolvingCallbacks = [];
    }

    /**
     * Get the application namespace.
     *
     * @return string
     *
     * @throws \RuntimeException
     */
    public function getNamespace()
    {
        if (! is_null($this->namespace)) {
            return $this->namespace;
        }

        $composer = json_decode(file_get_contents($this->basePath('composer.json')), true);

        foreach ((array) data_get($composer, 'autoload.psr-4') as $namespace => $path) {
            foreach ((array) $path as $pathChoice) {
                if (realpath($this->path()) === realpath($this->basePath($pathChoice))) {
                    return $this->namespace = $namespace;
                }
            }
        }

        throw new RuntimeException('Unable to detect application namespace.');
    }
}<|MERGE_RESOLUTION|>--- conflicted
+++ resolved
@@ -35,11 +35,7 @@
      *
      * @var string
      */
-<<<<<<< HEAD
-    const VERSION = '10.x-dev';
-=======
     const VERSION = '9.21.6';
->>>>>>> f8b902c4
 
     /**
      * The base path for the Laravel installation.
