--- conflicted
+++ resolved
@@ -35,11 +35,7 @@
      *
      * @var string
      */
-<<<<<<< HEAD
-    const VERSION = '9.15.0';
-=======
     const VERSION = '10.x-dev';
->>>>>>> 0d7ac95d
 
     /**
      * The base path for the Laravel installation.
