<?php

namespace Illuminate\Foundation;

use Illuminate\Support\Collection;

/*
                                                   .~))>>
                                                  .~)>>
                                                .~))))>>>
                                              .~))>>             ___
                                            .~))>>)))>>      .-~))>>
                                          .~)))))>>       .-~))>>)>
                                        .~)))>>))))>>  .-~)>>)>
                    )                 .~))>>))))>>  .-~)))))>>)>
                 ( )@@*)             //)>))))))  .-~))))>>)>
               ).@(@@               //))>>))) .-~))>>)))))>>)>
             (( @.@).              //))))) .-~)>>)))))>>)>
           ))  )@@*.@@ )          //)>))) //))))))>>))))>>)>
        ((  ((@@@.@@             |/))))) //)))))>>)))>>)>
       )) @@*. )@@ )   (\_(\-\b  |))>)) //)))>>)))))))>>)>
     (( @@@(.@(@ .    _/`-`  ~|b |>))) //)>>)))))))>>)>
      )* @@@ )@*     (@)  (@) /\b|))) //))))))>>))))>>
    (( @. )@( @ .   _/  /    /  \b)) //))>>)))))>>>_._
     )@@ (@@*)@@.  (6///6)- / ^  \b)//))))))>>)))>>   ~~-.
  ( @jgs@@. @@@.*@_ VvvvvV//  ^  \b/)>>))))>>      _.     `bb
   ((@@ @@@*.(@@ . - | o |' \ (  ^   \b)))>>        .'       b`,
    ((@@).*@@ )@ )   \^^^/  ((   ^  ~)_        \  /           b `,
      (@@. (@@ ).     `-'   (((   ^    `\ \ \ \ \|             b  `.
        (*.@*              / ((((        \| | |  \       .       b `.
                          / / (((((  \    \ /  _.-~\     Y,      b  ;
                         / / / (((((( \    \.-~   _.`" _.-~`,    b  ;
                        /   /   `(((((()    )    (((((~      `,  b  ;
                      _/  _/      `"""/   /'                  ; b   ;
                  _.-~_.-~           /  /'                _.'~bb _.'
                ((((~~              / /'              _.'~bb.--~
                                   ((((          __.-~bb.-~
                                               .'  b .~~
                                               :bb ,'
                                               ~~~~
 */

class Inspiring
{
    /**
     * Get an inspiring quote.
     *
     * Taylor & Dayle made this commit from Jungfraujoch. (11,333 ft.)
     *
     * May McGinnis always control the board. #LaraconUS2015
     *
     * RIP Charlie - Feb 6, 2018
     *
     * @return string
     */
    public static function quote()
    {
        return Collection::make([
            'Act only according to that maxim whereby you can, at the same time, will that it should become a universal law. - Immanuel Kant',
            'An unexamined life is not worth living. - Socrates',
            'Be present above all else. - Naval Ravikant',
            'Do what you can, with what you have, where you are. - Theodore Roosevelt',
            'Happiness is not something readymade. It comes from your own actions. - Dalai Lama',
            'He who is contented is rich. - Laozi',
            'I begin to speak only when I am certain what I will say is not better left unsaid. - Cato the Younger',
            'I have not failed. I\'ve just found 10,000 ways that won\'t work. - Thomas Edison',
            'If you do not have a consistent goal in life, you can not live it in a consistent way. - Marcus Aurelius',
            'It is never too late to be what you might have been. - George Eliot',
            'It is not the man who has too little, but the man who craves more, that is poor. - Seneca',
            'It is quality rather than quantity that matters. - Lucius Annaeus Seneca',
            'Knowing is not enough; we must apply. Being willing is not enough; we must do. - Leonardo da Vinci',
            'Let all your things have their places; let each part of your business have its time. - Benjamin Franklin',
            'Live as if you were to die tomorrow. Learn as if you were to live forever. - Mahatma Gandhi',
            'No surplus words or unnecessary actions. - Marcus Aurelius',
            'Nothing worth having comes easy. - Theodore Roosevelt',
            'Order your soul. Reduce your wants. - Augustine',
            'People find pleasure in different ways. I find it in keeping my mind clear. - Marcus Aurelius',
            'Simplicity is an acquired taste. - Katharine Gerould',
            'Simplicity is the consequence of refined emotions. - Jean D\'Alembert',
            'Simplicity is the essence of happiness. - Cedric Bledsoe',
            'Simplicity is the ultimate sophistication. - Leonardo da Vinci',
            'Smile, breathe, and go slowly. - Thich Nhat Hanh',
            'The only way to do great work is to love what you do. - Steve Jobs',
            'The whole future lies in uncertainty: live immediately. - Seneca',
            'Very little is needed to make a happy life. - Marcus Aurelius',
            'Waste no more time arguing what a good man should be, be one. - Marcus Aurelius',
            'Well begun is half done. - Aristotle',
            'When there is no desire, all things are at peace. - Laozi',
            'Walk as if you are kissing the Earth with your feet. - Thich Nhat Hanh',
            'Because you are alive, everything is possible. - Thich Nhat Hanh',
            'Breathing in, I calm body and mind. Breathing out, I smile. - Thich Nhat Hanh',
            'Life is available only in the present moment. - Thich Nhat Hanh',
            'The best way to take care of the future is to take care of the present moment. - Thich Nhat Hanh',
            'Nothing in life is to be feared, it is only to be understood. Now is the time to understand more, so that we may fear less. - Marie Curie',
            'The biggest battle is the war against ignorance. - Mustafa Kemal Atatürk',
<<<<<<< HEAD
        ])->map(fn ($quote) => static::formatForConsole($quote))->random();
    }

    /**
     * Formats the given quote for a pretty console output.
     *
     * @param  string  $quote
     * @return string
     */
    protected static function formatForConsole($quote)
    {
        [$text, $author] = str($quote)->explode('-');

        return sprintf(
            "\n  <options=bold>“ %s ”</>\n  <fg=gray>— %s</>\n",
            trim($text),
            trim($author),
        );
=======
            'Always remember that you are absolutely unique. Just like everyone else. - Margaret Mead',
        ])->random();
>>>>>>> 64e43d7f
    }
}<|MERGE_RESOLUTION|>--- conflicted
+++ resolved
@@ -93,7 +93,7 @@
             'The best way to take care of the future is to take care of the present moment. - Thich Nhat Hanh',
             'Nothing in life is to be feared, it is only to be understood. Now is the time to understand more, so that we may fear less. - Marie Curie',
             'The biggest battle is the war against ignorance. - Mustafa Kemal Atatürk',
-<<<<<<< HEAD
+            'Always remember that you are absolutely unique. Just like everyone else. - Margaret Mead',
         ])->map(fn ($quote) => static::formatForConsole($quote))->random();
     }
 
@@ -112,9 +112,5 @@
             trim($text),
             trim($author),
         );
-=======
-            'Always remember that you are absolutely unique. Just like everyone else. - Margaret Mead',
-        ])->random();
->>>>>>> 64e43d7f
     }
 }