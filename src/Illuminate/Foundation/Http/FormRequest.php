--- conflicted
+++ resolved
@@ -88,13 +88,9 @@
             $this->withValidator($validator);
         }
 
-<<<<<<< HEAD
-        return $this->validator = $validator;
-=======
         $this->setValidator($validator);
 
         return $this->validator;
->>>>>>> ee010741
     }
 
     /**
