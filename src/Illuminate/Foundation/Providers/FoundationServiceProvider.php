--- conflicted
+++ resolved
@@ -39,15 +39,11 @@
     public function registerRequestValidation()
     {
         Request::macro('validate', function (array $rules, ...$params) {
-<<<<<<< HEAD
-            return validator()->validate($this->all(), $rules, ...$params);
-=======
             validator()->validate($this->all(), $rules, ...$params);
 
             return $this->only(collect($rules)->keys()->map(function ($rule) {
                 return Str::contains($rule, '*') ? explode('.', $rule)[0] : $rule;
             })->unique()->toArray());
->>>>>>> 1eb1314d
         });
     }
 
