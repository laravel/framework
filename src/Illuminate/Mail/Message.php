--- conflicted
+++ resolved
@@ -292,10 +292,6 @@
      */
     public function __call($method, $parameters)
     {
-<<<<<<< HEAD
-        return $this->forwardDecoratedCallTo($this->swift, $method, $parameters);
-=======
-        return $this->forwardCallTo($this->message, $method, $parameters);
->>>>>>> 097107ab
+        return $this->forwardDecoratedCallTo($this->message, $method, $parameters);
     }
 }