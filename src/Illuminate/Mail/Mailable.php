<?php

namespace Illuminate\Mail;

use Illuminate\Config\Repository as ConfigRepository;
use Illuminate\Container\Container;
use Illuminate\Contracts\Filesystem\Factory as FilesystemFactory;
use Illuminate\Contracts\Mail\Attachable;
use Illuminate\Contracts\Mail\Factory as MailFactory;
use Illuminate\Contracts\Mail\Mailable as MailableContract;
use Illuminate\Contracts\Queue\Factory as Queue;
use Illuminate\Contracts\Support\Htmlable;
use Illuminate\Contracts\Support\Renderable;
use Illuminate\Contracts\Translation\HasLocalePreference;
use Illuminate\Support\Collection;
use Illuminate\Support\EncodedHtmlString;
use Illuminate\Support\HtmlString;
use Illuminate\Support\Str;
use Illuminate\Support\Traits\Conditionable;
use Illuminate\Support\Traits\ForwardsCalls;
use Illuminate\Support\Traits\Localizable;
use Illuminate\Support\Traits\Macroable;
use Illuminate\Support\Traits\Tappable;
use Illuminate\Testing\Constraints\SeeInOrder;
use PHPUnit\Framework\Assert as PHPUnit;
use ReflectionClass;
use ReflectionProperty;
use Symfony\Component\Mailer\Header\MetadataHeader;
use Symfony\Component\Mailer\Header\TagHeader;
use Symfony\Component\Mime\Address;

class Mailable implements MailableContract, Renderable
{
    use Conditionable, ForwardsCalls, Localizable, Tappable, Macroable {
        __call as macroCall;
    }

    /**
     * The locale of the message.
     *
     * @var string
     */
    public $locale;

    /**
     * The person the message is from.
     *
     * @var array
     */
    public $from = [];

    /**
     * The "to" recipients of the message.
     *
     * @var array
     */
    public $to = [];

    /**
     * The "cc" recipients of the message.
     *
     * @var array
     */
    public $cc = [];

    /**
     * The "bcc" recipients of the message.
     *
     * @var array
     */
    public $bcc = [];

    /**
     * The "reply to" recipients of the message.
     *
     * @var array
     */
    public $replyTo = [];

    /**
     * The subject of the message.
     *
     * @var string
     */
    public $subject;

    /**
     * The Markdown template for the message (if applicable).
     *
     * @var string
     */
    public $markdown;

    /**
     * The HTML to use for the message.
     *
     * @var string
     */
    protected $html;

    /**
     * The view to use for the message.
     *
     * @var string
     */
    public $view;

    /**
     * The plain text view to use for the message.
     *
     * @var string
     */
    public $textView;

    /**
     * The view data for the message.
     *
     * @var array
     */
    public $viewData = [];

    /**
     * The attachments for the message.
     *
     * @var array
     */
    public $attachments = [];

    /**
     * The raw attachments for the message.
     *
     * @var array
     */
    public $rawAttachments = [];

    /**
     * The attachments from a storage disk.
     *
     * @var array
     */
    public $diskAttachments = [];

    /**
     * The tags for the message.
     *
     * @var array
     */
    protected $tags = [];

    /**
     * The metadata for the message.
     *
     * @var array
     */
    protected $metadata = [];

    /**
     * The callbacks for the message.
     *
     * @var array
     */
    public $callbacks = [];

    /**
     * The name of the theme that should be used when formatting the message.
     *
     * @var string|null
     */
    public $theme;

    /**
     * The name of the mailer that should send the message.
     *
     * @var string
     */
    public $mailer;

    /**
     * The rendered mailable views for testing / assertions.
     *
     * @var array
     */
    protected $assertionableRenderStrings;

    /**
     * The callback that should be invoked while building the view data.
     *
     * @var callable
     */
    public static $viewDataCallback;

    /**
     * Send the message using the given mailer.
     *
     * @param  \Illuminate\Contracts\Mail\Factory|\Illuminate\Contracts\Mail\Mailer  $mailer
     * @return \Illuminate\Mail\SentMessage|null
     */
    public function send($mailer)
    {
        return $this->withLocale($this->locale, function () use ($mailer) {
            $this->prepareMailableForDelivery();

            $mailer = $mailer instanceof MailFactory
                ? $mailer->mailer($this->mailer)
                : $mailer;

            return $mailer->send($this->buildView(), $this->buildViewData(), function ($message) {
                $this->buildFrom($message)
                    ->buildRecipients($message)
                    ->buildSubject($message)
                    ->buildTags($message)
                    ->buildMetadata($message)
                    ->runCallbacks($message)
                    ->buildAttachments($message);
            });
        });
    }

    /**
     * Queue the message for sending.
     *
     * @param  \Illuminate\Contracts\Queue\Factory  $queue
     * @return mixed
     */
    public function queue(Queue $queue)
    {
        if (isset($this->delay)) {
            return $this->later($this->delay, $queue);
        }

        $connection = property_exists($this, 'connection') ? $this->connection : null;

        $queueName = property_exists($this, 'queue') ? $this->queue : null;

        return $queue->connection($connection)->pushOn(
            $queueName ?: null, $this->newQueuedJob()
        );
    }

    /**
     * Deliver the queued message after (n) seconds.
     *
     * @param  \DateTimeInterface|\DateInterval|int  $delay
     * @param  \Illuminate\Contracts\Queue\Factory  $queue
     * @return mixed
     */
    public function later($delay, Queue $queue)
    {
        $connection = property_exists($this, 'connection') ? $this->connection : null;

        $queueName = property_exists($this, 'queue') ? $this->queue : null;

        return $queue->connection($connection)->laterOn(
            $queueName ?: null, $delay, $this->newQueuedJob()
        );
    }

    /**
     * Make the queued mailable job instance.
     *
     * @return mixed
     */
    protected function newQueuedJob()
    {
        return Container::getInstance()->make(SendQueuedMailable::class, ['mailable' => $this])
            ->through(array_merge(
                method_exists($this, 'middleware') ? $this->middleware() : [],
                $this->middleware ?? []
            ));
    }

    /**
     * Render the mailable into a view.
     *
     * @return string
     *
     * @throws \ReflectionException
     */
    public function render()
    {
        return $this->withLocale($this->locale, function () {
            $this->prepareMailableForDelivery();

            return Container::getInstance()->make('mailer')->render(
                $this->buildView(), $this->buildViewData()
            );
        });
    }

    /**
     * Build the view for the message.
     *
     * @return array|string
     *
     * @throws \ReflectionException
     */
    protected function buildView()
    {
        if (isset($this->html)) {
            return array_filter([
                'html' => new HtmlString($this->html),
                'text' => $this->textView ?? null,
            ]);
        }

        if (isset($this->markdown)) {
            return $this->buildMarkdownView();
        }

        if (isset($this->view, $this->textView)) {
            return [$this->view, $this->textView];
        } elseif (isset($this->textView)) {
            return ['text' => $this->textView];
        }

        return $this->view;
    }

    /**
     * Build the Markdown view for the message.
     *
     * @return array
     *
     * @throws \ReflectionException
     */
    protected function buildMarkdownView()
    {
        $data = $this->buildViewData();

        return [
            'html' => $this->buildMarkdownHtml($data),
            'text' => $this->buildMarkdownText($data),
        ];
    }

    /**
     * Build the view data for the message.
     *
     * @return array
     *
     * @throws \ReflectionException
     */
    public function buildViewData()
    {
        $data = $this->viewData;

        if (static::$viewDataCallback) {
            $data = array_merge($data, call_user_func(static::$viewDataCallback, $this));
        }

        foreach ((new ReflectionClass($this))->getProperties(ReflectionProperty::IS_PUBLIC) as $property) {
            if ($property->isInitialized($this) && $property->getDeclaringClass()->getName() !== self::class) {
                $data[$property->getName()] = $property->getValue($this);
            }
        }

        return array_merge($data, $this->additionalMessageData());
    }

    /**
     * Get additional meta-data to pass along with the view data.
     *
     * @return array<string, mixed>
     */
    protected function additionalMessageData(): array
    {
        return [
            '__laravel_mailable' => get_class($this),
        ];
    }

    /**
     * Build the HTML view for a Markdown message.
     *
     * @param  array  $viewData
     * @return \Closure
     */
    protected function buildMarkdownHtml($viewData)
    {
        return fn ($data) => $this->markdownRenderer()->render(
            $this->markdown,
            array_merge($data, $viewData),
        );
    }

    /**
     * Build the text view for a Markdown message.
     *
     * @param  array  $viewData
     * @return \Closure
     */
    protected function buildMarkdownText($viewData)
    {
        return function ($data) use ($viewData) {
            if (isset($data['message'])) {
                $data = array_merge($data, [
                    'message' => new TextMessage($data['message']),
                ]);
            }

            return $this->textView ?? $this->markdownRenderer()->renderText(
                $this->markdown,
                array_merge($data, $viewData)
            );
        };
    }

    /**
     * Resolves a Markdown instance with the mail's theme.
     *
     * @return \Illuminate\Mail\Markdown
     */
    protected function markdownRenderer()
    {
        return tap(Container::getInstance()->make(Markdown::class), function ($markdown) {
            $markdown->theme($this->theme ?: Container::getInstance()->get(ConfigRepository::class)->get(
                'mail.markdown.theme', 'default')
            );
        });
    }

    /**
     * Add the sender to the message.
     *
     * @param  \Illuminate\Mail\Message  $message
     * @return $this
     */
    protected function buildFrom($message)
    {
        if (! empty($this->from)) {
            $message->from($this->from[0]['address'], $this->from[0]['name']);
        }

        return $this;
    }

    /**
     * Add all of the recipients to the message.
     *
     * @param  \Illuminate\Mail\Message  $message
     * @return $this
     */
    protected function buildRecipients($message)
    {
        foreach (['to', 'cc', 'bcc', 'replyTo'] as $type) {
            foreach ($this->{$type} as $recipient) {
                $message->{$type}($recipient['address'], $recipient['name']);
            }
        }

        return $this;
    }

    /**
     * Set the subject for the message.
     *
     * @param  \Illuminate\Mail\Message  $message
     * @return $this
     */
    protected function buildSubject($message)
    {
        if ($this->subject) {
            $message->subject($this->subject);
        } else {
            $message->subject(Str::title(Str::snake(class_basename($this), ' ')));
        }

        return $this;
    }

    /**
     * Add all of the attachments to the message.
     *
     * @param  \Illuminate\Mail\Message  $message
     * @return $this
     */
    protected function buildAttachments($message)
    {
        foreach ($this->attachments as $attachment) {
            $message->attach($attachment['file'], $attachment['options']);
        }

        foreach ($this->rawAttachments as $attachment) {
            $message->attachData(
                $attachment['data'], $attachment['name'], $attachment['options']
            );
        }

        $this->buildDiskAttachments($message);

        return $this;
    }

    /**
     * Add all of the disk attachments to the message.
     *
     * @param  \Illuminate\Mail\Message  $message
     * @return void
     */
    protected function buildDiskAttachments($message)
    {
        foreach ($this->diskAttachments as $attachment) {
            $storage = Container::getInstance()->make(
                FilesystemFactory::class
            )->disk($attachment['disk']);

            $message->attachData(
                $storage->get($attachment['path']),
                $attachment['name'] ?? basename($attachment['path']),
                array_merge(['mime' => $storage->mimeType($attachment['path'])], $attachment['options'])
            );
        }
    }

    /**
     * Add all defined tags to the message.
     *
     * @param  \Illuminate\Mail\Message  $message
     * @return $this
     */
    protected function buildTags($message)
    {
        if ($this->tags) {
            foreach ($this->tags as $tag) {
                $message->getHeaders()->add(new TagHeader($tag));
            }
        }

        return $this;
    }

    /**
     * Add all defined metadata to the message.
     *
     * @param  \Illuminate\Mail\Message  $message
     * @return $this
     */
    protected function buildMetadata($message)
    {
        if ($this->metadata) {
            foreach ($this->metadata as $key => $value) {
                $message->getHeaders()->add(new MetadataHeader($key, $value));
            }
        }

        return $this;
    }

    /**
     * Run the callbacks for the message.
     *
     * @param  \Illuminate\Mail\Message  $message
     * @return $this
     */
    protected function runCallbacks($message)
    {
        foreach ($this->callbacks as $callback) {
            $callback($message->getSymfonyMessage());
        }

        return $this;
    }

    /**
     * Set the locale of the message.
     *
     * @param  string  $locale
     * @return $this
     */
    public function locale($locale)
    {
        $this->locale = $locale;

        return $this;
    }

    /**
     * Set the priority of this message.
     *
     * The value is an integer where 1 is the highest priority and 5 is the lowest.
     *
     * @param  int  $level
     * @return $this
     */
    public function priority($level = 3)
    {
        $this->callbacks[] = function ($message) use ($level) {
            $message->priority($level);
        };

        return $this;
    }

    /**
     * Set the sender of the message.
     *
     * @param  object|array|string  $address
     * @param  string|null  $name
     * @return $this
     */
    public function from($address, $name = null)
    {
        return $this->setAddress($address, $name, 'from');
    }

    /**
     * Determine if the given recipient is set on the mailable.
     *
     * @param  object|array|string  $address
     * @param  string|null  $name
     * @return bool
     */
    public function hasFrom($address, $name = null)
    {
        return $this->hasRecipient($address, $name, 'from');
    }

    /**
     * Set the recipients of the message.
     *
     * @param  object|array|string  $address
     * @param  string|null  $name
     * @return $this
     */
    public function to($address, $name = null)
    {
        if (! $this->locale && $address instanceof HasLocalePreference) {
            $this->locale($address->preferredLocale());
        }

        return $this->setAddress($address, $name, 'to');
    }

    /**
     * Determine if the given recipient is set on the mailable.
     *
     * @param  object|array|string  $address
     * @param  string|null  $name
     * @return bool
     */
    public function hasTo($address, $name = null)
    {
        return $this->hasRecipient($address, $name, 'to');
    }

    /**
     * Set the recipients of the message.
     *
     * @param  object|array|string  $address
     * @param  string|null  $name
     * @return $this
     */
    public function cc($address, $name = null)
    {
        return $this->setAddress($address, $name, 'cc');
    }

    /**
     * Determine if the given recipient is set on the mailable.
     *
     * @param  object|array|string  $address
     * @param  string|null  $name
     * @return bool
     */
    public function hasCc($address, $name = null)
    {
        return $this->hasRecipient($address, $name, 'cc');
    }

    /**
     * Set the recipients of the message.
     *
     * @param  object|array|string  $address
     * @param  string|null  $name
     * @return $this
     */
    public function bcc($address, $name = null)
    {
        return $this->setAddress($address, $name, 'bcc');
    }

    /**
     * Determine if the given recipient is set on the mailable.
     *
     * @param  object|array|string  $address
     * @param  string|null  $name
     * @return bool
     */
    public function hasBcc($address, $name = null)
    {
        return $this->hasRecipient($address, $name, 'bcc');
    }

    /**
     * Set the "reply to" address of the message.
     *
     * @param  object|array|string  $address
     * @param  string|null  $name
     * @return $this
     */
    public function replyTo($address, $name = null)
    {
        return $this->setAddress($address, $name, 'replyTo');
    }

    /**
     * Determine if the given replyTo is set on the mailable.
     *
     * @param  object|array|string  $address
     * @param  string|null  $name
     * @return bool
     */
    public function hasReplyTo($address, $name = null)
    {
        return $this->hasRecipient($address, $name, 'replyTo');
    }

    /**
     * Set the recipients of the message.
     *
     * All recipients are stored internally as [['name' => ?, 'address' => ?]]
     *
     * @param  object|array|string  $address
     * @param  string|null  $name
     * @param  string  $property
     * @return $this
     */
    protected function setAddress($address, $name = null, $property = 'to')
    {
        if (empty($address)) {
            return $this;
        }

        foreach ($this->addressesToArray($address, $name) as $recipient) {
            $recipient = $this->normalizeRecipient($recipient);

            $this->{$property}[] = [
                'name' => $recipient->name ?? null,
                'address' => $recipient->email,
            ];
        }

        $this->{$property} = (new Collection($this->{$property}))
            ->reverse()
            ->unique('address')
            ->reverse()
            ->values()
            ->all();

        return $this;
    }

    /**
     * Convert the given recipient arguments to an array.
     *
     * @param  object|array|string  $address
     * @param  string|null  $name
     * @return array
     */
    protected function addressesToArray($address, $name)
    {
        if (! is_array($address) && ! $address instanceof Collection) {
            $address = is_string($name) ? [['name' => $name, 'email' => $address]] : [$address];
        }

        return $address;
    }

    /**
     * Convert the given recipient into an object.
     *
     * @param  mixed  $recipient
     * @return object
     */
    protected function normalizeRecipient($recipient)
    {
        if (is_array($recipient)) {
            if (array_values($recipient) === $recipient) {
                return (object) array_map(function ($email) {
                    return compact('email');
                }, $recipient);
            }

            return (object) $recipient;
        } elseif (is_string($recipient)) {
            return (object) ['email' => $recipient];
        } elseif ($recipient instanceof Address) {
            return (object) ['email' => $recipient->getAddress(), 'name' => $recipient->getName()];
        } elseif ($recipient instanceof Mailables\Address) {
            return (object) ['email' => $recipient->address, 'name' => $recipient->name];
        }

        return $recipient;
    }

    /**
     * Determine if the given recipient is set on the mailable.
     *
     * @param  object|array|string  $address
     * @param  string|null  $name
     * @param  string  $property
     * @return bool
     */
    protected function hasRecipient($address, $name = null, $property = 'to')
    {
        if (empty($address)) {
            return false;
        }

        $expected = $this->normalizeRecipient(
            $this->addressesToArray($address, $name)[0]
        );

        $expected = [
            'name' => $expected->name ?? null,
            'address' => $expected->email,
        ];

        if ($this->hasEnvelopeRecipient($expected['address'], $expected['name'], $property)) {
            return true;
        }

        return (new Collection($this->{$property}))->contains(function ($actual) use ($expected) {
            if (! isset($expected['name'])) {
                return $actual['address'] == $expected['address'];
            }

            return $actual == $expected;
        });
    }

    /**
     * Determine if the mailable "envelope" method defines a recipient.
     *
     * @param  string  $address
     * @param  string|null  $name
     * @param  string  $property
     * @return bool
     */
    private function hasEnvelopeRecipient($address, $name, $property)
    {
        return method_exists($this, 'envelope') && match ($property) {
            'from' => $this->envelope()->isFrom($address, $name),
            'to' => $this->envelope()->hasTo($address, $name),
            'cc' => $this->envelope()->hasCc($address, $name),
            'bcc' => $this->envelope()->hasBcc($address, $name),
            'replyTo' => $this->envelope()->hasReplyTo($address, $name),
        };
    }

    /**
     * Set the subject of the message.
     *
     * @param  string  $subject
     * @return $this
     */
    public function subject($subject)
    {
        $this->subject = $subject;

        return $this;
    }

    /**
     * Determine if the mailable has the given subject.
     *
     * @param  string  $subject
     * @return bool
     */
    public function hasSubject($subject)
    {
        return $this->subject === $subject ||
               (method_exists($this, 'envelope') && $this->envelope()->hasSubject($subject));
    }

    /**
     * Set the Markdown template for the message.
     *
     * @param  string  $view
     * @param  array  $data
     * @return $this
     */
    public function markdown($view, array $data = [])
    {
        $this->markdown = $view;
        $this->viewData = array_merge($this->viewData, $data);

        return $this;
    }

    /**
     * Set the view and view data for the message.
     *
     * @param  string  $view
     * @param  array  $data
     * @return $this
     */
    public function view($view, array $data = [])
    {
        $this->view = $view;
        $this->viewData = array_merge($this->viewData, $data);

        return $this;
    }

    /**
     * Set the rendered HTML content for the message.
     *
     * @param  string  $html
     * @return $this
     */
    public function html($html)
    {
        $this->html = $html;

        return $this;
    }

    /**
     * Set the plain text view for the message.
     *
     * @param  string  $textView
     * @param  array  $data
     * @return $this
     */
    public function text($textView, array $data = [])
    {
        $this->textView = $textView;
        $this->viewData = array_merge($this->viewData, $data);

        return $this;
    }

    /**
     * Set the view data for the message.
     *
     * @param  string|array  $key
     * @param  mixed  $value
     * @return $this
     */
    public function with($key, $value = null)
    {
        if (is_array($key)) {
            $this->viewData = array_merge($this->viewData, $key);
        } else {
            $this->viewData[$key] = $value;
        }

        return $this;
    }

    /**
     * Attach a file to the message.
     *
     * @param  string|\Illuminate\Contracts\Mail\Attachable|\Illuminate\Mail\Attachment  $file
     * @param  array  $options
     * @return $this
     */
    public function attach($file, array $options = [])
    {
        if ($file instanceof Attachable) {
            $file = $file->toMailAttachment();
        }

        if ($file instanceof Attachment) {
            return $file->attachTo($this, $options);
        }

        $this->attachments = (new Collection($this->attachments))
            ->push(compact('file', 'options'))
            ->unique('file')
            ->all();

        return $this;
    }

    /**
     * Attach multiple files to the message.
     *
     * @param  array  $files
     * @return $this
     */
    public function attachMany($files)
    {
        foreach ($files as $file => $options) {
            if (is_int($file)) {
                $this->attach($options);
            } else {
                $this->attach($file, $options);
            }
        }

        return $this;
    }

    /**
     * Determine if the mailable has the given attachment.
     *
     * @param  string|\Illuminate\Contracts\Mail\Attachable|\Illuminate\Mail\Attachment  $file
     * @param  array  $options
     * @return bool
     */
    public function hasAttachment($file, array $options = [])
    {
        if ($file instanceof Attachable) {
            $file = $file->toMailAttachment();
        }

        if ($file instanceof Attachment && $this->hasEnvelopeAttachment($file, $options)) {
            return true;
        }

        if ($file instanceof Attachment) {
            $parts = $file->attachWith(
                fn ($path) => [$path, [
                    'as' => $options['as'] ?? $file->as,
                    'mime' => $options['mime'] ?? $file->mime,
                ]],
                fn ($data) => $this->hasAttachedData($data(), $options['as'] ?? $file->as, ['mime' => $options['mime'] ?? $file->mime])
            );

            if ($parts === true) {
                return true;
            }

            [$file, $options] = $parts === false
                ? [null, []]
                : $parts;
        }

        return (new Collection($this->attachments))->contains(
            fn ($attachment) => $attachment['file'] === $file && array_filter($attachment['options']) === array_filter($options)
        );
    }

    /**
     * Determine if the mailable has the given envelope attachment.
     *
     * @param  \Illuminate\Mail\Attachment  $attachment
     * @param  array  $options
     * @return bool
     */
    private function hasEnvelopeAttachment($attachment, $options = [])
    {
        if (! method_exists($this, 'envelope')) {
            return false;
        }

        $attachments = $this->attachments();

        return (new Collection(is_object($attachments) ? [$attachments] : $attachments))
            ->map(fn ($attached) => $attached instanceof Attachable ? $attached->toMailAttachment() : $attached)
            ->contains(fn ($attached) => $attached->isEquivalent($attachment, $options));
    }

    /**
     * Attach a file to the message from storage.
     *
     * @param  string  $path
     * @param  string|null  $name
     * @param  array  $options
     * @return $this
     */
    public function attachFromStorage($path, $name = null, array $options = [])
    {
        return $this->attachFromStorageDisk(null, $path, $name, $options);
    }

    /**
     * Attach a file to the message from storage.
     *
     * @param  string  $disk
     * @param  string  $path
     * @param  string|null  $name
     * @param  array  $options
     * @return $this
     */
    public function attachFromStorageDisk($disk, $path, $name = null, array $options = [])
    {
        $this->diskAttachments = (new Collection($this->diskAttachments))->push([
            'disk' => $disk,
            'path' => $path,
            'name' => $name ?? basename($path),
            'options' => $options,
        ])
            ->unique(fn ($file) => $file['name'].$file['disk'].$file['path'])
            ->all();

        return $this;
    }

    /**
     * Determine if the mailable has the given attachment from storage.
     *
     * @param  string  $path
     * @param  string|null  $name
     * @param  array  $options
     * @return bool
     */
    public function hasAttachmentFromStorage($path, $name = null, array $options = [])
    {
        return $this->hasAttachmentFromStorageDisk(null, $path, $name, $options);
    }

    /**
     * Determine if the mailable has the given attachment from a specific storage disk.
     *
     * @param  string  $disk
     * @param  string  $path
     * @param  string|null  $name
     * @param  array  $options
     * @return bool
     */
    public function hasAttachmentFromStorageDisk($disk, $path, $name = null, array $options = [])
    {
        return (new Collection($this->diskAttachments))->contains(
            fn ($attachment) => $attachment['disk'] === $disk
                && $attachment['path'] === $path
                && $attachment['name'] === ($name ?? basename($path))
                && $attachment['options'] === $options
        );
    }

    /**
     * Attach in-memory data as an attachment.
     *
     * @param  string  $data
     * @param  string  $name
     * @param  array  $options
     * @return $this
     */
    public function attachData($data, $name, array $options = [])
    {
        $this->rawAttachments = (new Collection($this->rawAttachments))
            ->push(compact('data', 'name', 'options'))
            ->unique(fn ($file) => $file['name'].$file['data'])
            ->all();

        return $this;
    }

    /**
     * Determine if the mailable has the given data as an attachment.
     *
     * @param  string  $data
     * @param  string  $name
     * @param  array  $options
     * @return bool
     */
    public function hasAttachedData($data, $name, array $options = [])
    {
        return (new Collection($this->rawAttachments))->contains(
            fn ($attachment) => $attachment['data'] === $data
                && $attachment['name'] === $name
                && array_filter($attachment['options']) === array_filter($options)
        );
    }

    /**
     * Add a tag header to the message when supported by the underlying transport.
     *
     * @param  string  $value
     * @return $this
     */
    public function tag($value)
    {
        $this->tags[] = $value;

        return $this;
    }

    /**
     * Determine if the mailable has the given tag.
     *
     * @param  string  $value
     * @return bool
     */
    public function hasTag($value)
    {
        return in_array($value, $this->tags) ||
               (method_exists($this, 'envelope') && in_array($value, $this->envelope()->tags));
    }

    /**
     * Add a metadata header to the message when supported by the underlying transport.
     *
     * @param  string  $key
     * @param  string  $value
     * @return $this
     */
    public function metadata($key, $value)
    {
        $this->metadata[$key] = $value;

        return $this;
    }

    /**
     * Determine if the mailable has the given metadata.
     *
     * @param  string  $key
     * @param  string  $value
     * @return bool
     */
    public function hasMetadata($key, $value)
    {
        return (isset($this->metadata[$key]) && $this->metadata[$key] === $value) ||
               (method_exists($this, 'envelope') && $this->envelope()->hasMetadata($key, $value));
    }

    /**
     * Assert that the mailable is from the given address.
     *
     * @param  object|array|string  $address
     * @param  string|null  $name
     * @return $this
     */
    public function assertFrom($address, $name = null)
    {
        $this->renderForAssertions();

        $recipient = $this->formatAssertionRecipient($address, $name);

        PHPUnit::assertTrue(
            $this->hasFrom($address, $name),
            "Email was not from expected address [{$recipient}]."
        );

        return $this;
    }

    /**
     * Assert that the mailable has the given recipient.
     *
     * @param  object|array|string  $address
     * @param  string|null  $name
     * @return $this
     */
    public function assertTo($address, $name = null)
    {
        $this->renderForAssertions();

        $recipient = $this->formatAssertionRecipient($address, $name);

        PHPUnit::assertTrue(
            $this->hasTo($address, $name),
            "Did not see expected recipient [{$recipient}] in email 'to' recipients."
        );

        return $this;
    }

    /**
     * Assert that the mailable has the given recipient.
     *
     * @param  object|array|string  $address
     * @param  string|null  $name
     * @return $this
     */
    public function assertHasTo($address, $name = null)
    {
        return $this->assertTo($address, $name);
    }

    /**
     * Assert that the mailable has the given recipient.
     *
     * @param  object|array|string  $address
     * @param  string|null  $name
     * @return $this
     */
    public function assertHasCc($address, $name = null)
    {
        $this->renderForAssertions();

        $recipient = $this->formatAssertionRecipient($address, $name);

        PHPUnit::assertTrue(
            $this->hasCc($address, $name),
            "Did not see expected recipient [{$recipient}] in email 'cc' recipients."
        );

        return $this;
    }

    /**
     * Assert that the mailable has the given recipient.
     *
     * @param  object|array|string  $address
     * @param  string|null  $name
     * @return $this
     */
    public function assertHasBcc($address, $name = null)
    {
        $this->renderForAssertions();

        $recipient = $this->formatAssertionRecipient($address, $name);

        PHPUnit::assertTrue(
            $this->hasBcc($address, $name),
            "Did not see expected recipient [{$recipient}] in email 'bcc' recipients."
        );

        return $this;
    }

    /**
     * Assert that the mailable has the given "reply to" address.
     *
     * @param  object|array|string  $address
     * @param  string|null  $name
     * @return $this
     */
    public function assertHasReplyTo($address, $name = null)
    {
        $this->renderForAssertions();

        $replyTo = $this->formatAssertionRecipient($address, $name);

        PHPUnit::assertTrue(
            $this->hasReplyTo($address, $name),
            "Did not see expected address [{$replyTo}] as email 'reply to' recipient."
        );

        return $this;
    }

    /**
     * Format the mailable recipient for display in an assertion message.
     *
     * @param  object|array|string  $address
     * @param  string|null  $name
     * @return string
     */
    private function formatAssertionRecipient($address, $name = null)
    {
        if (! is_string($address)) {
            $address = json_encode($address);
        }

        if (filled($name)) {
            $address .= ' ('.$name.')';
        }

        return $address;
    }

    /**
     * Assert that the mailable has the given subject.
     *
     * @param  string  $subject
     * @return $this
     */
    public function assertHasSubject($subject)
    {
        $this->renderForAssertions();

        PHPUnit::assertTrue(
            $this->hasSubject($subject),
            "Did not see expected text [{$subject}] in email subject."
        );

        return $this;
    }

    /**
     * Assert that the given text is present in the HTML email body.
     *
     * @param  string  $string
     * @param  bool  $escape
     * @return $this
     */
    public function assertSeeInHtml($string, $escape = true)
    {
        $string = $escape ? EncodedHtmlString::convert($string, withQuote: isset($this->markdown)) : $string;

        [$html, $text] = $this->renderForAssertions();

        PHPUnit::assertStringContainsString(
            $string,
            $html,
            "Did not see expected text [{$string}] within email body."
        );

        return $this;
    }

    /**
     * Assert that the given text is not present in the HTML email body.
     *
     * @param  string  $string
     * @param  bool  $escape
     * @return $this
     */
    public function assertDontSeeInHtml($string, $escape = true)
    {
        $string = $escape ? EncodedHtmlString::convert($string, withQuote: isset($this->markdown)) : $string;

        [$html, $text] = $this->renderForAssertions();

        PHPUnit::assertStringNotContainsString(
            $string,
            $html,
            "Saw unexpected text [{$string}] within email body."
        );

        return $this;
    }

    /**
     * Assert that the given text strings are present in order in the HTML email body.
     *
     * @param  array  $strings
     * @param  bool  $escape
     * @return $this
     */
    public function assertSeeInOrderInHtml($strings, $escape = true)
    {
<<<<<<< HEAD
        $strings = $escape ? array_map(e(...), $strings) : $strings;
=======
        $strings = $escape ? array_map(function ($string) {
            return EncodedHtmlString::convert($string, withQuote: isset($this->markdown));
        }, $strings) : $strings;
>>>>>>> 43bcb81c

        [$html, $text] = $this->renderForAssertions();

        PHPUnit::assertThat($strings, new SeeInOrder($html));

        return $this;
    }

    /**
     * Assert that the given text is present in the plain-text email body.
     *
     * @param  string  $string
     * @return $this
     */
    public function assertSeeInText($string)
    {
        [$html, $text] = $this->renderForAssertions();

        PHPUnit::assertStringContainsString(
            $string,
            $text,
            "Did not see expected text [{$string}] within text email body."
        );

        return $this;
    }

    /**
     * Assert that the given text is not present in the plain-text email body.
     *
     * @param  string  $string
     * @return $this
     */
    public function assertDontSeeInText($string)
    {
        [$html, $text] = $this->renderForAssertions();

        PHPUnit::assertStringNotContainsString(
            $string,
            $text,
            "Saw unexpected text [{$string}] within text email body."
        );

        return $this;
    }

    /**
     * Assert that the given text strings are present in order in the plain-text email body.
     *
     * @param  array  $strings
     * @return $this
     */
    public function assertSeeInOrderInText($strings)
    {
        [$html, $text] = $this->renderForAssertions();

        PHPUnit::assertThat($strings, new SeeInOrder($text));

        return $this;
    }

    /**
     * Assert the mailable has the given attachment.
     *
     * @param  string|\Illuminate\Contracts\Mail\Attachable|\Illuminate\Mail\Attachment  $file
     * @param  array  $options
     * @return $this
     */
    public function assertHasAttachment($file, array $options = [])
    {
        $this->renderForAssertions();

        PHPUnit::assertTrue(
            $this->hasAttachment($file, $options),
            'Did not find the expected attachment.'
        );

        return $this;
    }

    /**
     * Assert the mailable has the given data as an attachment.
     *
     * @param  string  $data
     * @param  string  $name
     * @param  array  $options
     * @return $this
     */
    public function assertHasAttachedData($data, $name, array $options = [])
    {
        $this->renderForAssertions();

        PHPUnit::assertTrue(
            $this->hasAttachedData($data, $name, $options),
            'Did not find the expected attachment.'
        );

        return $this;
    }

    /**
     * Assert the mailable has the given attachment from storage.
     *
     * @param  string  $path
     * @param  string|null  $name
     * @param  array  $options
     * @return $this
     */
    public function assertHasAttachmentFromStorage($path, $name = null, array $options = [])
    {
        $this->renderForAssertions();

        PHPUnit::assertTrue(
            $this->hasAttachmentFromStorage($path, $name, $options),
            'Did not find the expected attachment.'
        );

        return $this;
    }

    /**
     * Assert the mailable has the given attachment from a specific storage disk.
     *
     * @param  string  $disk
     * @param  string  $path
     * @param  string|null  $name
     * @param  array  $options
     * @return $this
     */
    public function assertHasAttachmentFromStorageDisk($disk, $path, $name = null, array $options = [])
    {
        $this->renderForAssertions();

        PHPUnit::assertTrue(
            $this->hasAttachmentFromStorageDisk($disk, $path, $name, $options),
            'Did not find the expected attachment.'
        );

        return $this;
    }

    /**
     * Assert that the mailable has the given tag.
     *
     * @param  string  $tag
     * @return $this
     */
    public function assertHasTag($tag)
    {
        $this->renderForAssertions();

        PHPUnit::assertTrue(
            $this->hasTag($tag),
            "Did not see expected tag [{$tag}] in email tags."
        );

        return $this;
    }

    /**
     * Assert that the mailable has the given metadata.
     *
     * @param  string  $key
     * @param  string  $value
     * @return $this
     */
    public function assertHasMetadata($key, $value)
    {
        $this->renderForAssertions();

        PHPUnit::assertTrue(
            $this->hasMetadata($key, $value),
            "Did not see expected key [{$key}] and value [{$value}] in email metadata."
        );

        return $this;
    }

    /**
     * Render the HTML and plain-text version of the mailable into views for assertions.
     *
     * @return array
     *
     * @throws \ReflectionException
     */
    protected function renderForAssertions()
    {
        if ($this->assertionableRenderStrings) {
            return $this->assertionableRenderStrings;
        }

        return $this->assertionableRenderStrings = $this->withLocale($this->locale, function () {
            $this->prepareMailableForDelivery();

            $html = Container::getInstance()->make('mailer')->render(
                $view = $this->buildView(), $this->buildViewData()
            );

            if (is_array($view) && isset($view[1])) {
                $text = $view[1];
            }

            $text ??= $view['text'] ?? '';

            if (! empty($text) && ! $text instanceof Htmlable) {
                $text = Container::getInstance()->make('mailer')->render(
                    $text, $this->buildViewData()
                );
            }

            return [(string) $html, (string) $text];
        });
    }

    /**
     * Prepare the mailable instance for delivery.
     *
     * @return void
     */
    protected function prepareMailableForDelivery()
    {
        if (method_exists($this, 'build')) {
            Container::getInstance()->call([$this, 'build']);
        }

        $this->ensureHeadersAreHydrated();
        $this->ensureEnvelopeIsHydrated();
        $this->ensureContentIsHydrated();
        $this->ensureAttachmentsAreHydrated();
    }

    /**
     * Ensure the mailable's headers are hydrated from the "headers" method.
     *
     * @return void
     */
    private function ensureHeadersAreHydrated()
    {
        if (! method_exists($this, 'headers')) {
            return;
        }

        $headers = $this->headers();

        $this->withSymfonyMessage(function ($message) use ($headers) {
            if ($headers->messageId) {
                $message->getHeaders()->addIdHeader('Message-Id', $headers->messageId);
            }

            if (count($headers->references) > 0) {
                $message->getHeaders()->addTextHeader('References', $headers->referencesString());
            }

            foreach ($headers->text as $key => $value) {
                $message->getHeaders()->addTextHeader($key, $value);
            }
        });
    }

    /**
     * Ensure the mailable's "envelope" data is hydrated from the "envelope" method.
     *
     * @return void
     */
    private function ensureEnvelopeIsHydrated()
    {
        if (! method_exists($this, 'envelope')) {
            return;
        }

        $envelope = $this->envelope();

        if (isset($envelope->from)) {
            $this->from($envelope->from->address, $envelope->from->name);
        }

        foreach (['to', 'cc', 'bcc', 'replyTo'] as $type) {
            foreach ($envelope->{$type} as $address) {
                $this->{$type}($address->address, $address->name);
            }
        }

        if ($envelope->subject) {
            $this->subject($envelope->subject);
        }

        foreach ($envelope->tags as $tag) {
            $this->tag($tag);
        }

        foreach ($envelope->metadata as $key => $value) {
            $this->metadata($key, $value);
        }

        foreach ($envelope->using as $callback) {
            $this->withSymfonyMessage($callback);
        }
    }

    /**
     * Ensure the mailable's content is hydrated from the "content" method.
     *
     * @return void
     */
    private function ensureContentIsHydrated()
    {
        if (! method_exists($this, 'content')) {
            return;
        }

        $content = $this->content();

        if ($content->view) {
            $this->view($content->view);
        }

        if ($content->html) {
            $this->view($content->html);
        }

        if ($content->text) {
            $this->text($content->text);
        }

        if ($content->markdown) {
            $this->markdown($content->markdown);
        }

        if ($content->htmlString) {
            $this->html($content->htmlString);
        }

        foreach ($content->with as $key => $value) {
            $this->with($key, $value);
        }
    }

    /**
     * Ensure the mailable's attachments are hydrated from the "attachments" method.
     *
     * @return void
     */
    private function ensureAttachmentsAreHydrated()
    {
        if (! method_exists($this, 'attachments')) {
            return;
        }

        $attachments = $this->attachments();

        (new Collection(is_object($attachments) ? [$attachments] : $attachments))
            ->each(function ($attachment) {
                $this->attach($attachment);
            });
    }

    /**
     * Set the name of the mailer that should send the message.
     *
     * @param  string  $mailer
     * @return $this
     */
    public function mailer($mailer)
    {
        $this->mailer = $mailer;

        return $this;
    }

    /**
     * Register a callback to be called with the Symfony message instance.
     *
     * @param  callable  $callback
     * @return $this
     */
    public function withSymfonyMessage($callback)
    {
        $this->callbacks[] = $callback;

        return $this;
    }

    /**
     * Register a callback to be called while building the view data.
     *
     * @param  callable  $callback
     * @return void
     */
    public static function buildViewDataUsing(callable $callback)
    {
        static::$viewDataCallback = $callback;
    }

    /**
     * Dynamically bind parameters to the message.
     *
     * @param  string  $method
     * @param  array  $parameters
     * @return $this
     *
     * @throws \BadMethodCallException
     */
    public function __call($method, $parameters)
    {
        if (static::hasMacro($method)) {
            return $this->macroCall($method, $parameters);
        }

        if (str_starts_with($method, 'with')) {
            return $this->with(Str::camel(substr($method, 4)), $parameters[0]);
        }

        static::throwBadMethodCallException($method);
    }
}<|MERGE_RESOLUTION|>--- conflicted
+++ resolved
@@ -1416,13 +1416,9 @@
      */
     public function assertSeeInOrderInHtml($strings, $escape = true)
     {
-<<<<<<< HEAD
-        $strings = $escape ? array_map(e(...), $strings) : $strings;
-=======
         $strings = $escape ? array_map(function ($string) {
             return EncodedHtmlString::convert($string, withQuote: isset($this->markdown));
         }, $strings) : $strings;
->>>>>>> 43bcb81c
 
         [$html, $text] = $this->renderForAssertions();
 
