--- conflicted
+++ resolved
@@ -38,17 +38,10 @@
     "suggest": {
         "aws/aws-sdk-php": "Required to use the SES mail driver (^3.322.9).",
         "illuminate/http": "Required to create an attachment from an UploadedFile instance (^12.0).",
-<<<<<<< HEAD
-        "resend/resend-php": "Required to enable support for the Resend mail transport (^0.10.0).",
+        "resend/resend-php": "Required to enable support for the Resend mail transport (^0.10.0|^1.0).",
         "symfony/http-client": "Required to use the Symfony API mail transports (^7.4|^8.0).",
         "symfony/mailgun-mailer": "Required to enable support for the Mailgun mail transport (^7.4|^8.0).",
         "symfony/postmark-mailer": "Required to enable support for the Postmark mail transport (^7.4|^8.0)."
-=======
-        "resend/resend-php": "Required to enable support for the Resend mail transport (^0.10.0|^1.0).",
-        "symfony/http-client": "Required to use the Symfony API mail transports (^7.2).",
-        "symfony/mailgun-mailer": "Required to enable support for the Mailgun mail transport (^7.2).",
-        "symfony/postmark-mailer": "Required to enable support for the Postmark mail transport (^7.2)."
->>>>>>> 7f3012af
     },
     "config": {
         "sort-packages": true
