{
    "name": "illuminate/mail",
    "description": "The Illuminate Mail package.",
    "license": "MIT",
    "homepage": "https://laravel.com",
    "support": {
        "issues": "https://github.com/laravel/framework/issues",
        "source": "https://github.com/laravel/framework"
    },
    "authors": [
        {
            "name": "Taylor Otwell",
            "email": "taylor@laravel.com"
        }
    ],
    "require": {
        "php": "^7.2.5",
        "ext-json": "*",
<<<<<<< HEAD
        "erusev/parsedown": "^1.7",
        "illuminate/container": "^7.0",
        "illuminate/contracts": "^7.0",
        "illuminate/support": "^7.0",
=======
        "illuminate/container": "^6.0",
        "illuminate/contracts": "^6.0",
        "illuminate/support": "^6.0",
        "league/commonmark": "^1.1",
        "league/commonmark-ext-table": "^2.1",
>>>>>>> aa381739
        "psr/log": "^1.0",
        "swiftmailer/swiftmailer": "^6.0",
        "tijsverkoyen/css-to-inline-styles": "^2.2.2"
    },
    "autoload": {
        "psr-4": {
            "Illuminate\\Mail\\": ""
        }
    },
    "extra": {
        "branch-alias": {
            "dev-master": "7.0-dev"
        }
    },
    "suggest": {
        "aws/aws-sdk-php": "Required to use the SES mail driver (^3.0).",
        "guzzlehttp/guzzle": "Required to use the Mailgun mail driver (^6.0).",
        "wildbit/swiftmailer-postmark": "Required to use Postmark mail driver (^3.0)."
    },
    "config": {
        "sort-packages": true
    },
    "minimum-stability": "dev"
}<|MERGE_RESOLUTION|>--- conflicted
+++ resolved
@@ -16,18 +16,11 @@
     "require": {
         "php": "^7.2.5",
         "ext-json": "*",
-<<<<<<< HEAD
-        "erusev/parsedown": "^1.7",
         "illuminate/container": "^7.0",
         "illuminate/contracts": "^7.0",
         "illuminate/support": "^7.0",
-=======
-        "illuminate/container": "^6.0",
-        "illuminate/contracts": "^6.0",
-        "illuminate/support": "^6.0",
         "league/commonmark": "^1.1",
         "league/commonmark-ext-table": "^2.1",
->>>>>>> aa381739
         "psr/log": "^1.0",
         "swiftmailer/swiftmailer": "^6.0",
         "tijsverkoyen/css-to-inline-styles": "^2.2.2"
