--- conflicted
+++ resolved
@@ -97,11 +97,7 @@
         if ($data = $this->handler->read($this->getId())) {
             $data = @unserialize($this->prepareForUnserialize($data));
 
-<<<<<<< HEAD
             if (is_array($data)) {
-=======
-            if ($data !== false && ! is_null($data) && is_array($data)) {
->>>>>>> d359d48a
                 return $data;
             }
         }
