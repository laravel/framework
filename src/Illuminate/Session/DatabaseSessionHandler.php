--- conflicted
+++ resolved
@@ -57,11 +57,7 @@
      *
      * @param  \Illuminate\Database\ConnectionInterface  $connection
      * @param  string  $table
-<<<<<<< HEAD
      * @param  int  $minutes
-=======
-     * @param  string  $minutes
->>>>>>> bf199036
      * @param  \Illuminate\Contracts\Container\Container|null  $container
      * @return void
      */
