--- conflicted
+++ resolved
@@ -255,17 +255,7 @@
      */
     protected function userAgent()
     {
-<<<<<<< HEAD
-        $userAgent = (string) $this->container->make('request')->header('User-Agent');
-
-        $userAgent = mb_detect_encoding($userAgent, 'UTF-8', true) === 'UTF-8'
-            ? $userAgent
-            : mb_convert_encoding($userAgent, 'UTF-8');
-
-        return substr($userAgent, 0, 500);
-=======
         return substr(mb_convert_encoding((string) $this->container->make('request')->header('User-Agent'), 'UTF-8'), 0, 500);
->>>>>>> 7514188b
     }
 
     /**
