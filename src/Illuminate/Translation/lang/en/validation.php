<?php

return [

    /*
    |--------------------------------------------------------------------------
    | Validation Language Lines
    |--------------------------------------------------------------------------
    |
    | The following language lines contain the default error messages used by
    | the validator class. Some of these rules have multiple versions such
    | as the size rules. Feel free to tweak each of these messages here.
    |
    */

    'accepted' => 'The :attribute field must be accepted.',
    'accepted_if' => 'The :attribute field must be accepted when :other is :value.',
    'active_url' => 'The :attribute field must be a valid URL.',
    'after' => 'The :attribute field must be a date after :date.',
    'after_or_equal' => 'The :attribute field must be a date after or equal to :date.',
    'alpha' => 'The :attribute field must only contain letters.',
    'alpha_dash' => 'The :attribute field must only contain letters, numbers, dashes and underscores.',
    'alpha_num' => 'The :attribute field must only contain letters and numbers.',
    'array' => 'The :attribute field must be an array.',
    'ascii' => 'The :attribute field must only contain single-byte alphanumeric characters and symbols.',
    'before' => 'The :attribute field must be a date before :date.',
    'before_or_equal' => 'The :attribute field must be a date before or equal to :date.',
    'between' => [
        'array' => 'The :attribute field must have between :min and :max items.',
        'file' => 'The :attribute field must be between :min and :max kilobytes.',
        'numeric' => 'The :attribute field must be between :min and :max.',
        'string' => 'The :attribute field must be between :min and :max characters.',
    ],
    'boolean' => 'The :attribute field must be true or false.',
    'confirmed' => 'The :attribute field confirmation does not match.',
    'current_password' => 'The password is incorrect.',
    'date' => 'The :attribute field must be a valid date.',
    'date_equals' => 'The :attribute field must be a date equal to :date.',
    'date_format' => 'The :attribute field must match the format :format.',
    'decimal' => 'The :attribute field must have :decimal decimal places.',
    'declined' => 'The :attribute field must be declined.',
    'declined_if' => 'The :attribute field must be declined when :other is :value.',
    'different' => 'The :attribute field and :other must be different.',
    'digits' => 'The :attribute field must be :digits digits.',
    'digits_between' => 'The :attribute field must be between :min and :max digits.',
    'dimensions' => 'The :attribute field has invalid image dimensions.',
<<<<<<< HEAD
    'distinct' => 'The :attribute field has a duplicate value.',
    'doesnt_end_with' => 'The :attribute field must not end with one of the following: :values.',
    'doesnt_start_with' => 'The :attribute field must not start with one of the following: :values.',
=======
    'distinct' => 'The :attribute field must have distinct values.',
    'doesnt_end_with' => 'The :attribute field may not end with one of the following: :values.',
    'doesnt_start_with' => 'The :attribute field may not start with one of the following: :values.',
>>>>>>> fb6e16a1
    'email' => 'The :attribute field must be a valid email address.',
    'ends_with' => 'The :attribute field must end with one of the following: :values.',
    'enum' => 'The selected :attribute is invalid.',
    'exists' => 'The selected :attribute is invalid.',
    'file' => 'The :attribute field must be a file.',
    'filled' => 'The :attribute field must have a value.',
    'gt' => [
        'array' => 'The :attribute field must have more than :value items.',
        'file' => 'The :attribute field must be greater than :value kilobytes.',
        'numeric' => 'The :attribute field must be greater than :value.',
        'string' => 'The :attribute field must be greater than :value characters.',
    ],
    'gte' => [
        'array' => 'The :attribute field must have :value items or more.',
        'file' => 'The :attribute field must be greater than or equal to :value kilobytes.',
        'numeric' => 'The :attribute field must be greater than or equal to :value.',
        'string' => 'The :attribute field must be greater than or equal to :value characters.',
    ],
    'image' => 'The :attribute field must be an image.',
    'in' => 'The selected :attribute is invalid.',
    'in_array' => 'The :attribute field must exist in :other.',
    'integer' => 'The :attribute field must be an integer.',
    'ip' => 'The :attribute field must be a valid IP address.',
    'ipv4' => 'The :attribute field must be a valid IPv4 address.',
    'ipv6' => 'The :attribute field must be a valid IPv6 address.',
    'json' => 'The :attribute field must be a valid JSON string.',
    'lowercase' => 'The :attribute field must be lowercase.',
    'lt' => [
        'array' => 'The :attribute field must have less than :value items.',
        'file' => 'The :attribute field must be less than :value kilobytes.',
        'numeric' => 'The :attribute field must be less than :value.',
        'string' => 'The :attribute field must be less than :value characters.',
    ],
    'lte' => [
        'array' => 'The :attribute field must not have more than :value items.',
        'file' => 'The :attribute field must be less than or equal to :value kilobytes.',
        'numeric' => 'The :attribute field must be less than or equal to :value.',
        'string' => 'The :attribute field must be less than or equal to :value characters.',
    ],
    'mac_address' => 'The :attribute field must be a valid MAC address.',
    'max' => [
        'array' => 'The :attribute field must not have more than :max items.',
        'file' => 'The :attribute field must not be greater than :max kilobytes.',
        'numeric' => 'The :attribute field must not be greater than :max.',
        'string' => 'The :attribute field must not be greater than :max characters.',
    ],
    'max_digits' => 'The :attribute field must not have more than :max digits.',
    'mimes' => 'The :attribute field must be a file of type: :values.',
    'mimetypes' => 'The :attribute field must be a file of type: :values.',
    'min' => [
        'array' => 'The :attribute field must have at least :min items.',
        'file' => 'The :attribute field must be at least :min kilobytes.',
        'numeric' => 'The :attribute field must be at least :min.',
        'string' => 'The :attribute field must be at least :min characters.',
    ],
    'min_digits' => 'The :attribute field must have at least :min digits.',
    'missing' => 'The :attribute field must be missing.',
    'missing_if' => 'The :attribute field must be missing when :other is :value.',
    'missing_unless' => 'The :attribute field must be missing unless :other is :value.',
    'missing_with' => 'The :attribute field must be missing when :values is present.',
    'missing_with_all' => 'The :attribute field must be missing when :values are present.',
    'multiple_of' => 'The :attribute field must be a multiple of :value.',
    'not_in' => 'The selected :attribute is invalid.',
    'not_regex' => 'The :attribute field format is invalid.',
    'numeric' => 'The :attribute field must be a number.',
    'password' => [
        'letters' => 'The :attribute field must contain at least one letter.',
        'mixed' => 'The :attribute field must contain at least one uppercase and one lowercase letter.',
        'numbers' => 'The :attribute field must contain at least one number.',
        'symbols' => 'The :attribute field must contain at least one symbol.',
        'uncompromised' => 'The given :attribute has appeared in a data leak. Please choose a different :attribute.',
    ],
    'present' => 'The :attribute field must be present.',
    'prohibited' => 'The :attribute field is prohibited.',
    'prohibited_if' => 'The :attribute field is prohibited when :other is :value.',
    'prohibited_unless' => 'The :attribute field is prohibited unless :other is in :values.',
    'prohibits' => 'The :attribute field prohibits :other from being present.',
    'regex' => 'The :attribute field format is invalid.',
    'required' => 'The :attribute field is required.',
    'required_array_keys' => 'The :attribute field must contain entries for: :values.',
    'required_if' => 'The :attribute field is required when :other is :value.',
    'required_if_accepted' => 'The :attribute field is required when :other is accepted.',
    'required_unless' => 'The :attribute field is required unless :other is in :values.',
    'required_with' => 'The :attribute field is required when :values is present.',
    'required_with_all' => 'The :attribute field is required when :values are present.',
    'required_without' => 'The :attribute field is required when :values is not present.',
    'required_without_all' => 'The :attribute field is required when none of :values are present.',
    'same' => 'The :attribute field must match :other.',
    'size' => [
        'array' => 'The :attribute field must contain :size items.',
        'file' => 'The :attribute field must be :size kilobytes.',
        'numeric' => 'The :attribute field must be :size.',
        'string' => 'The :attribute field must be :size characters.',
    ],
    'starts_with' => 'The :attribute field must start with one of the following: :values.',
    'string' => 'The :attribute field must be a string.',
    'timezone' => 'The :attribute field must be a valid timezone.',
    'unique' => 'The :attribute has already been taken.',
    'uploaded' => 'The :attribute failed to upload.',
    'uppercase' => 'The :attribute field must be uppercase.',
    'url' => 'The :attribute field must be a valid URL.',
    'ulid' => 'The :attribute field must be a valid ULID.',
    'uuid' => 'The :attribute field must be a valid UUID.',

    /*
    |--------------------------------------------------------------------------
    | Custom Validation Language Lines
    |--------------------------------------------------------------------------
    |
    | Here you may specify custom validation messages for attributes using the
    | convention "attribute.rule" to name the lines. This makes it quick to
    | specify a specific custom language line for a given attribute rule.
    |
    */

    'custom' => [
        'attribute-name' => [
            'rule-name' => 'custom-message',
        ],
    ],

    /*
    |--------------------------------------------------------------------------
    | Custom Validation Attributes
    |--------------------------------------------------------------------------
    |
    | The following language lines are used to swap our attribute placeholder
    | with something more reader friendly such as "E-Mail Address" instead
    | of "email". This simply helps us make our message more expressive.
    |
    */

    'attributes' => [],

];<|MERGE_RESOLUTION|>--- conflicted
+++ resolved
@@ -44,15 +44,9 @@
     'digits' => 'The :attribute field must be :digits digits.',
     'digits_between' => 'The :attribute field must be between :min and :max digits.',
     'dimensions' => 'The :attribute field has invalid image dimensions.',
-<<<<<<< HEAD
     'distinct' => 'The :attribute field has a duplicate value.',
     'doesnt_end_with' => 'The :attribute field must not end with one of the following: :values.',
     'doesnt_start_with' => 'The :attribute field must not start with one of the following: :values.',
-=======
-    'distinct' => 'The :attribute field must have distinct values.',
-    'doesnt_end_with' => 'The :attribute field may not end with one of the following: :values.',
-    'doesnt_start_with' => 'The :attribute field may not start with one of the following: :values.',
->>>>>>> fb6e16a1
     'email' => 'The :attribute field must be a valid email address.',
     'ends_with' => 'The :attribute field must end with one of the following: :values.',
     'enum' => 'The selected :attribute is invalid.',
