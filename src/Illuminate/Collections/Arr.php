--- conflicted
+++ resolved
@@ -41,14 +41,8 @@
     /**
      * Searches an ordered array via binary searching, returns the first corresponding key index if successful.
      *
-<<<<<<< HEAD
-     * @param mixed $array
-     * @param mixed $needle
-=======
      * @param  mixed  $array
      * @param  mixed  $needle
-     *
->>>>>>> ab8996f5
      * @return false|int
      */
     public static function binarySearch($array, $needle)
@@ -643,15 +637,8 @@
     /**
      * Searches the array for a given value and returns the first corresponding key if successful.
      *
-<<<<<<< HEAD
-     * @param array $array
      * @param mixed $array
-     * @param bool $strict
-=======
-     * @param  array  $array
-     * @param  mixed  $needle
-     * @param  bool  $strict
->>>>>>> ab8996f5
+     *
      * @return int|string|false
      */
     public static function search($array, $needle, bool $strict = false)
