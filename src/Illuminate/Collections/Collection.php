--- conflicted
+++ resolved
@@ -1182,13 +1182,8 @@
             return $chunked;
         }
 
-<<<<<<< HEAD
         return $chunked->map(function(Collection $items, $key) use ($callback) {
             return $callback($items, $key);
-=======
-        return $chunked->each(function (Collection $items) use ($callback) {
-            return $callback($items);
->>>>>>> a86ce56b
         });
     }
 
