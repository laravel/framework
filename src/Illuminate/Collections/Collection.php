<?php

namespace Illuminate\Support;

use ArrayAccess;
use ArrayIterator;
use Illuminate\Support\Traits\EnumeratesValues;
use Illuminate\Support\Traits\Macroable;
use stdClass;

/**
 * @template TKey of array-key
 * @template TValue
 *
 * @implements \ArrayAccess<TKey, TValue>
 * @implements \Illuminate\Support\Enumerable<TKey, TValue>
 */
class Collection implements ArrayAccess, Enumerable
{
    /**
     * @use \Illuminate\Support\Traits\EnumeratesValues<TKey, TValue>
     */
    use EnumeratesValues, Macroable;

    /**
     * The items contained in the collection.
     *
     * @var array<TKey, TValue>
     */
    protected $items = [];

    /**
     * Create a new collection.
     *
     * @param  \Illuminate\Contracts\Support\Arrayable<TKey, TValue>|iterable<TKey, TValue>|null  $items
     * @return void
     */
    public function __construct($items = [])
    {
        $this->items = $this->getArrayableItems($items);
    }

    /**
     * Create a collection with the given range.
     *
     * @param  int  $from
     * @param  int  $to
     * @return static<int, int>
     */
    public static function range($from, $to)
    {
        return new static(range($from, $to));
    }

    /**
     * Get all of the items in the collection.
     *
     * @return array<TKey, TValue>
     */
    public function all()
    {
        return $this->items;
    }

    /**
     * Get a lazy collection for the items in this collection.
     *
     * @return \Illuminate\Support\LazyCollection
     */
    public function lazy()
    {
        return new LazyCollection($this->items);
    }

    /**
     * Get the average value of a given key.
     *
     * @param  (callable(TValue): float|int)|string|null  $callback
     * @return float|int|null
     */
    public function avg($callback = null)
    {
        $callback = $this->valueRetriever($callback);

        $items = $this->map(function ($value) use ($callback) {
            return $callback($value);
        })->filter(function ($value) {
            return ! is_null($value);
        });

        if ($count = $items->count()) {
            return $items->sum() / $count;
        }
    }

    /**
     * Get the median of a given key.
     *
     * @param  string|array<array-key, string>|null  $key
     * @return float|int|null
     */
    public function median($key = null)
    {
        $values = (isset($key) ? $this->pluck($key) : $this)
            ->filter(function ($item) {
                return ! is_null($item);
            })->sort()->values();

        $count = $values->count();

        if ($count === 0) {
            return;
        }

        $middle = (int) ($count / 2);

        if ($count % 2) {
            return $values->get($middle);
        }

        return (new static([
            $values->get($middle - 1), $values->get($middle),
        ]))->average();
    }

    /**
     * Get the mode of a given key.
     *
     * @param  string|array<array-key, string>|null  $key
     * @return array<int, float|int>|null
     */
    public function mode($key = null)
    {
        if ($this->count() === 0) {
            return;
        }

        $collection = isset($key) ? $this->pluck($key) : $this;

        $counts = new static;

        $collection->each(function ($value) use ($counts) {
            $counts[$value] = isset($counts[$value]) ? $counts[$value] + 1 : 1;
        });

        $sorted = $counts->sort();

        $highestValue = $sorted->last();

        return $sorted->filter(function ($value) use ($highestValue) {
            return $value == $highestValue;
        })->sort()->keys()->all();
    }

    /**
     * Collapse the collection of items into a single array.
     *
     * @return static<int, mixed>
     */
    public function collapse()
    {
        return new static(Arr::collapse($this->items));
    }

    /**
     * Determine if an item exists in the collection.
     *
     * @param  (callable(TValue): bool)|TValue|string  $key
     * @param  mixed  $operator
     * @param  mixed  $value
     * @return bool
     */
    public function contains($key, $operator = null, $value = null)
    {
        if (func_num_args() === 1) {
            if ($this->useAsCallable($key)) {
                $placeholder = new stdClass;

                return $this->first($key, $placeholder) !== $placeholder;
            }

            return in_array($key, $this->items);
        }

        return $this->contains($this->operatorForWhere(...func_get_args()));
    }

    /**
     * Cross join with the given lists, returning all possible permutations.
     *
     * @template TCrossJoinKey
     * @template TCrossJoinValue
     *
     * @param  \Illuminate\Contracts\Support\Arrayable<TCrossJoinKey, TCrossJoinValue>|iterable<TCrossJoinKey, TCrossJoinValue>  ...$lists
     * @return static<int, array<int, TValue|TCrossJoinValue>>
     */
    public function crossJoin(...$lists)
    {
        return new static(Arr::crossJoin(
            $this->items, ...array_map([$this, 'getArrayableItems'], $lists)
        ));
    }

    /**
     * Get the items in the collection that are not present in the given items.
     *
     * @param  \Illuminate\Contracts\Support\Arrayable<array-key, TValue>|iterable<array-key, TValue>  $items
     * @return static<TKey, TValue>
     */
    public function diff($items)
    {
        return new static(array_diff($this->items, $this->getArrayableItems($items)));
    }

    /**
     * Get the items in the collection that are not present in the given items, using the callback.
     *
     * @param  \Illuminate\Contracts\Support\Arrayable<array-key, TValue>|iterable<array-key, TValue>  $items
     * @param  callable(TValue): int  $callback
     * @return static<TKey, TValue>
     */
    public function diffUsing($items, callable $callback)
    {
        return new static(array_udiff($this->items, $this->getArrayableItems($items), $callback));
    }

    /**
     * Get the items in the collection whose keys and values are not present in the given items.
     *
     * @param  \Illuminate\Contracts\Support\Arrayable<TKey, TValue>|iterable<TKey, TValue>  $items
     * @return static<TKey, TValue>
     */
    public function diffAssoc($items)
    {
        return new static(array_diff_assoc($this->items, $this->getArrayableItems($items)));
    }

    /**
     * Get the items in the collection whose keys and values are not present in the given items, using the callback.
     *
     * @param  \Illuminate\Contracts\Support\Arrayable<TKey, TValue>|iterable<TKey, TValue>  $items
     * @param  callable(TKey): int  $callback
     * @return static<TKey, TValue>
     */
    public function diffAssocUsing($items, callable $callback)
    {
        return new static(array_diff_uassoc($this->items, $this->getArrayableItems($items), $callback));
    }

    /**
     * Get the items in the collection whose keys are not present in the given items.
     *
     * @param  \Illuminate\Contracts\Support\Arrayable<TKey, TValue>|iterable<TKey, TValue>  $items
     * @return static<TKey, TValue>
     */
    public function diffKeys($items)
    {
        return new static(array_diff_key($this->items, $this->getArrayableItems($items)));
    }

    /**
     * Get the items in the collection whose keys are not present in the given items, using the callback.
     *
     * @param  \Illuminate\Contracts\Support\Arrayable<TKey, TValue>|iterable<TKey, TValue>  $items
     * @param  callable(TKey): int  $callback
     * @return static<TKey, TValue>
     */
    public function diffKeysUsing($items, callable $callback)
    {
        return new static(array_diff_ukey($this->items, $this->getArrayableItems($items), $callback));
    }

    /**
     * Retrieve duplicate items from the collection.
     *
     * @param  (callable(TValue): bool)|string|null  $callback
     * @param  bool  $strict
     * @return static<TKey, TValue>
     */
    public function duplicates($callback = null, $strict = false)
    {
        $items = $this->map($this->valueRetriever($callback));

        $uniqueItems = $items->unique(null, $strict);

        $compare = $this->duplicateComparator($strict);

        $duplicates = new static;

        foreach ($items as $key => $value) {
            if ($uniqueItems->isNotEmpty() && $compare($value, $uniqueItems->first())) {
                $uniqueItems->shift();
            } else {
                $duplicates[$key] = $value;
            }
        }

        return $duplicates;
    }

    /**
     * Retrieve duplicate items from the collection using strict comparison.
     *
     * @param  (callable(TValue): bool)|string|null  $callback
     * @return static<TKey, TValue>
     */
    public function duplicatesStrict($callback = null)
    {
        return $this->duplicates($callback, true);
    }

    /**
     * Get the comparison function to detect duplicates.
     *
     * @param  bool  $strict
     * @return callable(TValue, TValue): bool
     */
    protected function duplicateComparator($strict)
    {
        if ($strict) {
            return function ($a, $b) {
                return $a === $b;
            };
        }

        return function ($a, $b) {
            return $a == $b;
        };
    }

    /**
     * Get all items except for those with the specified keys.
     *
     * @param  \Illuminate\Support\Enumerable<array-key, TKey>|array<array-key, TKey>  $keys
     * @return static<TKey, TValue>
     */
    public function except($keys)
    {
        if ($keys instanceof Enumerable) {
            $keys = $keys->all();
        } elseif (! is_array($keys)) {
            $keys = func_get_args();
        }

        return new static(Arr::except($this->items, $keys));
    }

    /**
     * Run a filter over each of the items.
     *
     * @param (callable(TValue): bool)|null  $callback
     * @return static<TKey, TValue>
     */
    public function filter(callable $callback = null)
    {
        if ($callback) {
            return new static(Arr::where($this->items, $callback));
        }

        return new static(array_filter($this->items));
    }

    /**
     * Get the first item from the collection passing the given truth test.
     *
     * @template TFirstDefault
     *
     * @param  (callable(TValue): bool)|null  $callback
     * @param  TFirstDefault  $default
     * @return TValue|TFirstDefault
     */
    public function first(callable $callback = null, $default = null)
    {
        return Arr::first($this->items, $callback, $default);
    }

    /**
     * Get a flattened array of the items in the collection.
     *
     * @param  int  $depth
     * @return static<int, mixed>
     */
    public function flatten($depth = INF)
    {
        return new static(Arr::flatten($this->items, $depth));
    }

    /**
     * Flip the items in the collection.
     *
     * @return static<TValue, TKey>
     */
    public function flip()
    {
        return new static(array_flip($this->items));
    }

    /**
     * Remove an item from the collection by key.
     *
     * @param  TKey|array<array-key, TKey>  $keys
     * @return $this
     */
    public function forget($keys)
    {
        foreach ((array) $keys as $key) {
            $this->offsetUnset($key);
        }

        return $this;
    }

    /**
     * Get an item from the collection by key.
     *
     * @template TGetDefault
     *
     * @param  TKey  $key
     * @param  TGetDefault  $default
     * @return TValue|TGetDefault
     */
    public function get($key, $default = null)
    {
        if (array_key_exists($key, $this->items)) {
            return $this->items[$key];
        }

        return value($default);
    }

    /**
     * Group an associative array by a field or using a callback.
     *
     * @param  (callable(TValue, TKey): array-key)|array|string  $groupBy
     * @param  bool  $preserveKeys
     * @return static<array-key, array<array-key, TValue>>
     */
    public function groupBy($groupBy, $preserveKeys = false)
    {
        if (! $this->useAsCallable($groupBy) && is_array($groupBy)) {
            $nextGroups = $groupBy;

            $groupBy = array_shift($nextGroups);
        }

        $groupBy = $this->valueRetriever($groupBy);

        $results = [];

        foreach ($this->items as $key => $value) {
            $groupKeys = $groupBy($value, $key);

            if (! is_array($groupKeys)) {
                $groupKeys = [$groupKeys];
            }

            foreach ($groupKeys as $groupKey) {
                $groupKey = is_bool($groupKey) ? (int) $groupKey : $groupKey;

                if (! array_key_exists($groupKey, $results)) {
                    $results[$groupKey] = new static;
                }

                $results[$groupKey]->offsetSet($preserveKeys ? $key : null, $value);
            }
        }

        $result = new static($results);

        if (! empty($nextGroups)) {
            return $result->map->groupBy($nextGroups, $preserveKeys);
        }

        return $result;
    }

    /**
     * Key an associative array by a field or using a callback.
     *
     * @param  (callable(TValue, TKey): array-key)|array|string  $keyBy
     * @return static<array-key, array<array-key, TValue>>
     */
    public function keyBy($keyBy)
    {
        $keyBy = $this->valueRetriever($keyBy);

        $results = [];

        foreach ($this->items as $key => $item) {
            $resolvedKey = $keyBy($item, $key);

            if (is_object($resolvedKey)) {
                $resolvedKey = (string) $resolvedKey;
            }

            $results[$resolvedKey] = $item;
        }

        return new static($results);
    }

    /**
     * Determine if an item exists in the collection by key.
     *
     * @param  TKey|array<array-key, TKey>  $key
     * @return bool
     */
    public function has($key)
    {
        $keys = is_array($key) ? $key : func_get_args();

        foreach ($keys as $value) {
            if (! array_key_exists($value, $this->items)) {
                return false;
            }
        }

        return true;
    }

    /**
     * Concatenate values of a given key as a string.
     *
     * @param  string  $value
     * @param  string|null  $glue
     * @return string
     */
    public function implode($value, $glue = null)
    {
        $first = $this->first();

        if (is_array($first) || (is_object($first) && ! $first instanceof Stringable)) {
            return implode($glue ?? '', $this->pluck($value)->all());
        }

        return implode($value ?? '', $this->items);
    }

    /**
     * Intersect the collection with the given items.
     *
     * @param  \Illuminate\Contracts\Support\Arrayable<TKey, TValue>|iterable<TKey, TValue>  $items
     * @return static<TKey, TValue>
     */
    public function intersect($items)
    {
        return new static(array_intersect($this->items, $this->getArrayableItems($items)));
    }

    /**
     * Intersect the collection with the given items by key.
     *
     * @param  \Illuminate\Contracts\Support\Arrayable<TKey, TValue>|iterable<TKey, TValue>  $items
     * @return static<TKey, TValue>
     */
    public function intersectByKeys($items)
    {
        return new static(array_intersect_key(
            $this->items, $this->getArrayableItems($items)
        ));
    }

    /**
     * Determine if the collection is empty or not.
     *
     * @return bool
     */
    public function isEmpty()
    {
        return empty($this->items);
    }

    /**
     * Determine if the collection contains a single item.
     *
     * @return bool
     */
    public function containsOneItem()
    {
        return $this->count() === 1;
    }

    /**
     * Join all items from the collection using a string. The final items can use a separate glue string.
     *
     * @param  string  $glue
     * @param  string  $finalGlue
     * @return string
     */
    public function join($glue, $finalGlue = '')
    {
        if ($finalGlue === '') {
            return $this->implode($glue);
        }

        $count = $this->count();

        if ($count === 0) {
            return '';
        }

        if ($count === 1) {
            return $this->last();
        }

        $collection = new static($this->items);

        $finalItem = $collection->pop();

        return $collection->implode($glue).$finalGlue.$finalItem;
    }

    /**
     * Get the keys of the collection items.
     *
     * @return static<int, TKey>
     */
    public function keys()
    {
        return new static(array_keys($this->items));
    }

    /**
     * Get the last item from the collection.
     *
     * @template TLastDefault
     *
     * @param  (callable(TValue, TKey): bool)|null  $callback
     * @param  TLastDefault  $default
     * @return TValue|TLastDefault
     */
    public function last(callable $callback = null, $default = null)
    {
        return Arr::last($this->items, $callback, $default);
    }

    /**
     * Get the values of a given key.
     *
     * @param  string|array<array-key, string>  $value
     * @param  string|null  $key
     * @return static<int, mixed>
     */
    public function pluck($value, $key = null)
    {
        return new static(Arr::pluck($this->items, $value, $key));
    }

    /**
     * Run a map over each of the items.
     *
     * @template TMapValue
     *
     * @param  callable(TValue, TKey): TMapValue  $callback
     * @return static<TKey, TMapValue>
     */
    public function map(callable $callback)
    {
        $keys = array_keys($this->items);

        $items = array_map($callback, $this->items, $keys);

        return new static(array_combine($keys, $items));
    }

    /**
     * Run a dictionary map over the items.
     *
     * The callback should return an associative array with a single key/value pair.
     *
     * @template TMapToDictionaryKey of array-key
     * @template TMapToDictionaryValue
     *
     * @param  callable(TValue, TKey): array<TMapToDictionaryKey, TMapToDictionaryValue>   $callback
     * @return static<TMapToDictionaryKey, array<int, TMapToDictionaryValue>>
     */
    public function mapToDictionary(callable $callback)
    {
        $dictionary = [];

        foreach ($this->items as $key => $item) {
            $pair = $callback($item, $key);

            $key = key($pair);

            $value = reset($pair);

            if (! isset($dictionary[$key])) {
                $dictionary[$key] = [];
            }

            $dictionary[$key][] = $value;
        }

        return new static($dictionary);
    }

    /**
     * Run an associative map over each of the items.
     *
     * The callback should return an associative array with a single key/value pair.
     *
     * @template TMapWithKeysKey of array-key
     * @template TMapWithKeysValue
     *
     * @param  callable(TValue, TKey): array<TMapWithKeysKey, TMapWithKeysValue>   $callback
     * @return static<TMapWithKeysKey, TMapWithKeysValue>
     */
    public function mapWithKeys(callable $callback)
    {
        $result = [];

        foreach ($this->items as $key => $value) {
            $assoc = $callback($value, $key);

            foreach ($assoc as $mapKey => $mapValue) {
                $result[$mapKey] = $mapValue;
            }
        }

        return new static($result);
    }

    /**
     * Merge the collection with the given items.
     *
     * @param  \Illuminate\Contracts\Support\Arrayable<TKey, TValue>|iterable<TKey, TValue> $items
     * @return static<TKey, TValue>
     */
    public function merge($items)
    {
        return new static(array_merge($this->items, $this->getArrayableItems($items)));
    }

    /**
     * Recursively merge the collection with the given items.
     *
     * @param  \Illuminate\Contracts\Support\Arrayable<TKey, TValue>|iterable<TKey, TValue> $items
     * @return static<TKey, array<int, TValue>>
     */
    public function mergeRecursive($items)
    {
        return new static(array_merge_recursive($this->items, $this->getArrayableItems($items)));
    }

    /**
     * Create a collection by using this collection for keys and another for its values.
     *
     * @template TCombineValue
     *
     * @param  \Illuminate\Contracts\Support\Arrayable<array-key, TCombineValue>|iterable<array-key, TCombineValue> $values
     * @return static<TKey, TCombineValue>
     */
    public function combine($values)
    {
        return new static(array_combine($this->all(), $this->getArrayableItems($values)));
    }

    /**
     * Union the collection with the given items.
     *
     * @param  \Illuminate\Contracts\Support\Arrayable<TKey, TValue>|iterable<TKey, TValue> $items
     * @return static<TKey, TValue>
     */
    public function union($items)
    {
        return new static($this->items + $this->getArrayableItems($items));
    }

    /**
     * Create a new collection consisting of every n-th element.
     *
     * @param  int  $step
     * @param  int  $offset
     * @return static<TKey, TValue>
     */
    public function nth($step, $offset = 0)
    {
        $new = [];

        $position = 0;

        foreach ($this->items as $item) {
            if ($position % $step === $offset) {
                $new[] = $item;
            }

            $position++;
        }

        return new static($new);
    }

    /**
     * Get the items with the specified keys.
     *
     * @param  \Illuminate\Support\Enumerable<array-key, TKey>|array<array-key, TKey> $keys
     * @return static<TKey, TValue>
     */
    public function only($keys)
    {
        if (is_null($keys)) {
            return new static($this->items);
        }

        if ($keys instanceof Enumerable) {
            $keys = $keys->all();
        }

        $keys = is_array($keys) ? $keys : func_get_args();

        return new static(Arr::only($this->items, $keys));
    }

    /**
     * Get and remove the last N items from the collection.
     *
     * @param  int  $count
     * @return static<int, TValue>|TValue|null
     */
    public function pop($count = 1)
    {
        if ($count === 1) {
            return array_pop($this->items);
        }

        if ($this->isEmpty()) {
            return new static;
        }

        $results = [];

        $collectionCount = $this->count();

        foreach (range(1, min($count, $collectionCount)) as $item) {
            array_push($results, array_pop($this->items));
        }

        return new static($results);
    }

    /**
     * Push an item onto the beginning of the collection.
     *
     * @param  TValue  $value
     * @param  TKey  $key
     * @return $this
     */
    public function prepend($value, $key = null)
    {
        $this->items = Arr::prepend($this->items, ...func_get_args());

        return $this;
    }

    /**
     * Push one or more items onto the end of the collection.
     *
     * @param  ...TValue  $values
     * @return $this
     */
    public function push(...$values)
    {
        foreach ($values as $value) {
            $this->items[] = $value;
        }

        return $this;
    }

    /**
     * Push all of the given items onto the collection.
     *
     * @param  iterable<array-key, TValue>  $source
     * @return static<TKey, TValue>
     */
    public function concat($source)
    {
        $result = new static($this);

        foreach ($source as $item) {
            $result->push($item);
        }

        return $result;
    }

    /**
     * Get and remove an item from the collection.
     *
     * @template TPullDefault
     *
     * @param  TKey  $key
     * @param  TPullDefault  $default
     * @return TValue|TPullDefault
     */
    public function pull($key, $default = null)
    {
        return Arr::pull($this->items, $key, $default);
    }

    /**
     * Put an item in the collection by key.
     *
     * @param  TKey  $key
     * @param  TValue  $value
     * @return $this
     */
    public function put($key, $value)
    {
        $this->offsetSet($key, $value);

        return $this;
    }

    /**
     * Get one or a specified number of items randomly from the collection.
     *
     * @param  int|null  $number
     * @return static<int, TValue>|TValue
     *
     * @throws \InvalidArgumentException
     */
    public function random($number = null)
    {
        if (is_null($number)) {
            return Arr::random($this->items);
        }

        return new static(Arr::random($this->items, $number));
    }

    /**
     * Replace the collection items with the given items.
     *
     * @param  \Illuminate\Contracts\Support\Arrayable<TKey, TValue>|iterable<TKey, TValue> $items
     * @return static<TKey, TValue>
     */
    public function replace($items)
    {
        return new static(array_replace($this->items, $this->getArrayableItems($items)));
    }

    /**
     * Recursively replace the collection items with the given items.
     *
     * @param  \Illuminate\Contracts\Support\Arrayable<TKey, TValue>|iterable<TKey, TValue>  $items
     * @return static<TKey, TValue>
     */
    public function replaceRecursive($items)
    {
        return new static(array_replace_recursive($this->items, $this->getArrayableItems($items)));
    }

    /**
     * Reverse items order.
     *
     * @return static<TKey, TValue>
     */
    public function reverse()
    {
        return new static(array_reverse($this->items, true));
    }

    /**
     * Search the collection for a given value and return the corresponding key if successful.
     *
     * @param  TValue|(callable(TValue,TKey): bool)  $value
     * @param  bool  $strict
     * @return TKey|bool
     */
    public function search($value, $strict = false)
    {
        if (! $this->useAsCallable($value)) {
            return array_search($value, $this->items, $strict);
        }

        foreach ($this->items as $key => $item) {
            if ($value($item, $key)) {
                return $key;
            }
        }

        return false;
    }

    /**
     * Get and remove the first N items from the collection.
     *
     * @param  int  $count
     * @return static<int, TValue>|TValue|null
     */
    public function shift($count = 1)
    {
        if ($count === 1) {
            return array_shift($this->items);
        }

        if ($this->isEmpty()) {
            return new static;
        }

        $results = [];

        $collectionCount = $this->count();

        foreach (range(1, min($count, $collectionCount)) as $item) {
            array_push($results, array_shift($this->items));
        }

        return new static($results);
    }

    /**
     * Shuffle the items in the collection.
     *
     * @param  int|null  $seed
     * @return static<TKey, TValue>
     */
    public function shuffle($seed = null)
    {
        return new static(Arr::shuffle($this->items, $seed));
    }

    /**
     * Create chunks representing a "sliding window" view of the items in the collection.
     *
     * @param  int  $size
     * @param  int  $step
     * @return static<int, static<TKey, TValue>>
     */
    public function sliding($size = 2, $step = 1)
    {
        $chunks = floor(($this->count() - $size) / $step) + 1;

        return static::times($chunks, function ($number) use ($size, $step) {
            return $this->slice(($number - 1) * $step, $size);
        });
    }

    /**
     * Skip the first {$count} items.
     *
     * @param  int  $count
     * @return static<TKey, TValue>
     */
    public function skip($count)
    {
        return $this->slice($count);
    }

    /**
     * Skip items in the collection until the given condition is met.
     *
     * @param  TValue|callable(TValue,TKey): bool  $value
     * @return static<TKey, TValue>
     */
    public function skipUntil($value)
    {
        return new static($this->lazy()->skipUntil($value)->all());
    }

    /**
     * Skip items in the collection while the given condition is met.
     *
     * @param  TValue|callable(TValue,TKey): bool  $value
     * @return static<TKey, TValue>
     */
    public function skipWhile($value)
    {
        return new static($this->lazy()->skipWhile($value)->all());
    }

    /**
     * Slice the underlying collection array.
     *
     * @param  int  $offset
     * @param  int|null  $length
     * @return static<TKey, TValue>
     */
    public function slice($offset, $length = null)
    {
        return new static(array_slice($this->items, $offset, $length, true));
    }

    /**
     * Split a collection into a certain number of groups.
     *
     * @param  int  $numberOfGroups
     * @return static<int, static<TKey, TValue>>
     */
    public function split($numberOfGroups)
    {
        if ($this->isEmpty()) {
            return new static;
        }

        $groups = new static;

        $groupSize = floor($this->count() / $numberOfGroups);

        $remain = $this->count() % $numberOfGroups;

        $start = 0;

        for ($i = 0; $i < $numberOfGroups; $i++) {
            $size = $groupSize;

            if ($i < $remain) {
                $size++;
            }

            if ($size) {
                $groups->push(new static(array_slice($this->items, $start, $size)));

                $start += $size;
            }
        }

        return $groups;
    }

    /**
     * Split a collection into a certain number of groups, and fill the first groups completely.
     *
     * @param  int  $numberOfGroups
     * @return static<int, static<TKey, TValue>>
     */
    public function splitIn($numberOfGroups)
    {
        return $this->chunk(ceil($this->count() / $numberOfGroups));
    }

    /**
     * Get the first item in the collection, but only if exactly one item exists. Otherwise, throw an exception.
     *
     * @param  (callable(TValue, TKey): bool)|string  $key
     * @param  mixed  $operator
     * @param  mixed  $value
     * @return TValue
     *
     * @throws \Illuminate\Support\ItemNotFoundException
     * @throws \Illuminate\Support\MultipleItemsFoundException
     */
    public function sole($key = null, $operator = null, $value = null)
    {
        $filter = func_num_args() > 1
            ? $this->operatorForWhere(...func_get_args())
            : $key;

        $items = $this->unless($filter == null)->filter($filter);

        if ($items->isEmpty()) {
            throw new ItemNotFoundException;
        }

        if ($items->count() > 1) {
            throw new MultipleItemsFoundException;
        }

        return $items->first();
    }

    /**
     * Get the first item in the collection but throw an exception if no matching items exist.
     *
     * @param  mixed  $key
     * @param  mixed  $operator
     * @param  mixed  $value
     * @return mixed
     *
     * @throws \Illuminate\Support\ItemNotFoundException
     */
    public function firstOrFail($key = null, $operator = null, $value = null)
    {
        $filter = func_num_args() > 1
            ? $this->operatorForWhere(...func_get_args())
            : $key;

<<<<<<< HEAD
        $placeholder = new stdClass();
=======
        $items = $this->unless($filter == null)->filter($filter);
>>>>>>> 932e601d

        $item = $this->first($filter, $placeholder);

        if ($item === $placeholder) {
            throw new ItemNotFoundException;
        }

        return $item;
    }

    /**
     * Chunk the collection into chunks of the given size.
     *
     * @param  int  $size
     * @return static<int, static<int, TValue>>
     */
    public function chunk($size)
    {
        if ($size <= 0) {
            return new static;
        }

        $chunks = [];

        foreach (array_chunk($this->items, $size, true) as $chunk) {
            $chunks[] = new static($chunk);
        }

        return new static($chunks);
    }

    /**
     * Chunk the collection into chunks with a callback.
     *
     * @param  callable(TValue, TKey, static<int, TValue>): bool  $callback
     * @return static<int, static<int, TValue>>
     */
    public function chunkWhile(callable $callback)
    {
        return new static(
            $this->lazy()->chunkWhile($callback)->mapInto(static::class)
        );
    }

    /**
     * Sort through each item with a callback.
     *
     * @param  (callable(TValue, TValue): bool)|null|int  $callback
     * @return static<TKey, TValue>
     */
    public function sort($callback = null)
    {
        $items = $this->items;

        $callback && is_callable($callback)
            ? uasort($items, $callback)
            : asort($items, $callback ?? SORT_REGULAR);

        return new static($items);
    }

    /**
     * Sort items in descending order.
     *
     * @param  int  $options
     * @return static<TKey, TValue>
     */
    public function sortDesc($options = SORT_REGULAR)
    {
        $items = $this->items;

        arsort($items, $options);

        return new static($items);
    }

    /**
     * Sort the collection using the given callback.
     *
     * @param  (callable(TValue, TKey): mixed)|string  $callback
     * @param  int  $options
     * @param  bool  $descending
     * @return static<TKey, TValue>
     */
    public function sortBy($callback, $options = SORT_REGULAR, $descending = false)
    {
        if (is_array($callback) && ! is_callable($callback)) {
            return $this->sortByMany($callback);
        }

        $results = [];

        $callback = $this->valueRetriever($callback);

        // First we will loop through the items and get the comparator from a callback
        // function which we were given. Then, we will sort the returned values and
        // and grab the corresponding values for the sorted keys from this array.
        foreach ($this->items as $key => $value) {
            $results[$key] = $callback($value, $key);
        }

        $descending ? arsort($results, $options)
            : asort($results, $options);

        // Once we have sorted all of the keys in the array, we will loop through them
        // and grab the corresponding model so we can set the underlying items list
        // to the sorted version. Then we'll just return the collection instance.
        foreach (array_keys($results) as $key) {
            $results[$key] = $this->items[$key];
        }

        return new static($results);
    }

    /**
     * Sort the collection using multiple comparisons.
     *
     * @param  array  $comparisons
     * @return static
     */
    protected function sortByMany(array $comparisons = [])
    {
        $items = $this->items;

        usort($items, function ($a, $b) use ($comparisons) {
            foreach ($comparisons as $comparison) {
                $comparison = Arr::wrap($comparison);

                $prop = $comparison[0];

                $ascending = Arr::get($comparison, 1, true) === true ||
                             Arr::get($comparison, 1, true) === 'asc';

                $result = 0;

                if (is_callable($prop)) {
                    $result = $prop($a, $b);
                } else {
                    $values = [data_get($a, $prop), data_get($b, $prop)];

                    if (! $ascending) {
                        $values = array_reverse($values);
                    }

                    $result = $values[0] <=> $values[1];
                }

                if ($result === 0) {
                    continue;
                }

                return $result;
            }
        });

        return new static($items);
    }

    /**
     * Sort the collection in descending order using the given callback.
     *
     * @param  (callable(TValue, TKey): mixed)|string  $callback
     * @param  int  $options
     * @return static<TKey, TValue>
     */
    public function sortByDesc($callback, $options = SORT_REGULAR)
    {
        return $this->sortBy($callback, $options, true);
    }

    /**
     * Sort the collection keys.
     *
     * @param  int  $options
     * @param  bool  $descending
     * @return static<TKey, TValue>
     */
    public function sortKeys($options = SORT_REGULAR, $descending = false)
    {
        $items = $this->items;

        $descending ? krsort($items, $options) : ksort($items, $options);

        return new static($items);
    }

    /**
     * Sort the collection keys in descending order.
     *
     * @param  int  $options
     * @return static<TKey, TValue>
     */
    public function sortKeysDesc($options = SORT_REGULAR)
    {
        return $this->sortKeys($options, true);
    }

    /**
     * Splice a portion of the underlying collection array.
     *
     * @param  int  $offset
     * @param  int|null  $length
     * @param  array<array-key, TValue>  $replacement
     * @return static<TKey, TValue>
     */
    public function splice($offset, $length = null, $replacement = [])
    {
        if (func_num_args() === 1) {
            return new static(array_splice($this->items, $offset));
        }

        return new static(array_splice($this->items, $offset, $length, $replacement));
    }

    /**
     * Take the first or last {$limit} items.
     *
     * @param  int  $limit
     * @return static<TKey, TValue>
     */
    public function take($limit)
    {
        if ($limit < 0) {
            return $this->slice($limit, abs($limit));
        }

        return $this->slice(0, $limit);
    }

    /**
     * Take items in the collection until the given condition is met.
     *
     * @param  TValue|callable(TValue,TKey): bool  $value
     * @return static<TKey, TValue>
     */
    public function takeUntil($value)
    {
        return new static($this->lazy()->takeUntil($value)->all());
    }

    /**
     * Take items in the collection while the given condition is met.
     *
     * @param  TValue|callable(TValue,TKey): bool  $value
     * @return static<TKey, TValue>
     */
    public function takeWhile($value)
    {
        return new static($this->lazy()->takeWhile($value)->all());
    }

    /**
     * Transform each item in the collection using a callback.
     *
     * @param  callable(TValue, TKey): TValue  $callback
     * @return $this
     */
    public function transform(callable $callback)
    {
        $this->items = $this->map($callback)->all();

        return $this;
    }

    /**
     * Reset the keys on the underlying array.
     *
     * @return static<int, TValue>
     */
    public function values()
    {
        return new static(array_values($this->items));
    }

    /**
     * Zip the collection together with one or more arrays.
     *
     * e.g. new Collection([1, 2, 3])->zip([4, 5, 6]);
     *      => [[1, 4], [2, 5], [3, 6]]
     *
     * @template TZipValue
     *
     * @param  \Illuminate\Contracts\Support\Arrayable<array-key, TZipValue>|iterable<array-key, TZipValue>  ...$items
     * @return static<int, static<int, TValue|TZipValue>>
     */
    public function zip($items)
    {
        $arrayableItems = array_map(function ($items) {
            return $this->getArrayableItems($items);
        }, func_get_args());

        $params = array_merge([function () {
            return new static(func_get_args());
        }, $this->items], $arrayableItems);

        return new static(array_map(...$params));
    }

    /**
     * Pad collection to the specified length with a value.
     *
     * @template TPadValue
     *
     * @param  int  $size
     * @param  TPadValue  $value
     * @return static<int, TValue|TPadValue>
     */
    public function pad($size, $value)
    {
        return new static(array_pad($this->items, $size, $value));
    }

    /**
     * Get an iterator for the items.
     *
     * @return \ArrayIterator<TKey, TValue>
     */
    #[\ReturnTypeWillChange]
    public function getIterator()
    {
        return new ArrayIterator($this->items);
    }

    /**
     * Count the number of items in the collection.
     *
     * @return int
     */
    #[\ReturnTypeWillChange]
    public function count()
    {
        return count($this->items);
    }

    /**
     * Count the number of items in the collection by a field or using a callback.
     *
     * @param  (callable(TValue, TKey): mixed)|string|null  $countBy
     * @return static<TValue, int>
     */
    public function countBy($countBy = null)
    {
        return new static($this->lazy()->countBy($countBy)->all());
    }

    /**
     * Add an item to the collection.
     *
     * @param  TValue  $item
     * @return $this
     */
    public function add($item)
    {
        $this->items[] = $item;

        return $this;
    }

    /**
     * Get a base Support collection instance from this collection.
     *
     * @return \Illuminate\Support\Collection<TKey, TValue>
     */
    public function toBase()
    {
        return new self($this);
    }

    /**
     * Determine if an item exists at an offset.
     *
     * @param  TKey  $key
     * @return bool
     */
    #[\ReturnTypeWillChange]
    public function offsetExists($key)
    {
        return isset($this->items[$key]);
    }

    /**
     * Get an item at a given offset.
     *
     * @param  TKey  $key
     * @return TValue
     */
    #[\ReturnTypeWillChange]
    public function offsetGet($key)
    {
        return $this->items[$key];
    }

    /**
     * Set the item at a given offset.
     *
     * @param  TKey|null  $key
     * @param  TValue  $value
     * @return void
     */
    #[\ReturnTypeWillChange]
    public function offsetSet($key, $value)
    {
        if (is_null($key)) {
            $this->items[] = $value;
        } else {
            $this->items[$key] = $value;
        }
    }

    /**
     * Unset the item at a given offset.
     *
     * @param  TKey  $key
     * @return void
     */
    #[\ReturnTypeWillChange]
    public function offsetUnset($key)
    {
        unset($this->items[$key]);
    }
}<|MERGE_RESOLUTION|>--- conflicted
+++ resolved
@@ -1177,19 +1177,13 @@
             ? $this->operatorForWhere(...func_get_args())
             : $key;
 
-<<<<<<< HEAD
-        $placeholder = new stdClass();
-=======
         $items = $this->unless($filter == null)->filter($filter);
->>>>>>> 932e601d
-
-        $item = $this->first($filter, $placeholder);
-
-        if ($item === $placeholder) {
+
+        if ($items->isEmpty()) {
             throw new ItemNotFoundException;
         }
 
-        return $item;
+        return $items->first();
     }
 
     /**
