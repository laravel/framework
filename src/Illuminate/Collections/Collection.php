<?php

namespace Illuminate\Support;

use ArrayAccess;
use ArrayIterator;
use Illuminate\Support\Traits\EnumeratesValues;
use Illuminate\Support\Traits\Macroable;
use stdClass;

class Collection implements ArrayAccess, Enumerable
{
    use EnumeratesValues, Macroable;

    /**
     * The items contained in the collection.
     *
     * @var array
     */
    protected $items = [];

    /**
     * Create a new collection.
     *
     * @param  mixed  $items
     * @return void
     */
    public function __construct($items = [])
    {
        $this->items = $this->getArrayableItems($items);
    }

    /**
     * Create a collection with the given range.
     *
     * @param  int  $from
     * @param  int  $to
     * @return static
     */
    public static function range($from, $to)
    {
        return new static(range($from, $to));
    }

    /**
     * Get all of the items in the collection.
     *
     * @return array
     */
    public function all()
    {
        return $this->items;
    }

    /**
     * Get a lazy collection for the items in this collection.
     *
     * @return \Illuminate\Support\LazyCollection
     */
    public function lazy()
    {
        return new LazyCollection($this->items);
    }

    /**
     * Get the average value of a given key.
     *
     * @param  callable|string|null  $callback
     * @return mixed
     */
    public function avg($callback = null)
    {
        $callback = $this->valueRetriever($callback);

        $items = $this->map(function ($value) use ($callback) {
            return $callback($value);
        })->filter(function ($value) {
            return ! is_null($value);
        });

        if ($count = $items->count()) {
            return $items->sum() / $count;
        }
    }

    /**
     * Get the median of a given key.
     *
     * @param  string|array|null  $key
     * @return mixed
     */
    public function median($key = null)
    {
        $values = (isset($key) ? $this->pluck($key) : $this)
            ->filter(function ($item) {
                return ! is_null($item);
            })->sort()->values();

        $count = $values->count();

        if ($count === 0) {
            return;
        }

        $middle = (int) ($count / 2);

        if ($count % 2) {
            return $values->get($middle);
        }

        return (new static([
            $values->get($middle - 1), $values->get($middle),
        ]))->average();
    }

    /**
     * Get the mode of a given key.
     *
     * @param  string|array|null  $key
     * @return array|null
     */
    public function mode($key = null)
    {
        if ($this->count() === 0) {
            return;
        }

        $collection = isset($key) ? $this->pluck($key) : $this;

        $counts = new static;

        $collection->each(function ($value) use ($counts) {
            $counts[$value] = isset($counts[$value]) ? $counts[$value] + 1 : 1;
        });

        $sorted = $counts->sort();

        $highestValue = $sorted->last();

        return $sorted->filter(function ($value) use ($highestValue) {
            return $value == $highestValue;
        })->sort()->keys()->all();
    }

    /**
     * Collapse the collection of items into a single array.
     *
     * @return static
     */
    public function collapse()
    {
        return new static(Arr::collapse($this->items));
    }

    /**
     * Determine if an item exists in the collection.
     *
     * @param  mixed  $key
     * @param  mixed  $operator
     * @param  mixed  $value
     * @return bool
     */
    public function contains($key, $operator = null, $value = null)
    {
        if (func_num_args() === 1) {
            if ($this->useAsCallable($key)) {
                $placeholder = new stdClass;

                return $this->first($key, $placeholder) !== $placeholder;
            }

            return in_array($key, $this->items);
        }

        return $this->contains($this->operatorForWhere(...func_get_args()));
    }

    /**
     * Cross join with the given lists, returning all possible permutations.
     *
     * @param  mixed  ...$lists
     * @return static
     */
    public function crossJoin(...$lists)
    {
        return new static(Arr::crossJoin(
            $this->items, ...array_map([$this, 'getArrayableItems'], $lists)
        ));
    }

    /**
     * Get the items in the collection that are not present in the given items.
     *
     * @param  mixed  $items
     * @return static
     */
    public function diff($items)
    {
        return new static(array_diff($this->items, $this->getArrayableItems($items)));
    }

    /**
     * Get the items in the collection that are not present in the given items, using the callback.
     *
     * @param  mixed  $items
     * @param  callable  $callback
     * @return static
     */
    public function diffUsing($items, callable $callback)
    {
        return new static(array_udiff($this->items, $this->getArrayableItems($items), $callback));
    }

    /**
     * Get the items in the collection whose keys and values are not present in the given items.
     *
     * @param  mixed  $items
     * @return static
     */
    public function diffAssoc($items)
    {
        return new static(array_diff_assoc($this->items, $this->getArrayableItems($items)));
    }

    /**
     * Get the items in the collection whose keys and values are not present in the given items, using the callback.
     *
     * @param  mixed  $items
     * @param  callable  $callback
     * @return static
     */
    public function diffAssocUsing($items, callable $callback)
    {
        return new static(array_diff_uassoc($this->items, $this->getArrayableItems($items), $callback));
    }

    /**
     * Get the items in the collection whose keys are not present in the given items.
     *
     * @param  mixed  $items
     * @return static
     */
    public function diffKeys($items)
    {
        return new static(array_diff_key($this->items, $this->getArrayableItems($items)));
    }

    /**
     * Get the items in the collection whose keys are not present in the given items, using the callback.
     *
     * @param  mixed  $items
     * @param  callable  $callback
     * @return static
     */
    public function diffKeysUsing($items, callable $callback)
    {
        return new static(array_diff_ukey($this->items, $this->getArrayableItems($items), $callback));
    }

    /**
     * Retrieve duplicate items from the collection.
     *
     * @param  callable|string|null  $callback
     * @param  bool  $strict
     * @return static
     */
    public function duplicates($callback = null, $strict = false)
    {
        $items = $this->map($this->valueRetriever($callback));

        $uniqueItems = $items->unique(null, $strict);

        $compare = $this->duplicateComparator($strict);

        $duplicates = new static;

        foreach ($items as $key => $value) {
            if ($uniqueItems->isNotEmpty() && $compare($value, $uniqueItems->first())) {
                $uniqueItems->shift();
            } else {
                $duplicates[$key] = $value;
            }
        }

        return $duplicates;
    }

    /**
     * Retrieve duplicate items from the collection using strict comparison.
     *
     * @param  callable|string|null  $callback
     * @return static
     */
    public function duplicatesStrict($callback = null)
    {
        return $this->duplicates($callback, true);
    }

    /**
     * Get the comparison function to detect duplicates.
     *
     * @param  bool  $strict
     * @return \Closure
     */
    protected function duplicateComparator($strict)
    {
        if ($strict) {
            return function ($a, $b) {
                return $a === $b;
            };
        }

        return function ($a, $b) {
            return $a == $b;
        };
    }

    /**
     * Get all items except for those with the specified keys.
     *
     * @param  \Illuminate\Support\Collection|mixed  $keys
     * @return static
     */
    public function except($keys)
    {
        if ($keys instanceof Enumerable) {
            $keys = $keys->all();
        } elseif (! is_array($keys)) {
            $keys = func_get_args();
        }

        return new static(Arr::except($this->items, $keys));
    }

    /**
     * Run a filter over each of the items.
     *
     * @param  callable|null  $callback
     * @return static
     */
    public function filter(callable $callback = null)
    {
        if ($callback) {
            return new static(Arr::where($this->items, $callback));
        }

        return new static(array_filter($this->items));
    }

    /**
     * Get the first item from the collection passing the given truth test.
     *
     * @param  callable|null  $callback
     * @param  mixed  $default
     * @return mixed
     */
    public function first(callable $callback = null, $default = null)
    {
        return Arr::first($this->items, $callback, $default);
    }

    /**
     * Get a flattened array of the items in the collection.
     *
     * @param  int  $depth
     * @return static
     */
    public function flatten($depth = INF)
    {
        return new static(Arr::flatten($this->items, $depth));
    }

    /**
     * Flip the items in the collection.
     *
     * @return static
     */
    public function flip()
    {
        return new static(array_flip($this->items));
    }

    /**
     * Remove an item from the collection by key.
     *
     * @param  string|array  $keys
     * @return $this
     */
    public function forget($keys)
    {
        foreach ((array) $keys as $key) {
            $this->offsetUnset($key);
        }

        return $this;
    }

    /**
     * Get an item from the collection by key.
     *
     * @param  mixed  $key
     * @param  mixed  $default
     * @return mixed
     */
    public function get($key, $default = null)
    {
        if (array_key_exists($key, $this->items)) {
            return $this->items[$key];
        }

        return value($default);
    }

    /**
     * Group an associative array by a field or using a callback.
     *
     * @param  array|callable|string  $groupBy
     * @param  bool  $preserveKeys
     * @return static
     */
    public function groupBy($groupBy, $preserveKeys = false)
    {
        if (! $this->useAsCallable($groupBy) && is_array($groupBy)) {
            $nextGroups = $groupBy;

            $groupBy = array_shift($nextGroups);
        }

        $groupBy = $this->valueRetriever($groupBy);

        $results = [];

        foreach ($this->items as $key => $value) {
            $groupKeys = $groupBy($value, $key);

            if (! is_array($groupKeys)) {
                $groupKeys = [$groupKeys];
            }

            foreach ($groupKeys as $groupKey) {
                $groupKey = is_bool($groupKey) ? (int) $groupKey : $groupKey;

                if (! array_key_exists($groupKey, $results)) {
                    $results[$groupKey] = new static;
                }

                $results[$groupKey]->offsetSet($preserveKeys ? $key : null, $value);
            }
        }

        $result = new static($results);

        if (! empty($nextGroups)) {
            return $result->map->groupBy($nextGroups, $preserveKeys);
        }

        return $result;
    }

    /**
     * Key an associative array by a field or using a callback.
     *
     * @param  callable|string  $keyBy
     * @return static
     */
    public function keyBy($keyBy)
    {
        $keyBy = $this->valueRetriever($keyBy);

        $results = [];

        foreach ($this->items as $key => $item) {
            $resolvedKey = $keyBy($item, $key);

            if (is_object($resolvedKey)) {
                $resolvedKey = (string) $resolvedKey;
            }

            $results[$resolvedKey] = $item;
        }

        return new static($results);
    }

    /**
     * Determine if an item exists in the collection by key.
     *
     * @param  mixed  $key
     * @return bool
     */
    public function has($key)
    {
        $keys = is_array($key) ? $key : func_get_args();

        foreach ($keys as $value) {
            if (! array_key_exists($value, $this->items)) {
                return false;
            }
        }

        return true;
    }

    /**
     * Concatenate values of a given key as a string.
     *
     * @param  string  $value
     * @param  string|null  $glue
     * @return string
     */
    public function implode($value, $glue = null)
    {
        $first = $this->first();

        if (is_array($first) || (is_object($first) && ! $first instanceof Stringable)) {
            return implode($glue ?? '', $this->pluck($value)->all());
        }

        return implode($value ?? '', $this->items);
    }

    /**
     * Intersect the collection with the given items.
     *
     * @param  mixed  $items
     * @return static
     */
    public function intersect($items)
    {
        return new static(array_intersect($this->items, $this->getArrayableItems($items)));
    }

    /**
     * Intersect the collection with the given items by key.
     *
     * @param  mixed  $items
     * @return static
     */
    public function intersectByKeys($items)
    {
        return new static(array_intersect_key(
            $this->items, $this->getArrayableItems($items)
        ));
    }

    /**
     * Determine if the collection is empty or not.
     *
     * @return bool
     */
    public function isEmpty()
    {
        return empty($this->items);
    }

    /**
     * Determine if the collection contains a single item.
     *
     * @return bool
     */
    public function containsOneItem()
    {
        return $this->count() === 1;
    }

    /**
     * Join all items from the collection using a string. The final items can use a separate glue string.
     *
     * @param  string  $glue
     * @param  string  $finalGlue
     * @return string
     */
    public function join($glue, $finalGlue = '')
    {
        if ($finalGlue === '') {
            return $this->implode($glue);
        }

        $count = $this->count();

        if ($count === 0) {
            return '';
        }

        if ($count === 1) {
            return $this->last();
        }

        $collection = new static($this->items);

        $finalItem = $collection->pop();

        return $collection->implode($glue).$finalGlue.$finalItem;
    }

    /**
     * Get the keys of the collection items.
     *
     * @return static
     */
    public function keys()
    {
        return new static(array_keys($this->items));
    }

    /**
     * Get the last item from the collection.
     *
     * @param  callable|null  $callback
     * @param  mixed  $default
     * @return mixed
     */
    public function last(callable $callback = null, $default = null)
    {
        return Arr::last($this->items, $callback, $default);
    }

    /**
     * Get the values of a given key.
     *
     * @param  string|array|int|null  $value
     * @param  string|null  $key
     * @return static
     */
    public function pluck($value, $key = null)
    {
        return new static(Arr::pluck($this->items, $value, $key));
    }

    /**
     * Run a map over each of the items.
     *
     * @param  callable  $callback
     * @return static
     */
    public function map(callable $callback)
    {
        $keys = array_keys($this->items);

        $items = array_map($callback, $this->items, $keys);

        return new static(array_combine($keys, $items));
    }

    /**
     * Run a dictionary map over the items.
     *
     * The callback should return an associative array with a single key/value pair.
     *
     * @param  callable  $callback
     * @return static
     */
    public function mapToDictionary(callable $callback)
    {
        $dictionary = [];

        foreach ($this->items as $key => $item) {
            $pair = $callback($item, $key);

            $key = key($pair);

            $value = reset($pair);

            if (! isset($dictionary[$key])) {
                $dictionary[$key] = [];
            }

            $dictionary[$key][] = $value;
        }

        return new static($dictionary);
    }

    /**
     * Run an associative map over each of the items.
     *
     * The callback should return an associative array with a single key/value pair.
     *
     * @param  callable  $callback
     * @return static
     */
    public function mapWithKeys(callable $callback)
    {
        $result = [];

        foreach ($this->items as $key => $value) {
            $assoc = $callback($value, $key);

            foreach ($assoc as $mapKey => $mapValue) {
                $result[$mapKey] = $mapValue;
            }
        }

        return new static($result);
    }

    /**
     * Merge the collection with the given items.
     *
     * @param  mixed  $items
     * @return static
     */
    public function merge($items)
    {
        return new static(array_merge($this->items, $this->getArrayableItems($items)));
    }

    /**
     * Recursively merge the collection with the given items.
     *
     * @param  mixed  $items
     * @return static
     */
    public function mergeRecursive($items)
    {
        return new static(array_merge_recursive($this->items, $this->getArrayableItems($items)));
    }

    /**
     * Create a collection by using this collection for keys and another for its values.
     *
     * @param  mixed  $values
     * @return static
     */
    public function combine($values)
    {
        return new static(array_combine($this->all(), $this->getArrayableItems($values)));
    }

    /**
     * Union the collection with the given items.
     *
     * @param  mixed  $items
     * @return static
     */
    public function union($items)
    {
        return new static($this->items + $this->getArrayableItems($items));
    }

    /**
     * Create a new collection consisting of every n-th element.
     *
     * @param  int  $step
     * @param  int  $offset
     * @return static
     */
    public function nth($step, $offset = 0)
    {
        $new = [];

        $position = 0;

        foreach ($this->items as $item) {
            if ($position % $step === $offset) {
                $new[] = $item;
            }

            $position++;
        }

        return new static($new);
    }

    /**
     * Get the items with the specified keys.
     *
     * @param  mixed  $keys
     * @return static
     */
    public function only($keys)
    {
        if (is_null($keys)) {
            return new static($this->items);
        }

        if ($keys instanceof Enumerable) {
            $keys = $keys->all();
        }

        $keys = is_array($keys) ? $keys : func_get_args();

        return new static(Arr::only($this->items, $keys));
    }

    /**
     * Get and remove the last N items from the collection.
     *
     * @param  int  $count
     * @return mixed
     */
    public function pop($count = 1)
    {
        if ($count === 1) {
            return array_pop($this->items);
        }

        if ($this->isEmpty()) {
            return new static;
        }

        $results = [];

        $collectionCount = $this->count();

        foreach (range(1, min($count, $collectionCount)) as $item) {
            array_push($results, array_pop($this->items));
        }

        return new static($results);
    }

    /**
     * Push an item onto the beginning of the collection.
     *
     * @param  mixed  $value
     * @param  mixed  $key
     * @return $this
     */
    public function prepend($value, $key = null)
    {
        $this->items = Arr::prepend($this->items, ...func_get_args());

        return $this;
    }

    /**
     * Push one or more items onto the end of the collection.
     *
     * @param  mixed  $values [optional]
     * @return $this
     */
    public function push(...$values)
    {
        foreach ($values as $value) {
            $this->items[] = $value;
        }

        return $this;
    }

    /**
     * Push all of the given items onto the collection.
     *
     * @param  iterable  $source
     * @return static
     */
    public function concat($source)
    {
        $result = new static($this);

        foreach ($source as $item) {
            $result->push($item);
        }

        return $result;
    }

    /**
     * Get and remove an item from the collection.
     *
     * @param  mixed  $key
     * @param  mixed  $default
     * @return mixed
     */
    public function pull($key, $default = null)
    {
        return Arr::pull($this->items, $key, $default);
    }

    /**
     * Put an item in the collection by key.
     *
     * @param  mixed  $key
     * @param  mixed  $value
     * @return $this
     */
    public function put($key, $value)
    {
        $this->offsetSet($key, $value);

        return $this;
    }

    /**
     * Get one or a specified number of items randomly from the collection.
     *
     * @param  int|null  $number
     * @return static|mixed
     *
     * @throws \InvalidArgumentException
     */
    public function random($number = null)
    {
        if (is_null($number)) {
            return Arr::random($this->items);
        }

        return new static(Arr::random($this->items, $number));
    }

    /**
     * Replace the collection items with the given items.
     *
     * @param  mixed  $items
     * @return static
     */
    public function replace($items)
    {
        return new static(array_replace($this->items, $this->getArrayableItems($items)));
    }

    /**
     * Recursively replace the collection items with the given items.
     *
     * @param  mixed  $items
     * @return static
     */
    public function replaceRecursive($items)
    {
        return new static(array_replace_recursive($this->items, $this->getArrayableItems($items)));
    }

    /**
     * Reverse items order.
     *
     * @return static
     */
    public function reverse()
    {
        return new static(array_reverse($this->items, true));
    }

    /**
     * Search the collection for a given value and return the corresponding key if successful.
     *
     * @param  mixed  $value
     * @param  bool  $strict
     * @return mixed
     */
    public function search($value, $strict = false)
    {
        if (! $this->useAsCallable($value)) {
            return array_search($value, $this->items, $strict);
        }

        foreach ($this->items as $key => $item) {
            if ($value($item, $key)) {
                return $key;
            }
        }

        return false;
    }

    /**
     * Get and remove the first N items from the collection.
     *
     * @param  int  $count
     * @return mixed
     */
    public function shift($count = 1)
    {
        if ($count === 1) {
            return array_shift($this->items);
        }

        if ($this->isEmpty()) {
            return new static;
        }

        $results = [];

        $collectionCount = $this->count();

        foreach (range(1, min($count, $collectionCount)) as $item) {
            array_push($results, array_shift($this->items));
        }

        return new static($results);
    }

    /**
     * Shuffle the items in the collection.
     *
     * @param  int|null  $seed
     * @return static
     */
    public function shuffle($seed = null)
    {
        return new static(Arr::shuffle($this->items, $seed));
    }

    /**
     * Create chunks representing a "sliding window" view of the items in the collection.
     *
     * @param  int  $size
     * @param  int  $step
     * @return static
     */
    public function sliding($size = 2, $step = 1)
    {
        $chunks = floor(($this->count() - $size) / $step) + 1;

        return static::times($chunks, function ($number) use ($size, $step) {
            return $this->slice(($number - 1) * $step, $size);
        });
    }

    /**
     * Skip the first {$count} items.
     *
     * @param  int  $count
     * @return static
     */
    public function skip($count)
    {
        return $this->slice($count);
    }

    /**
     * Skip items in the collection until the given condition is met.
     *
     * @param  mixed  $value
     * @return static
     */
    public function skipUntil($value)
    {
        return new static($this->lazy()->skipUntil($value)->all());
    }

    /**
     * Skip items in the collection while the given condition is met.
     *
     * @param  mixed  $value
     * @return static
     */
    public function skipWhile($value)
    {
        return new static($this->lazy()->skipWhile($value)->all());
    }

    /**
     * Slice the underlying collection array.
     *
     * @param  int  $offset
     * @param  int|null  $length
     * @return static
     */
    public function slice($offset, $length = null)
    {
        return new static(array_slice($this->items, $offset, $length, true));
    }

    /**
     * Split a collection into a certain number of groups.
     *
     * @param  int  $numberOfGroups
     * @return static
     */
    public function split($numberOfGroups)
    {
        if ($this->isEmpty()) {
            return new static;
        }

        $groups = new static;

        $groupSize = floor($this->count() / $numberOfGroups);

        $remain = $this->count() % $numberOfGroups;

        $start = 0;

        for ($i = 0; $i < $numberOfGroups; $i++) {
            $size = $groupSize;

            if ($i < $remain) {
                $size++;
            }

            if ($size) {
                $groups->push(new static(array_slice($this->items, $start, $size)));

                $start += $size;
            }
        }

        return $groups;
    }

    /**
     * Split a collection into a certain number of groups, and fill the first groups completely.
     *
     * @param  int  $numberOfGroups
     * @return static
     */
    public function splitIn($numberOfGroups)
    {
        return $this->chunk(ceil($this->count() / $numberOfGroups));
    }

    /**
     * Get the first item in the collection, but only if exactly one item exists. Otherwise, throw an exception.
     *
     * @param  mixed  $key
     * @param  mixed  $operator
     * @param  mixed  $value
     * @return mixed
     *
     * @throws \Illuminate\Support\ItemNotFoundException
     * @throws \Illuminate\Support\MultipleItemsFoundException
     */
    public function sole($key = null, $operator = null, $value = null)
    {
        $filter = func_num_args() > 1
            ? $this->operatorForWhere(...func_get_args())
            : $key;

        $items = $this->unless($filter == null)->filter($filter);

        if ($items->isEmpty()) {
            throw new ItemNotFoundException;
        }

        if ($items->count() > 1) {
            throw new MultipleItemsFoundException;
        }

        return $items->first();
    }

    /**
     * Get the first item in the collection but throw an exception if no matching items exist.
     *
     * @param  mixed  $key
     * @param  mixed  $operator
     * @param  mixed  $value
     * @return mixed
     *
     * @throws \Illuminate\Support\ItemNotFoundException
     */
    public function firstOrFail($key = null, $operator = null, $value = null)
    {
        $filter = func_num_args() > 1
            ? $this->operatorForWhere(...func_get_args())
            : $key;

<<<<<<< HEAD
        $items = $this->when($filter !== null)->filter($filter);
=======
        $items = $this->unless($filter == null)->filter($filter);
>>>>>>> 908c4e42

        if ($items->isEmpty()) {
            throw new ItemNotFoundException;
        }

        return $items->first();
    }

    /**
     * Chunk the collection into chunks of the given size.
     *
     * @param  int  $size
     * @return static
     */
    public function chunk($size)
    {
        if ($size <= 0) {
            return new static;
        }

        $chunks = [];

        foreach (array_chunk($this->items, $size, true) as $chunk) {
            $chunks[] = new static($chunk);
        }

        return new static($chunks);
    }

    /**
     * Chunk the collection into chunks with a callback.
     *
     * @param  callable  $callback
     * @return static
     */
    public function chunkWhile(callable $callback)
    {
        return new static(
            $this->lazy()->chunkWhile($callback)->mapInto(static::class)
        );
    }

    /**
     * Sort through each item with a callback.
     *
     * @param  callable|int|null  $callback
     * @return static
     */
    public function sort($callback = null)
    {
        $items = $this->items;

        $callback && is_callable($callback)
            ? uasort($items, $callback)
            : asort($items, $callback ?? SORT_REGULAR);

        return new static($items);
    }

    /**
     * Sort items in descending order.
     *
     * @param  int  $options
     * @return static
     */
    public function sortDesc($options = SORT_REGULAR)
    {
        $items = $this->items;

        arsort($items, $options);

        return new static($items);
    }

    /**
     * Sort the collection using the given callback.
     *
     * @param  callable|array|string  $callback
     * @param  int  $options
     * @param  bool  $descending
     * @return static
     */
    public function sortBy($callback, $options = SORT_REGULAR, $descending = false)
    {
        if (is_array($callback) && ! is_callable($callback)) {
            return $this->sortByMany($callback);
        }

        $results = [];

        $callback = $this->valueRetriever($callback);

        // First we will loop through the items and get the comparator from a callback
        // function which we were given. Then, we will sort the returned values and
        // and grab the corresponding values for the sorted keys from this array.
        foreach ($this->items as $key => $value) {
            $results[$key] = $callback($value, $key);
        }

        $descending ? arsort($results, $options)
            : asort($results, $options);

        // Once we have sorted all of the keys in the array, we will loop through them
        // and grab the corresponding model so we can set the underlying items list
        // to the sorted version. Then we'll just return the collection instance.
        foreach (array_keys($results) as $key) {
            $results[$key] = $this->items[$key];
        }

        return new static($results);
    }

    /**
     * Sort the collection using multiple comparisons.
     *
     * @param  array  $comparisons
     * @return static
     */
    protected function sortByMany(array $comparisons = [])
    {
        $items = $this->items;

        usort($items, function ($a, $b) use ($comparisons) {
            foreach ($comparisons as $comparison) {
                $comparison = Arr::wrap($comparison);

                $prop = $comparison[0];

                $ascending = Arr::get($comparison, 1, true) === true ||
                             Arr::get($comparison, 1, true) === 'asc';

                $result = 0;

                if (is_callable($prop)) {
                    $result = $prop($a, $b);
                } else {
                    $values = [data_get($a, $prop), data_get($b, $prop)];

                    if (! $ascending) {
                        $values = array_reverse($values);
                    }

                    $result = $values[0] <=> $values[1];
                }

                if ($result === 0) {
                    continue;
                }

                return $result;
            }
        });

        return new static($items);
    }

    /**
     * Sort the collection in descending order using the given callback.
     *
     * @param  callable|string  $callback
     * @param  int  $options
     * @return static
     */
    public function sortByDesc($callback, $options = SORT_REGULAR)
    {
        return $this->sortBy($callback, $options, true);
    }

    /**
     * Sort the collection keys.
     *
     * @param  int  $options
     * @param  bool  $descending
     * @return static
     */
    public function sortKeys($options = SORT_REGULAR, $descending = false)
    {
        $items = $this->items;

        $descending ? krsort($items, $options) : ksort($items, $options);

        return new static($items);
    }

    /**
     * Sort the collection keys in descending order.
     *
     * @param  int  $options
     * @return static
     */
    public function sortKeysDesc($options = SORT_REGULAR)
    {
        return $this->sortKeys($options, true);
    }

    /**
     * Splice a portion of the underlying collection array.
     *
     * @param  int  $offset
     * @param  int|null  $length
     * @param  mixed  $replacement
     * @return static
     */
    public function splice($offset, $length = null, $replacement = [])
    {
        if (func_num_args() === 1) {
            return new static(array_splice($this->items, $offset));
        }

        return new static(array_splice($this->items, $offset, $length, $replacement));
    }

    /**
     * Take the first or last {$limit} items.
     *
     * @param  int  $limit
     * @return static
     */
    public function take($limit)
    {
        if ($limit < 0) {
            return $this->slice($limit, abs($limit));
        }

        return $this->slice(0, $limit);
    }

    /**
     * Take items in the collection until the given condition is met.
     *
     * @param  mixed  $value
     * @return static
     */
    public function takeUntil($value)
    {
        return new static($this->lazy()->takeUntil($value)->all());
    }

    /**
     * Take items in the collection while the given condition is met.
     *
     * @param  mixed  $value
     * @return static
     */
    public function takeWhile($value)
    {
        return new static($this->lazy()->takeWhile($value)->all());
    }

    /**
     * Transform each item in the collection using a callback.
     *
     * @param  callable  $callback
     * @return $this
     */
    public function transform(callable $callback)
    {
        $this->items = $this->map($callback)->all();

        return $this;
    }

    /**
     * Reset the keys on the underlying array.
     *
     * @return static
     */
    public function values()
    {
        return new static(array_values($this->items));
    }

    /**
     * Zip the collection together with one or more arrays.
     *
     * e.g. new Collection([1, 2, 3])->zip([4, 5, 6]);
     *      => [[1, 4], [2, 5], [3, 6]]
     *
     * @param  mixed  ...$items
     * @return static
     */
    public function zip($items)
    {
        $arrayableItems = array_map(function ($items) {
            return $this->getArrayableItems($items);
        }, func_get_args());

        $params = array_merge([function () {
            return new static(func_get_args());
        }, $this->items], $arrayableItems);

        return new static(array_map(...$params));
    }

    /**
     * Pad collection to the specified length with a value.
     *
     * @param  int  $size
     * @param  mixed  $value
     * @return static
     */
    public function pad($size, $value)
    {
        return new static(array_pad($this->items, $size, $value));
    }

    /**
     * Get an iterator for the items.
     *
     * @return \ArrayIterator
     */
    #[\ReturnTypeWillChange]
    public function getIterator()
    {
        return new ArrayIterator($this->items);
    }

    /**
     * Count the number of items in the collection.
     *
     * @return int
     */
    #[\ReturnTypeWillChange]
    public function count()
    {
        return count($this->items);
    }

    /**
     * Count the number of items in the collection by a field or using a callback.
     *
     * @param  callable|string  $countBy
     * @return static
     */
    public function countBy($countBy = null)
    {
        return new static($this->lazy()->countBy($countBy)->all());
    }

    /**
     * Add an item to the collection.
     *
     * @param  mixed  $item
     * @return $this
     */
    public function add($item)
    {
        $this->items[] = $item;

        return $this;
    }

    /**
     * Get a base Support collection instance from this collection.
     *
     * @return \Illuminate\Support\Collection
     */
    public function toBase()
    {
        return new self($this);
    }

    /**
     * Determine if an item exists at an offset.
     *
     * @param  mixed  $key
     * @return bool
     */
    #[\ReturnTypeWillChange]
    public function offsetExists($key)
    {
        return isset($this->items[$key]);
    }

    /**
     * Get an item at a given offset.
     *
     * @param  mixed  $key
     * @return mixed
     */
    #[\ReturnTypeWillChange]
    public function offsetGet($key)
    {
        return $this->items[$key];
    }

    /**
     * Set the item at a given offset.
     *
     * @param  mixed  $key
     * @param  mixed  $value
     * @return void
     */
    #[\ReturnTypeWillChange]
    public function offsetSet($key, $value)
    {
        if (is_null($key)) {
            $this->items[] = $value;
        } else {
            $this->items[$key] = $value;
        }
    }

    /**
     * Unset the item at a given offset.
     *
     * @param  string  $key
     * @return void
     */
    #[\ReturnTypeWillChange]
    public function offsetUnset($key)
    {
        unset($this->items[$key]);
    }
}<|MERGE_RESOLUTION|>--- conflicted
+++ resolved
@@ -1146,11 +1146,7 @@
             ? $this->operatorForWhere(...func_get_args())
             : $key;
 
-<<<<<<< HEAD
-        $items = $this->when($filter !== null)->filter($filter);
-=======
         $items = $this->unless($filter == null)->filter($filter);
->>>>>>> 908c4e42
 
         if ($items->isEmpty()) {
             throw new ItemNotFoundException;
