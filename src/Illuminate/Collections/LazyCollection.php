<?php

namespace Illuminate\Support;

use ArrayIterator;
use Closure;
use DateTimeInterface;
use Illuminate\Support\Traits\EnumeratesValues;
use Illuminate\Support\Traits\Macroable;
use IteratorAggregate;
use stdClass;

class LazyCollection implements Enumerable
{
    use EnumeratesValues, Macroable;

    /**
     * The source from which to generate items.
     *
     * @var callable|static
     */
    public $source;

    /**
     * Create a new lazy collection instance.
     *
     * @param  mixed  $source
     * @return void
     */
    public function __construct($source = null)
    {
        if ($source instanceof Closure || $source instanceof self) {
            $this->source = $source;
        } elseif (is_null($source)) {
            $this->source = static::empty();
        } else {
            $this->source = $this->getArrayableItems($source);
        }
    }

    /**
     * Create a collection with the given range.
     *
     * @param  int  $from
     * @param  int  $to
     * @return static
     */
    public static function range($from, $to)
    {
        return new static(function () use ($from, $to) {
            if ($from <= $to) {
                for (; $from <= $to; $from++) {
                    yield $from;
                }
            } else {
                for (; $from >= $to; $from--) {
                    yield $from;
                }
            }
        });
    }

    /**
     * Get all items in the enumerable.
     *
     * @return array
     */
    public function all()
    {
        if (is_array($this->source)) {
            return $this->source;
        }

        return iterator_to_array($this->getIterator());
    }

    /**
     * Eager load all items into a new lazy collection backed by an array.
     *
     * @return static
     */
    public function eager()
    {
        return new static($this->all());
    }

    /**
     * Cache values as they're enumerated.
     *
     * @return static
     */
    public function remember()
    {
        $iterator = $this->getIterator();

        $iteratorIndex = 0;

        $cache = [];

        return new static(function () use ($iterator, &$iteratorIndex, &$cache) {
            for ($index = 0; true; $index++) {
                if (array_key_exists($index, $cache)) {
                    yield $cache[$index][0] => $cache[$index][1];

                    continue;
                }

                if ($iteratorIndex < $index) {
                    $iterator->next();

                    $iteratorIndex++;
                }

                if (! $iterator->valid()) {
                    break;
                }

                $cache[$index] = [$iterator->key(), $iterator->current()];

                yield $cache[$index][0] => $cache[$index][1];
            }
        });
    }

    /**
     * Get the average value of a given key.
     *
     * @param  callable|string|null  $callback
     * @return mixed
     */
    public function avg($callback = null)
    {
        return $this->collect()->avg($callback);
    }

    /**
     * Get the median of a given key.
     *
     * @param  string|array|null  $key
     * @return mixed
     */
    public function median($key = null)
    {
        return $this->collect()->median($key);
    }

    /**
     * Get the mode of a given key.
     *
     * @param  string|array|null  $key
     * @return array|null
     */
    public function mode($key = null)
    {
        return $this->collect()->mode($key);
    }

    /**
     * Collapse the collection of items into a single array.
     *
     * @return static
     */
    public function collapse()
    {
        return new static(function () {
            foreach ($this as $values) {
                if (is_array($values) || $values instanceof Enumerable) {
                    foreach ($values as $value) {
                        yield $value;
                    }
                }
            }
        });
    }

    /**
     * Determine if an item exists in the enumerable.
     *
     * @param  mixed  $key
     * @param  mixed  $operator
     * @param  mixed  $value
     * @return bool
     */
    public function contains($key, $operator = null, $value = null)
    {
        if (func_num_args() === 1 && $this->useAsCallable($key)) {
            $placeholder = new stdClass;

            return $this->first($key, $placeholder) !== $placeholder;
        }

        if (func_num_args() === 1) {
            $needle = $key;

            foreach ($this as $value) {
                if ($value == $needle) {
                    return true;
                }
            }

            return false;
        }

        return $this->contains($this->operatorForWhere(...func_get_args()));
    }

    /**
     * Cross join the given iterables, returning all possible permutations.
     *
     * @param  array  ...$arrays
     * @return static
     */
    public function crossJoin(...$arrays)
    {
        return $this->passthru('crossJoin', func_get_args());
    }

    /**
     * Count the number of items in the collection by a field or using a callback.
     *
     * @param  callable|string  $countBy
     * @return static
     */
    public function countBy($countBy = null)
    {
        $countBy = is_null($countBy)
            ? $this->identity()
            : $this->valueRetriever($countBy);

        return new static(function () use ($countBy) {
            $counts = [];

            foreach ($this as $key => $value) {
                $group = $countBy($value, $key);

                if (empty($counts[$group])) {
                    $counts[$group] = 0;
                }

                $counts[$group]++;
            }

            yield from $counts;
        });
    }

    /**
     * Get the items that are not present in the given items.
     *
     * @param  mixed  $items
     * @return static
     */
    public function diff($items)
    {
        return $this->passthru('diff', func_get_args());
    }

    /**
     * Get the items that are not present in the given items, using the callback.
     *
     * @param  mixed  $items
     * @param  callable  $callback
     * @return static
     */
    public function diffUsing($items, callable $callback)
    {
        return $this->passthru('diffUsing', func_get_args());
    }

    /**
     * Get the items whose keys and values are not present in the given items.
     *
     * @param  mixed  $items
     * @return static
     */
    public function diffAssoc($items)
    {
        return $this->passthru('diffAssoc', func_get_args());
    }

    /**
     * Get the items whose keys and values are not present in the given items, using the callback.
     *
     * @param  mixed  $items
     * @param  callable  $callback
     * @return static
     */
    public function diffAssocUsing($items, callable $callback)
    {
        return $this->passthru('diffAssocUsing', func_get_args());
    }

    /**
     * Get the items whose keys are not present in the given items.
     *
     * @param  mixed  $items
     * @return static
     */
    public function diffKeys($items)
    {
        return $this->passthru('diffKeys', func_get_args());
    }

    /**
     * Get the items whose keys are not present in the given items, using the callback.
     *
     * @param  mixed  $items
     * @param  callable  $callback
     * @return static
     */
    public function diffKeysUsing($items, callable $callback)
    {
        return $this->passthru('diffKeysUsing', func_get_args());
    }

    /**
     * Retrieve duplicate items.
     *
     * @param  callable|string|null  $callback
     * @param  bool  $strict
     * @return static
     */
    public function duplicates($callback = null, $strict = false)
    {
        return $this->passthru('duplicates', func_get_args());
    }

    /**
     * Retrieve duplicate items using strict comparison.
     *
     * @param  callable|string|null  $callback
     * @return static
     */
    public function duplicatesStrict($callback = null)
    {
        return $this->passthru('duplicatesStrict', func_get_args());
    }

    /**
     * Get all items except for those with the specified keys.
     *
     * @param  mixed  $keys
     * @return static
     */
    public function except($keys)
    {
        return $this->passthru('except', func_get_args());
    }

    /**
     * Run a filter over each of the items.
     *
     * @param  callable|null  $callback
     * @return static
     */
    public function filter(callable $callback = null)
    {
        if (is_null($callback)) {
            $callback = function ($value) {
                return (bool) $value;
            };
        }

        return new static(function () use ($callback) {
            foreach ($this as $key => $value) {
                if ($callback($value, $key)) {
                    yield $key => $value;
                }
            }
        });
    }

    /**
     * Get the first item from the enumerable passing the given truth test.
     *
     * @param  callable|null  $callback
     * @param  mixed  $default
     * @return mixed
     */
    public function first(callable $callback = null, $default = null)
    {
        $iterator = $this->getIterator();

        if (is_null($callback)) {
            if (! $iterator->valid()) {
                return value($default);
            }

            return $iterator->current();
        }

        foreach ($iterator as $key => $value) {
            if ($callback($value, $key)) {
                return $value;
            }
        }

        return value($default);
    }

    /**
     * Get a flattened list of the items in the collection.
     *
     * @param  int  $depth
     * @return static
     */
    public function flatten($depth = INF)
    {
        $instance = new static(function () use ($depth) {
            foreach ($this as $item) {
                if (! is_array($item) && ! $item instanceof Enumerable) {
                    yield $item;
                } elseif ($depth === 1) {
                    yield from $item;
                } else {
                    yield from (new static($item))->flatten($depth - 1);
                }
            }
        });

        return $instance->values();
    }

    /**
     * Flip the items in the collection.
     *
     * @return static
     */
    public function flip()
    {
        return new static(function () {
            foreach ($this as $key => $value) {
                yield $value => $key;
            }
        });
    }

    /**
     * Get an item by key.
     *
     * @param  mixed  $key
     * @param  mixed  $default
     * @return mixed
     */
    public function get($key, $default = null)
    {
        if (is_null($key)) {
            return;
        }

        foreach ($this as $outerKey => $outerValue) {
            if ($outerKey == $key) {
                return $outerValue;
            }
        }

        return value($default);
    }

    /**
     * Group an associative array by a field or using a callback.
     *
     * @param  array|callable|string  $groupBy
     * @param  bool  $preserveKeys
     * @return static
     */
    public function groupBy($groupBy, $preserveKeys = false)
    {
        return $this->passthru('groupBy', func_get_args());
    }

    /**
     * Key an associative array by a field or using a callback.
     *
     * @param  callable|string  $keyBy
     * @return static
     */
    public function keyBy($keyBy)
    {
        return new static(function () use ($keyBy) {
            $keyBy = $this->valueRetriever($keyBy);

            foreach ($this as $key => $item) {
                $resolvedKey = $keyBy($item, $key);

                if (is_object($resolvedKey)) {
                    $resolvedKey = (string) $resolvedKey;
                }

                yield $resolvedKey => $item;
            }
        });
    }

    /**
     * Determine if an item exists in the collection by key.
     *
     * @param  mixed  $key
     * @return bool
     */
    public function has($key)
    {
        $keys = array_flip(is_array($key) ? $key : func_get_args());
        $count = count($keys);

        foreach ($this as $key => $value) {
            if (array_key_exists($key, $keys) && --$count == 0) {
                return true;
            }
        }

        return false;
    }

    /**
     * Concatenate values of a given key as a string.
     *
     * @param  string  $value
     * @param  string|null  $glue
     * @return string
     */
    public function implode($value, $glue = null)
    {
        return $this->collect()->implode(...func_get_args());
    }

    /**
     * Intersect the collection with the given items.
     *
     * @param  mixed  $items
     * @return static
     */
    public function intersect($items)
    {
        return $this->passthru('intersect', func_get_args());
    }

    /**
     * Intersect the collection with the given items by key.
     *
     * @param  mixed  $items
     * @return static
     */
    public function intersectByKeys($items)
    {
        return $this->passthru('intersectByKeys', func_get_args());
    }

    /**
     * Determine if the items are empty or not.
     *
     * @return bool
     */
    public function isEmpty()
    {
        return ! $this->getIterator()->valid();
    }

    /**
     * Determine if the collection contains a single item.
     *
     * @return bool
     */
    public function containsOneItem()
    {
        return $this->take(2)->count() === 1;
    }

    /**
     * Join all items from the collection using a string. The final items can use a separate glue string.
     *
     * @param  string  $glue
     * @param  string  $finalGlue
     * @return string
     */
    public function join($glue, $finalGlue = '')
    {
        return $this->collect()->join(...func_get_args());
    }

    /**
     * Get the keys of the collection items.
     *
     * @return static
     */
    public function keys()
    {
        return new static(function () {
            foreach ($this as $key => $value) {
                yield $key;
            }
        });
    }

    /**
     * Get the last item from the collection.
     *
     * @param  callable|null  $callback
     * @param  mixed  $default
     * @return mixed
     */
    public function last(callable $callback = null, $default = null)
    {
        $needle = $placeholder = new stdClass;

        foreach ($this as $key => $value) {
            if (is_null($callback) || $callback($value, $key)) {
                $needle = $value;
            }
        }

        return $needle === $placeholder ? value($default) : $needle;
    }

    /**
     * Get the values of a given key.
     *
     * @param  string|array  $value
     * @param  string|null  $key
     * @return static
     */
    public function pluck($value, $key = null)
    {
        return new static(function () use ($value, $key) {
            [$value, $key] = $this->explodePluckParameters($value, $key);

            foreach ($this as $item) {
                $itemValue = data_get($item, $value);

                if (is_null($key)) {
                    yield $itemValue;
                } else {
                    $itemKey = data_get($item, $key);

                    if (is_object($itemKey) && method_exists($itemKey, '__toString')) {
                        $itemKey = (string) $itemKey;
                    }

                    yield $itemKey => $itemValue;
                }
            }
        });
    }

    /**
     * Run a map over each of the items.
     *
     * @param  callable  $callback
     * @return static
     */
    public function map(callable $callback)
    {
        return new static(function () use ($callback) {
            foreach ($this as $key => $value) {
                yield $key => $callback($value, $key);
            }
        });
    }

    /**
     * Run a dictionary map over the items.
     *
     * The callback should return an associative array with a single key/value pair.
     *
     * @param  callable  $callback
     * @return static
     */
    public function mapToDictionary(callable $callback)
    {
        return $this->passthru('mapToDictionary', func_get_args());
    }

    /**
     * Run an associative map over each of the items.
     *
     * The callback should return an associative array with a single key/value pair.
     *
     * @param  callable  $callback
     * @return static
     */
    public function mapWithKeys(callable $callback)
    {
        return new static(function () use ($callback) {
            foreach ($this as $key => $value) {
                yield from $callback($value, $key);
            }
        });
    }

    /**
     * Merge the collection with the given items.
     *
     * @param  mixed  $items
     * @return static
     */
    public function merge($items)
    {
        return $this->passthru('merge', func_get_args());
    }

    /**
     * Recursively merge the collection with the given items.
     *
     * @param  mixed  $items
     * @return static
     */
    public function mergeRecursive($items)
    {
        return $this->passthru('mergeRecursive', func_get_args());
    }

    /**
     * Create a collection by using this collection for keys and another for its values.
     *
     * @param  mixed  $values
     * @return static
     */
    public function combine($values)
    {
        return new static(function () use ($values) {
            $values = $this->makeIterator($values);

            $errorMessage = 'Both parameters should have an equal number of elements';

            foreach ($this as $key) {
                if (! $values->valid()) {
                    trigger_error($errorMessage, E_USER_WARNING);

                    break;
                }

                yield $key => $values->current();

                $values->next();
            }

            if ($values->valid()) {
                trigger_error($errorMessage, E_USER_WARNING);
            }
        });
    }

    /**
     * Union the collection with the given items.
     *
     * @param  mixed  $items
     * @return static
     */
    public function union($items)
    {
        return $this->passthru('union', func_get_args());
    }

    /**
     * Create a new collection consisting of every n-th element.
     *
     * @param  int  $step
     * @param  int  $offset
     * @return static
     */
    public function nth($step, $offset = 0)
    {
        return new static(function () use ($step, $offset) {
            $position = 0;

            foreach ($this as $item) {
                if ($position % $step === $offset) {
                    yield $item;
                }

                $position++;
            }
        });
    }

    /**
     * Get the items with the specified keys.
     *
     * @param  mixed  $keys
     * @return static
     */
    public function only($keys)
    {
        if ($keys instanceof Enumerable) {
            $keys = $keys->all();
        } elseif (! is_null($keys)) {
            $keys = is_array($keys) ? $keys : func_get_args();
        }

        return new static(function () use ($keys) {
            if (is_null($keys)) {
                yield from $this;
            } else {
                $keys = array_flip($keys);

                foreach ($this as $key => $value) {
                    if (array_key_exists($key, $keys)) {
                        yield $key => $value;

                        unset($keys[$key]);

                        if (empty($keys)) {
                            break;
                        }
                    }
                }
            }
        });
    }

    /**
     * Push all of the given items onto the collection.
     *
     * @param  iterable  $source
     * @return static
     */
    public function concat($source)
    {
        return (new static(function () use ($source) {
            yield from $this;
            yield from $source;
        }))->values();
    }

    /**
     * Get one or a specified number of items randomly from the collection.
     *
     * @param  int|null  $number
     * @return static|mixed
     *
     * @throws \InvalidArgumentException
     */
    public function random($number = null)
    {
        $result = $this->collect()->random(...func_get_args());

        return is_null($number) ? $result : new static($result);
    }

    /**
     * Replace the collection items with the given items.
     *
     * @param  mixed  $items
     * @return static
     */
    public function replace($items)
    {
        return new static(function () use ($items) {
            $items = $this->getArrayableItems($items);

            foreach ($this as $key => $value) {
                if (array_key_exists($key, $items)) {
                    yield $key => $items[$key];

                    unset($items[$key]);
                } else {
                    yield $key => $value;
                }
            }

            foreach ($items as $key => $value) {
                yield $key => $value;
            }
        });
    }

    /**
     * Recursively replace the collection items with the given items.
     *
     * @param  mixed  $items
     * @return static
     */
    public function replaceRecursive($items)
    {
        return $this->passthru('replaceRecursive', func_get_args());
    }

    /**
     * Reverse items order.
     *
     * @return static
     */
    public function reverse()
    {
        return $this->passthru('reverse', func_get_args());
    }

    /**
     * Search the collection for a given value and return the corresponding key if successful.
     *
     * @param  mixed  $value
     * @param  bool  $strict
     * @return mixed
     */
    public function search($value, $strict = false)
    {
        $predicate = $this->useAsCallable($value)
            ? $value
            : function ($item) use ($value, $strict) {
                return $strict ? $item === $value : $item == $value;
            };

        foreach ($this as $key => $item) {
            if ($predicate($item, $key)) {
                return $key;
            }
        }

        return false;
    }

    /**
     * Shuffle the items in the collection.
     *
     * @param  int|null  $seed
     * @return static
     */
    public function shuffle($seed = null)
    {
        return $this->passthru('shuffle', func_get_args());
    }

    /**
     * Create chunks representing a "sliding window" view of the items in the collection.
     *
     * @param  int  $size
     * @param  int  $step
     * @return static
     */
    public function sliding($size = 2, $step = 1)
    {
        return new static(function () use ($size, $step) {
            $iterator = $this->getIterator();

            $chunk = [];

            while ($iterator->valid()) {
                $chunk[$iterator->key()] = $iterator->current();

                if (count($chunk) == $size) {
                    yield tap(new static($chunk), function () use (&$chunk, $step) {
                        $chunk = array_slice($chunk, $step, null, true);
                    });

                    // If the $step between chunks is bigger than each chunk's $size
                    // we will skip the extra items (which should never be in any
                    // chunk) before we continue to the next chunk in the loop.
                    if ($step > $size) {
                        $skip = $step - $size;

                        for ($i = 0; $i < $skip && $iterator->valid(); $i++) {
                            $iterator->next();
                        }
                    }
                }

                $iterator->next();
            }
        });
    }

    /**
     * Skip the first {$count} items.
     *
     * @param  int  $count
     * @return static
     */
    public function skip($count)
    {
        return new static(function () use ($count) {
            $iterator = $this->getIterator();

            while ($iterator->valid() && $count--) {
                $iterator->next();
            }

            while ($iterator->valid()) {
                yield $iterator->key() => $iterator->current();

                $iterator->next();
            }
        });
    }

    /**
     * Skip items in the collection until the given condition is met.
     *
     * @param  mixed  $value
     * @return static
     */
    public function skipUntil($value)
    {
        $callback = $this->useAsCallable($value) ? $value : $this->equality($value);

        return $this->skipWhile($this->negate($callback));
    }

    /**
     * Skip items in the collection while the given condition is met.
     *
     * @param  mixed  $value
     * @return static
     */
    public function skipWhile($value)
    {
        $callback = $this->useAsCallable($value) ? $value : $this->equality($value);

        return new static(function () use ($callback) {
            $iterator = $this->getIterator();

            while ($iterator->valid() && $callback($iterator->current(), $iterator->key())) {
                $iterator->next();
            }

            while ($iterator->valid()) {
                yield $iterator->key() => $iterator->current();

                $iterator->next();
            }
        });
    }

    /**
     * Get a slice of items from the enumerable.
     *
     * @param  int  $offset
     * @param  int|null  $length
     * @return static
     */
    public function slice($offset, $length = null)
    {
        if ($offset < 0 || $length < 0) {
            return $this->passthru('slice', func_get_args());
        }

        $instance = $this->skip($offset);

        return is_null($length) ? $instance : $instance->take($length);
    }

    /**
     * Split a collection into a certain number of groups.
     *
     * @param  int  $numberOfGroups
     * @return static
     */
    public function split($numberOfGroups)
    {
        return $this->passthru('split', func_get_args());
    }

    /**
     * Get the first item in the collection, but only if exactly one item exists. Otherwise, throw an exception.
     *
     * @param  mixed  $key
     * @param  mixed  $operator
     * @param  mixed  $value
     * @return mixed
     *
     * @throws \Illuminate\Support\ItemNotFoundException
     * @throws \Illuminate\Support\MultipleItemsFoundException
     */
    public function sole($key = null, $operator = null, $value = null)
    {
        $filter = func_num_args() > 1
            ? $this->operatorForWhere(...func_get_args())
            : $key;

        return $this
            ->when($filter)
            ->filter($filter)
            ->take(2)
            ->collect()
            ->sole();
    }

    /**
     * Get the first item in the collection but throw an exception if no matching items exist.
     *
     * @param  mixed  $key
     * @param  mixed  $operator
     * @param  mixed  $value
     * @return mixed
     *
     * @throws \Illuminate\Support\ItemNotFoundException
     */
    public function firstOrFail($key = null, $operator = null, $value = null)
    {
        $filter = func_num_args() > 1
            ? $this->operatorForWhere(...func_get_args())
            : $key;

        return $this
            ->when($filter)
            ->filter($filter)
            ->take(1)
            ->collect()
            ->firstOrFail();
    }

    /**
     * Chunk the collection into chunks of the given size.
     *
     * @param  int  $size
     * @param  callable|null  $callback
     * @return static
     */
    public function chunk($size, callable $callback = null)
    {
        if ($size <= 0) {
            return static::empty();
        }

        $chunked = new static(function () use ($size) {
            $iterator = $this->getIterator();

            while ($iterator->valid()) {
                $chunk = [];

                while (true) {
                    $chunk[$iterator->key()] = $iterator->current();

                    if (count($chunk) < $size) {
                        $iterator->next();

                        if (! $iterator->valid()) {
                            break;
                        }
                    } else {
                        break;
                    }
                }

                yield new static($chunk);

                $iterator->next();
            }
        });

        if (! $callback) {
            return $chunked;
        }

<<<<<<< HEAD
        return $chunked->map(function(LazyCollection $chunk) use ($callback) {
=======
        return $chunked->each(function (LazyCollection $chunk) use ($callback) {
>>>>>>> a86ce56b
            return $callback($chunk);
        });
    }

    /**
     * Split a collection into a certain number of groups, and fill the first groups completely.
     *
     * @param  int  $numberOfGroups
     * @return static
     */
    public function splitIn($numberOfGroups)
    {
        return $this->chunk(ceil($this->count() / $numberOfGroups));
    }

    /**
     * Chunk the collection into chunks with a callback.
     *
     * @param  callable  $callback
     * @return static
     */
    public function chunkWhile(callable $callback)
    {
        return new static(function () use ($callback) {
            $iterator = $this->getIterator();

            $chunk = new Collection;

            if ($iterator->valid()) {
                $chunk[$iterator->key()] = $iterator->current();

                $iterator->next();
            }

            while ($iterator->valid()) {
                if (! $callback($iterator->current(), $iterator->key(), $chunk)) {
                    yield new static($chunk);

                    $chunk = new Collection;
                }

                $chunk[$iterator->key()] = $iterator->current();

                $iterator->next();
            }

            if ($chunk->isNotEmpty()) {
                yield new static($chunk);
            }
        });
    }

    /**
     * Sort through each item with a callback.
     *
     * @param  callable|null|int  $callback
     * @return static
     */
    public function sort($callback = null)
    {
        return $this->passthru('sort', func_get_args());
    }

    /**
     * Sort items in descending order.
     *
     * @param  int  $options
     * @return static
     */
    public function sortDesc($options = SORT_REGULAR)
    {
        return $this->passthru('sortDesc', func_get_args());
    }

    /**
     * Sort the collection using the given callback.
     *
     * @param  callable|string  $callback
     * @param  int  $options
     * @param  bool  $descending
     * @return static
     */
    public function sortBy($callback, $options = SORT_REGULAR, $descending = false)
    {
        return $this->passthru('sortBy', func_get_args());
    }

    /**
     * Sort the collection in descending order using the given callback.
     *
     * @param  callable|string  $callback
     * @param  int  $options
     * @return static
     */
    public function sortByDesc($callback, $options = SORT_REGULAR)
    {
        return $this->passthru('sortByDesc', func_get_args());
    }

    /**
     * Sort the collection keys.
     *
     * @param  int  $options
     * @param  bool  $descending
     * @return static
     */
    public function sortKeys($options = SORT_REGULAR, $descending = false)
    {
        return $this->passthru('sortKeys', func_get_args());
    }

    /**
     * Sort the collection keys in descending order.
     *
     * @param  int  $options
     * @return static
     */
    public function sortKeysDesc($options = SORT_REGULAR)
    {
        return $this->passthru('sortKeysDesc', func_get_args());
    }

    /**
     * Take the first or last {$limit} items.
     *
     * @param  int  $limit
     * @return static
     */
    public function take($limit)
    {
        if ($limit < 0) {
            return $this->passthru('take', func_get_args());
        }

        return new static(function () use ($limit) {
            $iterator = $this->getIterator();

            while ($limit--) {
                if (! $iterator->valid()) {
                    break;
                }

                yield $iterator->key() => $iterator->current();

                if ($limit) {
                    $iterator->next();
                }
            }
        });
    }

    /**
     * Take items in the collection until the given condition is met.
     *
     * @param  mixed  $value
     * @return static
     */
    public function takeUntil($value)
    {
        $callback = $this->useAsCallable($value) ? $value : $this->equality($value);

        return new static(function () use ($callback) {
            foreach ($this as $key => $item) {
                if ($callback($item, $key)) {
                    break;
                }

                yield $key => $item;
            }
        });
    }

    /**
     * Take items in the collection until a given point in time.
     *
     * @param  \DateTimeInterface  $timeout
     * @return static
     */
    public function takeUntilTimeout(DateTimeInterface $timeout)
    {
        $timeout = $timeout->getTimestamp();

        return $this->takeWhile(function () use ($timeout) {
            return $this->now() < $timeout;
        });
    }

    /**
     * Take items in the collection while the given condition is met.
     *
     * @param  mixed  $value
     * @return static
     */
    public function takeWhile($value)
    {
        $callback = $this->useAsCallable($value) ? $value : $this->equality($value);

        return $this->takeUntil(function ($item, $key) use ($callback) {
            return ! $callback($item, $key);
        });
    }

    /**
     * Pass each item in the collection to the given callback, lazily.
     *
     * @param  callable  $callback
     * @return static
     */
    public function tapEach(callable $callback)
    {
        return new static(function () use ($callback) {
            foreach ($this as $key => $value) {
                $callback($value, $key);

                yield $key => $value;
            }
        });
    }

    /**
     * Return only unique items from the collection array.
     *
     * @param  string|callable|null  $key
     * @param  bool  $strict
     * @return static
     */
    public function unique($key = null, $strict = false)
    {
        $callback = $this->valueRetriever($key);

        return new static(function () use ($callback, $strict) {
            $exists = [];

            foreach ($this as $key => $item) {
                if (! in_array($id = $callback($item, $key), $exists, $strict)) {
                    yield $key => $item;

                    $exists[] = $id;
                }
            }
        });
    }

    /**
     * Reset the keys on the underlying array.
     *
     * @return static
     */
    public function values()
    {
        return new static(function () {
            foreach ($this as $item) {
                yield $item;
            }
        });
    }

    /**
     * Zip the collection together with one or more arrays.
     *
     * e.g. new LazyCollection([1, 2, 3])->zip([4, 5, 6]);
     *      => [[1, 4], [2, 5], [3, 6]]
     *
     * @param  mixed  ...$items
     * @return static
     */
    public function zip($items)
    {
        $iterables = func_get_args();

        return new static(function () use ($iterables) {
            $iterators = Collection::make($iterables)->map(function ($iterable) {
                return $this->makeIterator($iterable);
            })->prepend($this->getIterator());

            while ($iterators->contains->valid()) {
                yield new static($iterators->map->current());

                $iterators->each->next();
            }
        });
    }

    /**
     * Pad collection to the specified length with a value.
     *
     * @param  int  $size
     * @param  mixed  $value
     * @return static
     */
    public function pad($size, $value)
    {
        if ($size < 0) {
            return $this->passthru('pad', func_get_args());
        }

        return new static(function () use ($size, $value) {
            $yielded = 0;

            foreach ($this as $index => $item) {
                yield $index => $item;

                $yielded++;
            }

            while ($yielded++ < $size) {
                yield $value;
            }
        });
    }

    /**
     * Get the values iterator.
     *
     * @return \Traversable
     */
    #[\ReturnTypeWillChange]
    public function getIterator()
    {
        return $this->makeIterator($this->source);
    }

    /**
     * Count the number of items in the collection.
     *
     * @return int
     */
    #[\ReturnTypeWillChange]
    public function count()
    {
        if (is_array($this->source)) {
            return count($this->source);
        }

        return iterator_count($this->getIterator());
    }

    /**
     * Make an iterator from the given source.
     *
     * @param  mixed  $source
     * @return \Traversable
     */
    protected function makeIterator($source)
    {
        if ($source instanceof IteratorAggregate) {
            return $source->getIterator();
        }

        if (is_array($source)) {
            return new ArrayIterator($source);
        }

        return $source();
    }

    /**
     * Explode the "value" and "key" arguments passed to "pluck".
     *
     * @param  string|array  $value
     * @param  string|array|null  $key
     * @return array
     */
    protected function explodePluckParameters($value, $key)
    {
        $value = is_string($value) ? explode('.', $value) : $value;

        $key = is_null($key) || is_array($key) ? $key : explode('.', $key);

        return [$value, $key];
    }

    /**
     * Pass this lazy collection through a method on the collection class.
     *
     * @param  string  $method
     * @param  array  $params
     * @return static
     */
    protected function passthru($method, array $params)
    {
        return new static(function () use ($method, $params) {
            yield from $this->collect()->$method(...$params);
        });
    }

    /**
     * Get the current time.
     *
     * @return int
     */
    protected function now()
    {
        return time();
    }
}<|MERGE_RESOLUTION|>--- conflicted
+++ resolved
@@ -1141,11 +1141,7 @@
             return $chunked;
         }
 
-<<<<<<< HEAD
         return $chunked->map(function(LazyCollection $chunk) use ($callback) {
-=======
-        return $chunked->each(function (LazyCollection $chunk) use ($callback) {
->>>>>>> a86ce56b
             return $callback($chunk);
         });
     }
