--- conflicted
+++ resolved
@@ -1091,11 +1091,7 @@
             : $key;
 
         return $this
-<<<<<<< HEAD
-            ->when($filter !== null)
-=======
             ->unless($filter == null)
->>>>>>> 908c4e42
             ->filter($filter)
             ->take(1)
             ->collect()
