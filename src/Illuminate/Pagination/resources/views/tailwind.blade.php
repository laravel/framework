--- conflicted
+++ resolved
@@ -25,21 +25,6 @@
 
         </div>
 
-<<<<<<< HEAD
-        <div class="hidden sm:flex-1 sm:flex sm:items-center sm:justify-between">
-            <div class="text-sm text-gray-700 leading-5 dark:text-gray-400">
-                {!! __('Showing') !!}
-                @if ($paginator->firstItem())
-                    <span class="font-medium">{{ $paginator->firstItem() }}</span>
-                    {!! __('to') !!}
-                    <span class="font-medium">{{ $paginator->lastItem() }}</span>
-                @else
-                    {{ $paginator->count() }}
-                @endif
-                {!! __('of') !!}
-                <span class="font-medium">{{ $paginator->total() }}</span>
-                {!! __('results') !!}
-=======
         <div class="hidden sm:flex-1 sm:flex sm:gap-2 sm:items-center sm:justify-between">
 
             <div>
@@ -56,7 +41,6 @@
                     <span class="font-medium">{{ $paginator->total() }}</span>
                     {!! __('results') !!}
                 </p>
->>>>>>> 3159215d
             </div>
 
             <div>
