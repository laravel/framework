--- conflicted
+++ resolved
@@ -1,226 +1,223 @@
-<?php namespace Illuminate\Database;
-
-use Illuminate\Support\ServiceProvider;
-use Illuminate\Database\Migrations\Migrator;
-use Illuminate\Database\Migrations\MigrationCreator;
-use Illuminate\Database\Console\Migrations\ResetCommand;
-use Illuminate\Database\Console\Migrations\RefreshCommand;
-use Illuminate\Database\Console\Migrations\InstallCommand;
-use Illuminate\Database\Console\Migrations\MigrateCommand;
-use Illuminate\Database\Console\Migrations\RollbackCommand;
-<<<<<<< HEAD
-use Illuminate\Database\Console\Migrations\StatusCommand;
-=======
-use Illuminate\Database\Console\Migrations\MigrateMakeCommand;
->>>>>>> 6a88620f
-use Illuminate\Database\Migrations\DatabaseMigrationRepository;
-
-class MigrationServiceProvider extends ServiceProvider {
-
-	/**
-	 * Indicates if loading of the provider is deferred.
-	 *
-	 * @var bool
-	 */
-	protected $defer = true;
-
-	/**
-	 * Register the service provider.
-	 *
-	 * @return void
-	 */
-	public function register()
-	{
-		$this->registerRepository();
-
-		// Once we have registered the migrator instance we will go ahead and register
-		// all of the migration related commands that are used by the "Artisan" CLI
-		// so that they may be easily accessed for registering with the consoles.
-		$this->registerMigrator();
-
-		$this->registerCommands();
-	}
-
-	/**
-	 * Register the migration repository service.
-	 *
-	 * @return void
-	 */
-	protected function registerRepository()
-	{
-		$this->app->bindShared('migration.repository', function($app)
-		{
-			$table = $app['config']['database.migrations'];
-
-			return new DatabaseMigrationRepository($app['db'], $table);
-		});
-	}
-
-	/**
-	 * Register the migrator service.
-	 *
-	 * @return void
-	 */
-	protected function registerMigrator()
-	{
-		// The migrator is responsible for actually running and rollback the migration
-		// files in the application. We'll pass in our database connection resolver
-		// so the migrator can resolve any of these connections when it needs to.
-		$this->app->bindShared('migrator', function($app)
-		{
-			$repository = $app['migration.repository'];
-
-			return new Migrator($repository, $app['db'], $app['files']);
-		});
-	}
-
-	/**
-	 * Register all of the migration commands.
-	 *
-	 * @return void
-	 */
-	protected function registerCommands()
-	{
-		$commands = array('Migrate', 'Rollback', 'Reset', 'Refresh', 'Install', 'Make', 'Status');
-
-		// We'll simply spin through the list of commands that are migration related
-		// and register each one of them with an application container. They will
-		// be resolved in the Artisan start file and registered on the console.
-		foreach ($commands as $command)
-		{
-			$this->{'register'.$command.'Command'}();
-		}
-
-		// Once the commands are registered in the application IoC container we will
-		// register them with the Artisan start event so that these are available
-		// when the Artisan application actually starts up and is getting used.
-		$this->commands(
-			'command.migrate', 'command.migrate.make',
-			'command.migrate.install', 'command.migrate.rollback',
-			'command.migrate.reset', 'command.migrate.refresh',
-			'command.migrate.status'
-		);
-	}
-
-	/**
-	 * Register the "migrate" migration command.
-	 *
-	 * @return void
-	 */
-	protected function registerMigrateCommand()
-	{
-		$this->app->bindShared('command.migrate', function($app)
-		{
-			$packagePath = $app['path.base'].'/vendor';
-
-			return new MigrateCommand($app['migrator'], $packagePath);
-		});
-	}
-
-	/**
-	 * Register the "rollback" migration command.
-	 *
-	 * @return void
-	 */
-	protected function registerRollbackCommand()
-	{
-		$this->app->bindShared('command.migrate.rollback', function($app)
-		{
-			return new RollbackCommand($app['migrator']);
-		});
-	}
-
-	/**
-	 * Register the "status" migration command.
-	 *
-	 * @return void
-	 */
-	protected function registerStatusCommand()
-	{
-		$this->app['command.migrate.status'] = $this->app->share(function($app)
-		{
-			return new StatusCommand($app['migrator']);
-		});
-	}
-
-	/**
-	 * Register the "reset" migration command.
-	 *
-	 * @return void
-	 */
-	protected function registerResetCommand()
-	{
-		$this->app->bindShared('command.migrate.reset', function($app)
-		{
-			return new ResetCommand($app['migrator']);
-		});
-	}
-
-	/**
-	 * Register the "refresh" migration command.
-	 *
-	 * @return void
-	 */
-	protected function registerRefreshCommand()
-	{
-		$this->app->bindShared('command.migrate.refresh', function($app)
-		{
-			return new RefreshCommand;
-		});
-	}
-
-	/**
-	 * Register the "install" migration command.
-	 *
-	 * @return void
-	 */
-	protected function registerInstallCommand()
-	{
-		$this->app->bindShared('command.migrate.install', function($app)
-		{
-			return new InstallCommand($app['migration.repository']);
-		});
-	}
-
-	/**
-	 * Register the "make" migration command.
-	 *
-	 * @return void
-	 */
-	protected function registerMakeCommand()
-	{
-		$this->app->bindShared('migration.creator', function($app)
-		{
-			return new MigrationCreator($app['files']);
-		});
-
-		$this->app->bindShared('command.migrate.make', function($app)
-		{
-			// Once we have the migration creator registered, we will create the command
-			// and inject the creator. The creator is responsible for the actual file
-			// creation of the migrations, and may be extended by these developers.
-			$creator = $app['migration.creator'];
-
-			$packagePath = $app['path.base'].'/vendor';
-
-			return new MigrateMakeCommand($creator, $packagePath);
-		});
-	}
-
-	/**
-	 * Get the services provided by the provider.
-	 *
-	 * @return array
-	 */
-	public function provides()
-	{
-		return array(
-			'migrator', 'migration.repository', 'command.migrate',
-			'command.migrate.rollback', 'command.migrate.reset',
-			'command.migrate.refresh', 'command.migrate.install',
-			'command.migrate.status', 'migration.creator',
-			'command.migrate.make',
-		);
-	}
-
-}
+<?php namespace Illuminate\Database;
+
+use Illuminate\Support\ServiceProvider;
+use Illuminate\Database\Migrations\Migrator;
+use Illuminate\Database\Migrations\MigrationCreator;
+use Illuminate\Database\Console\Migrations\ResetCommand;
+use Illuminate\Database\Console\Migrations\RefreshCommand;
+use Illuminate\Database\Console\Migrations\InstallCommand;
+use Illuminate\Database\Console\Migrations\MigrateCommand;
+use Illuminate\Database\Console\Migrations\RollbackCommand;
+use Illuminate\Database\Console\Migrations\MigrateMakeCommand;
+use Illuminate\Database\Console\Migrations\StatusCommand;
+use Illuminate\Database\Migrations\DatabaseMigrationRepository;
+
+class MigrationServiceProvider extends ServiceProvider {
+
+	/**
+	 * Indicates if loading of the provider is deferred.
+	 *
+	 * @var bool
+	 */
+	protected $defer = true;
+
+	/**
+	 * Register the service provider.
+	 *
+	 * @return void
+	 */
+	public function register()
+	{
+		$this->registerRepository();
+
+		// Once we have registered the migrator instance we will go ahead and register
+		// all of the migration related commands that are used by the "Artisan" CLI
+		// so that they may be easily accessed for registering with the consoles.
+		$this->registerMigrator();
+
+		$this->registerCommands();
+	}
+
+	/**
+	 * Register the migration repository service.
+	 *
+	 * @return void
+	 */
+	protected function registerRepository()
+	{
+		$this->app->bindShared('migration.repository', function($app)
+		{
+			$table = $app['config']['database.migrations'];
+
+			return new DatabaseMigrationRepository($app['db'], $table);
+		});
+	}
+
+	/**
+	 * Register the migrator service.
+	 *
+	 * @return void
+	 */
+	protected function registerMigrator()
+	{
+		// The migrator is responsible for actually running and rollback the migration
+		// files in the application. We'll pass in our database connection resolver
+		// so the migrator can resolve any of these connections when it needs to.
+		$this->app->bindShared('migrator', function($app)
+		{
+			$repository = $app['migration.repository'];
+
+			return new Migrator($repository, $app['db'], $app['files']);
+		});
+	}
+
+	/**
+	 * Register all of the migration commands.
+	 *
+	 * @return void
+	 */
+	protected function registerCommands()
+	{
+		$commands = array('Migrate', 'Rollback', 'Reset', 'Refresh', 'Install', 'Make', 'Status');
+
+		// We'll simply spin through the list of commands that are migration related
+		// and register each one of them with an application container. They will
+		// be resolved in the Artisan start file and registered on the console.
+		foreach ($commands as $command)
+		{
+			$this->{'register'.$command.'Command'}();
+		}
+
+		// Once the commands are registered in the application IoC container we will
+		// register them with the Artisan start event so that these are available
+		// when the Artisan application actually starts up and is getting used.
+		$this->commands(
+			'command.migrate', 'command.migrate.make',
+			'command.migrate.install', 'command.migrate.rollback',
+			'command.migrate.reset', 'command.migrate.refresh',
+			'command.migrate.status'
+		);
+	}
+
+	/**
+	 * Register the "migrate" migration command.
+	 *
+	 * @return void
+	 */
+	protected function registerMigrateCommand()
+	{
+		$this->app->bindShared('command.migrate', function($app)
+		{
+			$packagePath = $app['path.base'].'/vendor';
+
+			return new MigrateCommand($app['migrator'], $packagePath);
+		});
+	}
+
+	/**
+	 * Register the "rollback" migration command.
+	 *
+	 * @return void
+	 */
+	protected function registerRollbackCommand()
+	{
+		$this->app->bindShared('command.migrate.rollback', function($app)
+		{
+			return new RollbackCommand($app['migrator']);
+		});
+	}
+
+	/**
+	 * Register the "status" migration command.
+	 *
+	 * @return void
+	 */
+	protected function registerStatusCommand()
+	{
+		$this->app['command.migrate.status'] = $this->app->share(function($app)
+		{
+			return new StatusCommand($app['migrator']);
+		});
+	}
+
+	/**
+	 * Register the "reset" migration command.
+	 *
+	 * @return void
+	 */
+	protected function registerResetCommand()
+	{
+		$this->app->bindShared('command.migrate.reset', function($app)
+		{
+			return new ResetCommand($app['migrator']);
+		});
+	}
+
+	/**
+	 * Register the "refresh" migration command.
+	 *
+	 * @return void
+	 */
+	protected function registerRefreshCommand()
+	{
+		$this->app->bindShared('command.migrate.refresh', function($app)
+		{
+			return new RefreshCommand;
+		});
+	}
+
+	/**
+	 * Register the "install" migration command.
+	 *
+	 * @return void
+	 */
+	protected function registerInstallCommand()
+	{
+		$this->app->bindShared('command.migrate.install', function($app)
+		{
+			return new InstallCommand($app['migration.repository']);
+		});
+	}
+
+	/**
+	 * Register the "make" migration command.
+	 *
+	 * @return void
+	 */
+	protected function registerMakeCommand()
+	{
+		$this->app->bindShared('migration.creator', function($app)
+		{
+			return new MigrationCreator($app['files']);
+		});
+
+		$this->app->bindShared('command.migrate.make', function($app)
+		{
+			// Once we have the migration creator registered, we will create the command
+			// and inject the creator. The creator is responsible for the actual file
+			// creation of the migrations, and may be extended by these developers.
+			$creator = $app['migration.creator'];
+
+			$packagePath = $app['path.base'].'/vendor';
+
+			return new MigrateMakeCommand($creator, $packagePath);
+		});
+	}
+
+	/**
+	 * Get the services provided by the provider.
+	 *
+	 * @return array
+	 */
+	public function provides()
+	{
+		return array(
+			'migrator', 'migration.repository', 'command.migrate',
+			'command.migrate.rollback', 'command.migrate.reset',
+			'command.migrate.refresh', 'command.migrate.install',
+			'command.migrate.status', 'migration.creator',
+			'command.migrate.make',
+		);
+	}
+
+}