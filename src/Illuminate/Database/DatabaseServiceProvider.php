<?php

namespace Illuminate\Database;

use Faker\Factory as FakerFactory;
use Faker\Generator as FakerGenerator;
use Illuminate\Contracts\Queue\EntityResolver;
use Illuminate\Database\Connectors\ConnectionFactory;
use Illuminate\Database\Eloquent\Factory as EloquentFactory;
use Illuminate\Database\Eloquent\Model;
use Illuminate\Database\Eloquent\QueueEntityResolver;
use Illuminate\Support\ServiceProvider;

class DatabaseServiceProvider extends ServiceProvider
{
    /**
     * Bootstrap the application events.
     *
     * @return void
     */
    public function boot()
    {
        Model::setConnectionResolver($this->app['db']);

        Model::setEventDispatcher($this->app['events']);
    }

    /**
     * Register the service provider.
     *
     * @return void
     */
    public function register()
    {
        Model::clearBootedModels();

        $this->registerConnectionServices();

        $this->registerEloquentFactory();

        $this->registerQueueableEntityResolver();
    }

    /**
     * Register the primary database bindings.
     *
     * @return void
     */
    protected function registerConnectionServices()
    {
        // The connection factory is used to create the actual connection instances on
        // the database. We will inject the factory into the manager so that it may
        // make the connections while they are actually needed and not of before.
        $this->app->singleton('db.factory', static function ($app) {
            return new ConnectionFactory($app);
        });

        // The database manager is used to resolve various connections, since multiple
        // connections might be managed. It also implements the connection resolver
        // interface which may be used by other components requiring connections.
        $this->app->singleton('db', static function ($app) {
            return new DatabaseManager($app, $app['db.factory']);
        });

        $this->app->bind('db.connection', static function ($app) {
            return $app['db']->connection();
        });
    }

    /**
     * Register the Eloquent factory instance in the container.
     *
     * @return void
     */
    protected function registerEloquentFactory()
    {
<<<<<<< HEAD
        $this->app->singleton(FakerGenerator::class, static function ($app) {
            return FakerFactory::create($app['config']->get('app.faker_locale', 'en_US'));
=======
        $this->app->singleton(FakerGenerator::class, function ($app, $parameters) {
            return FakerFactory::create($parameters['locale'] ?? $app['config']->get('app.faker_locale', 'en_US'));
>>>>>>> bad08c4d
        });

        $this->app->singleton(EloquentFactory::class, function ($app) {
            /** @var \Illuminate\Contracts\Foundation\Application $app */
            return EloquentFactory::construct(
                $app->make(FakerGenerator::class), $this->app->databasePath('factories')
            );
        });
    }

    /**
     * Register the queueable entity resolver implementation.
     *
     * @return void
     */
    protected function registerQueueableEntityResolver()
    {
        $this->app->singleton(EntityResolver::class, static function () {
            return new QueueEntityResolver;
        });
    }
}<|MERGE_RESOLUTION|>--- conflicted
+++ resolved
@@ -74,16 +74,11 @@
      */
     protected function registerEloquentFactory()
     {
-<<<<<<< HEAD
-        $this->app->singleton(FakerGenerator::class, static function ($app) {
-            return FakerFactory::create($app['config']->get('app.faker_locale', 'en_US'));
-=======
-        $this->app->singleton(FakerGenerator::class, function ($app, $parameters) {
+        $this->app->singleton(FakerGenerator::class, static function ($app, $parameters) {
             return FakerFactory::create($parameters['locale'] ?? $app['config']->get('app.faker_locale', 'en_US'));
->>>>>>> bad08c4d
         });
 
-        $this->app->singleton(EloquentFactory::class, function ($app) {
+        $this->app->singleton(EloquentFactory::class, static function ($app) {
             /** @var \Illuminate\Contracts\Foundation\Application $app */
             return EloquentFactory::construct(
                 $app->make(FakerGenerator::class), $this->app->databasePath('factories')
