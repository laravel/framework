<?php

namespace Illuminate\Database;

use Illuminate\Support\Str;
use Throwable;

trait DetectsLostConnections
{
    /**
     * Determine if the given exception was caused by a lost connection.
     *
     * @param  \Throwable  $e
     * @return bool
     */
    protected function causedByLostConnection(Throwable $e)
    {
        $message = $e->getMessage();

        return Str::contains($message, [
            'server has gone away',
            'no connection to the server',
            'Lost connection',
            'is dead or not enabled',
            'Error while sending',
            'decryption failed or bad record mac',
            'server closed the connection unexpectedly',
            'SSL connection has been closed unexpectedly',
            'Error writing data to the connection',
            'Resource deadlock avoided',
            'Transaction() on null',
            'child connection forced to terminate due to client_idle_limit',
            'query_wait_timeout',
            'reset by peer',
            'Physical connection is not usable',
            'TCP Provider: Error code 0x68',
            'ORA-03114',
            'Packets out of order. Expected',
            'Adaptive Server connection failed',
            'Communication link failure',
            'connection is no longer usable',
            'Login timeout expired',
            'SQLSTATE[HY000] [2002] Connection refused',
            'running with the --read-only option so it cannot execute this statement',
            'The connection is broken and recovery is not possible. The connection is marked by the client driver as unrecoverable. No attempt was made to restore the connection.',
            'SQLSTATE[HY000] [2002] php_network_getaddresses: getaddrinfo failed: Try again',
            'SQLSTATE[HY000] [2002] php_network_getaddresses: getaddrinfo failed: Name or service not known',
            'SQLSTATE[HY000]: General error: 7 SSL SYSCALL error: EOF detected',
<<<<<<< HEAD
            'The client was disconnected by the server because of inactivity. See wait_timeout and interactive_timeout for configuring this behavior.',
=======
            'SQLSTATE[HY000] [2002] Connection timed out',
            'SSL: Connection timed out',
            'SQLSTATE[HY000]: General error: 1105 The last transaction was aborted due to Seamless Scaling. Please retry.',
            'Temporary failure in name resolution',
            'SSL: Broken pipe',
            'SQLSTATE[08S01]: Communication link failure',
            'SQLSTATE[08006] [7] could not connect to server: Connection refused Is the server running on host',
            'SQLSTATE[HY000]: General error: 7 SSL SYSCALL error: No route to host',
>>>>>>> 7f201247
        ]);
    }
}<|MERGE_RESOLUTION|>--- conflicted
+++ resolved
@@ -46,9 +46,6 @@
             'SQLSTATE[HY000] [2002] php_network_getaddresses: getaddrinfo failed: Try again',
             'SQLSTATE[HY000] [2002] php_network_getaddresses: getaddrinfo failed: Name or service not known',
             'SQLSTATE[HY000]: General error: 7 SSL SYSCALL error: EOF detected',
-<<<<<<< HEAD
-            'The client was disconnected by the server because of inactivity. See wait_timeout and interactive_timeout for configuring this behavior.',
-=======
             'SQLSTATE[HY000] [2002] Connection timed out',
             'SSL: Connection timed out',
             'SQLSTATE[HY000]: General error: 1105 The last transaction was aborted due to Seamless Scaling. Please retry.',
@@ -57,7 +54,7 @@
             'SQLSTATE[08S01]: Communication link failure',
             'SQLSTATE[08006] [7] could not connect to server: Connection refused Is the server running on host',
             'SQLSTATE[HY000]: General error: 7 SSL SYSCALL error: No route to host',
->>>>>>> 7f201247
+            'The client was disconnected by the server because of inactivity. See wait_timeout and interactive_timeout for configuring this behavior.',
         ]);
     }
 }