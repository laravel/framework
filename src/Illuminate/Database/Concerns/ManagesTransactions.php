<?php

namespace Illuminate\Database\Concerns;

use Closure;
use Illuminate\Database\DeadlockException;
use RuntimeException;
use Throwable;

trait ManagesTransactions
{
    /** @var \Illuminate\Database\DatabaseTransactionRecord|null */
    protected $currentTransaction = null;

    /**
     * Execute a Closure within a transaction.
     *
     * @param  \Closure  $callback
     * @param  int  $attempts
     * @return mixed
     *
     * @throws \Throwable
     */
    public function transaction(Closure $callback, $attempts = 1)
    {
        for ($currentAttempt = 1; $currentAttempt <= $attempts; $currentAttempt++) {
            $this->beginTransaction();

            // We'll simply execute the given callback within a try / catch block and if we
            // catch any exception we can rollback this transaction so that none of this
            // gets actually persisted to a database or stored in a permanent fashion.
            try {
                $callbackResult = $callback($this);
            }

            // If we catch an exception we'll rollback this transaction and try again if we
            // are not out of attempts. If we are out of attempts we will just throw the
            // exception back out, and let the developer handle an uncaught exception.
            catch (Throwable $e) {
                $this->handleTransactionException(
                    $e, $currentAttempt, $attempts
                );

                continue;
            }

            try {
                if ($this->transactions == 1) {
                    $this->fireConnectionEvent('committing');
                    $this->getPdo()->commit();
                }

                [$levelBeingCommitted, $this->transactions] = [
                    $this->transactions,
                    max(0, $this->transactions - 1),
                ];

<<<<<<< HEAD
                $this->transactionsManager?->commit($this->getName());
=======
                $this->transactionsManager?->commit(
                    $this->getName(),
                    $levelBeingCommitted,
                    $this->transactions
                );
>>>>>>> 2fd25f62
            } catch (Throwable $e) {
                $this->handleCommitTransactionException(
                    $e, $currentAttempt, $attempts
                );

                continue;
            }

            $this->fireConnectionEvent('committed');

            return $callbackResult;
        }
    }

    /**
     * Handle an exception encountered when running a transacted statement.
     *
     * @param  \Throwable  $e
     * @param  int  $currentAttempt
     * @param  int  $maxAttempts
     * @return void
     *
     * @throws \Throwable
     */
    protected function handleTransactionException(Throwable $e, $currentAttempt, $maxAttempts)
    {
        // On a deadlock, MySQL rolls back the entire transaction so we can't just
        // retry the query. We have to throw this exception all the way out and
        // let the developer handle it in another way. We will decrement too.
        if ($this->causedByConcurrencyError($e) &&
            $this->transactions > 1) {
            $this->transactions--;

            $this->transactionsManager?->rollback($this->getName());

            throw new DeadlockException($e->getMessage(), is_int($e->getCode()) ? $e->getCode() : 0, $e);
        }

        // If there was an exception we will rollback this transaction and then we
        // can check if we have exceeded the maximum attempt count for this and
        // if we haven't we will return and try this query again in our loop.
        $this->rollBack();

        if ($this->causedByConcurrencyError($e) &&
            $currentAttempt < $maxAttempts) {
            return;
        }

        throw $e;
    }

    /**
     * Start a new database transaction.
     *
     * @return void
     *
     * @throws \Throwable
     */
    public function beginTransaction()
    {
        $this->createTransaction();

        $this->transactions++;

        $this->transactionsManager?->begin(
            $this->getName(), $this->transactions
        );

        $this->fireConnectionEvent('beganTransaction');
    }

    /**
     * Create a transaction within the database.
     *
     * @return void
     *
     * @throws \Throwable
     */
    protected function createTransaction()
    {
        if ($this->transactions == 0) {
            $this->reconnectIfMissingConnection();

            try {
                $this->getPdo()->beginTransaction();
            } catch (Throwable $e) {
                $this->handleBeginTransactionException($e);
            }
        } elseif ($this->transactions >= 1 && $this->queryGrammar->supportsSavepoints()) {
            $this->createSavepoint();
        }
    }

    /**
     * Create a save point within the database.
     *
     * @return void
     *
     * @throws \Throwable
     */
    protected function createSavepoint()
    {
        $this->getPdo()->exec(
            $this->queryGrammar->compileSavepoint('trans'.($this->transactions + 1))
        );
    }

    /**
     * Handle an exception from a transaction beginning.
     *
     * @param  \Throwable  $e
     * @return void
     *
     * @throws \Throwable
     */
    protected function handleBeginTransactionException(Throwable $e)
    {
        if ($this->causedByLostConnection($e)) {
            $this->reconnect();

            $this->getPdo()->beginTransaction();
        } else {
            throw $e;
        }
    }

    /**
     * Commit the active database transaction.
     *
     * @return void
     *
     * @throws \Throwable
     */
    public function commit()
    {
        if ($this->transactionLevel() == 1) {
            $this->fireConnectionEvent('committing');
            $this->getPdo()->commit();
        }

        [$levelBeingCommitted, $this->transactions] = [
            $this->transactions,
            max(0, $this->transactions - 1),
        ];

<<<<<<< HEAD
        $this->transactionsManager?->commit($this->getName());
=======
        $this->transactionsManager?->commit(
            $this->getName(), $levelBeingCommitted, $this->transactions
        );
>>>>>>> 2fd25f62

        $this->fireConnectionEvent('committed');
    }

    /**
     * Handle an exception encountered when committing a transaction.
     *
     * @param  \Throwable  $e
     * @param  int  $currentAttempt
     * @param  int  $maxAttempts
     * @return void
     *
     * @throws \Throwable
     */
    protected function handleCommitTransactionException(Throwable $e, $currentAttempt, $maxAttempts)
    {
        $this->transactions = max(0, $this->transactions - 1);

        if ($this->causedByConcurrencyError($e) && $currentAttempt < $maxAttempts) {
            return;
        }

        if ($this->causedByLostConnection($e)) {
            $this->transactions = 0;
        }

        throw $e;
    }

    /**
     * Rollback the active database transaction.
     *
     * @param  int|null  $toLevel
     * @return void
     *
     * @throws \Throwable
     */
    public function rollBack($toLevel = null)
    {
        // We allow developers to rollback to a certain transaction level. We will verify
        // that this given transaction level is valid before attempting to rollback to
        // that level. If it's not we will just return out and not attempt anything.
        $toLevel = is_null($toLevel)
                    ? $this->transactions - 1
                    : $toLevel;

        if ($toLevel < 0 || $toLevel >= $this->transactions) {
            return;
        }

        // Next, we will actually perform this rollback within this database and fire the
        // rollback event. We will also set the current transaction level to the given
        // level that was passed into this method so it will be right from here out.
        try {
            $this->performRollBack($toLevel);
        } catch (Throwable $e) {
            $this->handleRollBackException($e);
        }

        $this->transactions = $toLevel;

        $this->transactionsManager?->rollback(
            $this->getName(), $this->transactions
        );

        $this->fireConnectionEvent('rollingBack');
    }

    /**
     * Perform a rollback within the database.
     *
     * @param  int  $toLevel
     * @return void
     *
     * @throws \Throwable
     */
    protected function performRollBack($toLevel)
    {
        if ($toLevel == 0) {
            $pdo = $this->getPdo();

            if ($pdo->inTransaction()) {
                $pdo->rollBack();
            }
        } elseif ($this->queryGrammar->supportsSavepoints()) {
            $this->getPdo()->exec(
                $this->queryGrammar->compileSavepointRollBack('trans'.($toLevel + 1))
            );
        }
    }

    /**
     * Handle an exception from a rollback.
     *
     * @param  \Throwable  $e
     * @return void
     *
     * @throws \Throwable
     */
    protected function handleRollBackException(Throwable $e)
    {
        if ($this->causedByLostConnection($e)) {
            $this->transactions = 0;

            $this->transactionsManager?->rollback(
                $this->getName(), $this->transactions
            );
        }

        throw $e;
    }

    /**
     * Get the number of active transactions.
     *
     * @return int
     */
    public function transactionLevel()
    {
        return $this->transactions;
    }

    /**
     * Execute the callback after a transaction commits.
     *
     * @param  callable  $callback
     * @return void
     *
     * @throws \RuntimeException
     */
    public function afterCommit($callback)
    {
        if ($this->transactionsManager) {
            return $this->transactionsManager->addCallback($callback);
        }

        throw new RuntimeException('Transactions Manager has not been set.');
    }
}<|MERGE_RESOLUTION|>--- conflicted
+++ resolved
@@ -55,15 +55,7 @@
                     max(0, $this->transactions - 1),
                 ];
 
-<<<<<<< HEAD
                 $this->transactionsManager?->commit($this->getName());
-=======
-                $this->transactionsManager?->commit(
-                    $this->getName(),
-                    $levelBeingCommitted,
-                    $this->transactions
-                );
->>>>>>> 2fd25f62
             } catch (Throwable $e) {
                 $this->handleCommitTransactionException(
                     $e, $currentAttempt, $attempts
@@ -209,14 +201,8 @@
             max(0, $this->transactions - 1),
         ];
 
-<<<<<<< HEAD
+
         $this->transactionsManager?->commit($this->getName());
-=======
-        $this->transactionsManager?->commit(
-            $this->getName(), $levelBeingCommitted, $this->transactions
-        );
->>>>>>> 2fd25f62
-
         $this->fireConnectionEvent('committed');
     }
 
