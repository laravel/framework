--- conflicted
+++ resolved
@@ -11,11 +11,7 @@
  * @method $this change() Change the column
  * @method $this charset(string $charset) Specify a character set for the column (MySQL)
  * @method $this collation(string $collation) Specify a collation for the column (MySQL/PostgreSQL/SQL Server)
-<<<<<<< HEAD
- * @method $this comment(string $comment) Add a comment to the column (MySQL/SQL Server)
-=======
- * @method $this comment(string $comment) Add a comment to the column (MySQL/PostgreSQL)
->>>>>>> 7920ca5b
+ * @method $this comment(string $comment) Add a comment to the column (MySQL/PostgreSQL/SQL Server)
  * @method $this default(mixed $value) Specify a "default" value for the column
  * @method $this first() Place the column "first" in the table (MySQL)
  * @method $this generatedAs(string|Expression $expression = null) Create a SQL compliant identity column (PostgreSQL)
