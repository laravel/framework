--- conflicted
+++ resolved
@@ -254,7 +254,6 @@
         $columnNames = [];
         $autoIncrementColumn = null;
 
-<<<<<<< HEAD
         $columns = collect($blueprint->getState()->getColumns())
             ->map(function ($column) use ($blueprint, &$columnNames, &$autoIncrementColumn) {
                 $name = $this->wrap($column);
@@ -263,46 +262,6 @@
                 if (is_null($column->virtualAs) && is_null($column->virtualAsJson) &&
                     is_null($column->storedAs) && is_null($column->storedAsJson)) {
                     $columnNames[] = $name;
-=======
-        $columns = collect($schema->getColumns($table))
-            ->map(function ($column) use ($blueprint, $changedColumns, &$columnNames, &$autoIncrementColumn) {
-                $column = $changedColumns->first(fn ($col) => $col->name === $column['name'], $column);
-
-                if ($column instanceof Fluent) {
-                    $name = $this->wrap($column);
-                    $autoIncrementColumn = $column->autoIncrement ? $column->name : $autoIncrementColumn;
-
-                    if (is_null($column->virtualAs) && is_null($column->virtualAsJson) &&
-                        is_null($column->storedAs) && is_null($column->storedAsJson)) {
-                        $columnNames[] = $name;
-                    }
-
-                    return $this->addModifiers($name.' '.$this->getType($column), $blueprint, $column);
-                } else {
-                    $name = $this->wrap($column['name']);
-                    $autoIncrementColumn = $column['auto_increment'] ? $column['name'] : $autoIncrementColumn;
-                    $isGenerated = ! is_null($column['generation']);
-
-                    if (! $isGenerated) {
-                        $columnNames[] = $name;
-                    }
-
-                    return $this->addModifiers($name.' '.$column['type'], $blueprint,
-                        new ColumnDefinition([
-                            'change' => true,
-                            'type' => $column['type_name'],
-                            'nullable' => $column['nullable'],
-                            'default' => is_null($column['default']) ? null : new Expression($column['default']),
-                            'autoIncrement' => $column['auto_increment'],
-                            'collation' => $column['collation'],
-                            'comment' => $column['comment'],
-                            'virtualAs' => $isGenerated && $column['generation']['type'] === 'virtual'
-                                ? $column['generation']['expression'] : null,
-                            'storedAs' => $isGenerated && $column['generation']['type'] === 'stored'
-                                ? $column['generation']['expression'] : null,
-                        ])
-                    );
->>>>>>> 6c0561ca
                 }
 
                 return $this->addModifiers(
@@ -419,7 +378,7 @@
      */
     public function compileForeign(Blueprint $blueprint, Fluent $command)
     {
-        // Handled on table creation or alter...
+        // Handled on table creation...
     }
 
     /**
