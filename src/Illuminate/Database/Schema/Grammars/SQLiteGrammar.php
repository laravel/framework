--- conflicted
+++ resolved
@@ -104,13 +104,8 @@
     public function compileColumns($table)
     {
         return sprintf(
-<<<<<<< HEAD
             'select name, type, not "notnull" as "nullable", dflt_value as "default", pk as "primary", hidden as "extra" '
-            .'from pragma_table_xinfo(%s) order by cid asc',
-=======
-            'select name, type, not "notnull" as "nullable", dflt_value as "default", pk as "primary" '
             .'from pragma_table_info(%s) order by cid asc',
->>>>>>> c278f6cc
             $this->quoteString(str_replace('.', '__', $table))
         );
     }
