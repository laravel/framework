--- conflicted
+++ resolved
@@ -240,13 +240,10 @@
     {
         $table = $this->connection->getTablePrefix().$table;
 
-<<<<<<< HEAD
-        $type = $this->connection->getDoctrineColumn($table, $column)->getType();
-
-        return $type::lookupName($type);
-=======
         if (! $this->connection->usingNativeSchemaOperations()) {
-            return $this->connection->getDoctrineColumn($table, $column)->getType()->getName();
+            $type = $this->connection->getDoctrineColumn($table, $column)->getType();
+
+            return $type::lookupName($type);
         }
 
         $columns = $this->getColumns($table);
@@ -258,7 +255,6 @@
         }
 
         throw new InvalidArgumentException("There is no column with name '$column' on table '$table'.");
->>>>>>> 85a51463
     }
 
     /**
