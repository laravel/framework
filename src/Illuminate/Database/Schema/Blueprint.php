--- conflicted
+++ resolved
@@ -139,21 +139,12 @@
     protected function addFluentIndexes()
     {
         foreach ($this->columns as $column) {
-<<<<<<< HEAD
             foreach (['primary', 'unique', 'index', 'fulltext'] as $index) {
-                // If the index has been specified on the given column, but is simply
-                // equal to "true" (boolean), no name has been specified for this
-                // index, so we will simply call the index methods without one.
-                if ($column->$index === true) {
-                    $this->$index($column->name);
-=======
-            foreach (['primary', 'unique', 'index'] as $index) {
                 // If the index has been specified on the given column, but is simply equal
                 // to "true" (boolean), no name has been specified for this index so the
                 // index method can be called without a name and it will generate one.
                 if ($column->{$index} === true) {
                     $this->{$index}($column->name);
->>>>>>> 3097f597
 
                     continue 2;
                 }
