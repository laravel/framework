<?php

namespace Illuminate\Database\Schema;

use Closure;
use Illuminate\Support\Fluent;
use Illuminate\Database\Connection;
use Illuminate\Support\Traits\Macroable;
use Illuminate\Database\Schema\Grammars\Grammar;

class Blueprint
{
    use Macroable;

    /**
     * The table the blueprint describes.
     *
     * @var string
     */
    protected $table;

    /**
     * The columns that should be added to the table.
     *
     * @var \Illuminate\Support\Fluent[]
     */
    protected $columns = [];

    /**
     * The commands that should be run for the table.
     *
     * @var \Illuminate\Support\Fluent[]
     */
    protected $commands = [];

    /**
     * The storage engine that should be used for the table.
     *
     * @var string
     */
    public $engine;

    /**
     * The default character set that should be used for the table.
     */
    public $charset;

    /**
     * The collation that should be used for the table.
     */
    public $collation;

    /**
     * Whether to make the table temporary.
     *
     * @var bool
     */
    public $temporary = false;

    /**
     * Create a new schema blueprint.
     *
     * @param  string  $table
     * @param  \Closure|null  $callback
     * @return void
     */
    public function __construct($table, Closure $callback = null)
    {
        $this->table = $table;

        if (! is_null($callback)) {
            $callback($this);
        }
    }

    /**
     * Execute the blueprint against the database.
     *
     * @param  \Illuminate\Database\Connection  $connection
     * @param  \Illuminate\Database\Schema\Grammars\Grammar  $grammar
     * @return void
     */
    public function build(Connection $connection, Grammar $grammar)
    {
        foreach ($this->toSql($connection, $grammar) as $statement) {
            $connection->statement($statement);
        }
    }

    /**
     * Get the raw SQL statements for the blueprint.
     *
     * @param  \Illuminate\Database\Connection  $connection
     * @param  \Illuminate\Database\Schema\Grammars\Grammar  $grammar
     * @return array
     */
    public function toSql(Connection $connection, Grammar $grammar)
    {
        $this->addImpliedCommands($grammar);

        $statements = [];

        // Each type of command has a corresponding compiler function on the schema
        // grammar which is used to build the necessary SQL statements to build
        // the blueprint element, so we'll just call that compilers function.
        foreach ($this->commands as $command) {
            $method = 'compile'.ucfirst($command->name);

            if (method_exists($grammar, $method)) {
                if (! is_null($sql = $grammar->$method($this, $command, $connection))) {
                    $statements = array_merge($statements, (array) $sql);
                }
            }
        }

        return $statements;
    }

    /**
     * Add the commands that are implied by the blueprint's state.
     *
     * @param  \Illuminate\Database\Grammar  $grammer
     * @return void
     */
    protected function addImpliedCommands(Grammar $grammar)
    {
        if (count($this->getAddedColumns()) > 0 && ! $this->creating()) {
            array_unshift($this->commands, $this->createCommand('add'));
        }

        if (count($this->getChangedColumns()) > 0 && ! $this->creating()) {
            array_unshift($this->commands, $this->createCommand('change'));
        }

        $this->addFluentIndexes();

        $this->addFluentCommands($grammar);
    }

    /**
     * Add the index commands fluently specified on columns.
     *
     * @return void
     */
    protected function addFluentIndexes()
    {
        foreach ($this->columns as $column) {
            foreach (['primary', 'unique', 'index', 'spatialIndex'] as $index) {
                // If the index has been specified on the given column, but is simply equal
                // to "true" (boolean), no name has been specified for this index so the
                // index method can be called without a name and it will generate one.
                if ($column->{$index} === true) {
                    $this->{$index}($column->name);

                    continue 2;
                }

                // If the index has been specified on the given column, and it has a string
                // value, we'll go ahead and call the index method and pass the name for
                // the index since the developer specified the explicit name for this.
                elseif (isset($column->{$index})) {
                    $this->{$index}($column->name, $column->{$index});

                    continue 2;
                }
            }
        }
    }

    /**
     * Add the fluent commands specified on any columns.
     *
     * @param  \Illuminate\Database\Grammar  $grammer
     * @param
     */
    public function addFluentCommands(Grammar $grammar)
    {
        foreach ($this->columns as $column) {
            foreach ($grammar->getFluentCommands() as $commandName) {
                $attributeName = lcfirst($commandName);

                if (! isset($column->{$attributeName})) {
                    continue;
                }

                $value = $column->{$attributeName};

                $this->addCommand(
                    $commandName, compact('value', 'column')
                );
            }
        }
    }

    /**
     * Determine if the blueprint has a create command.
     *
     * @return bool
     */
    protected function creating()
    {
        return collect($this->commands)->contains(function ($command) {
            return $command->name == 'create';
        });
    }

    /**
     * Indicate that the table needs to be created.
     *
     * @return \Illuminate\Support\Fluent
     */
    public function create()
    {
        return $this->addCommand('create');
    }

    /**
     * Indicate that the table needs to be temporary.
     *
     * @return void
     */
    public function temporary()
    {
        $this->temporary = true;
    }

    /**
     * Indicate that the table should be dropped.
     *
     * @return \Illuminate\Support\Fluent
     */
    public function drop()
    {
        return $this->addCommand('drop');
    }

    /**
     * Indicate that the table should be dropped if it exists.
     *
     * @return \Illuminate\Support\Fluent
     */
    public function dropIfExists()
    {
        return $this->addCommand('dropIfExists');
    }

    /**
     * Indicate that the given columns should be dropped.
     *
     * @param  array|mixed  $columns
     * @return \Illuminate\Support\Fluent
     */
    public function dropColumn($columns)
    {
        $columns = is_array($columns) ? $columns : func_get_args();

        return $this->addCommand('dropColumn', compact('columns'));
    }

    /**
     * Indicate that the given columns should be renamed.
     *
     * @param  string  $from
     * @param  string  $to
     * @return \Illuminate\Support\Fluent
     */
    public function renameColumn($from, $to)
    {
        return $this->addCommand('renameColumn', compact('from', 'to'));
    }

    /**
     * Indicate that the given primary key should be dropped.
     *
     * @param  string|array  $index
     * @return \Illuminate\Support\Fluent
     */
    public function dropPrimary($index = null)
    {
        return $this->dropIndexCommand('dropPrimary', 'primary', $index);
    }

    /**
     * Indicate that the given unique key should be dropped.
     *
     * @param  string|array  $index
     * @return \Illuminate\Support\Fluent
     */
    public function dropUnique($index)
    {
        return $this->dropIndexCommand('dropUnique', 'unique', $index);
    }

    /**
     * Indicate that the given index should be dropped.
     *
     * @param  string|array  $index
     * @return \Illuminate\Support\Fluent
     */
    public function dropIndex($index)
    {
        return $this->dropIndexCommand('dropIndex', 'index', $index);
    }

    /**
     * Indicate that the given spatial index should be dropped.
     *
     * @param  string|array  $index
     * @return \Illuminate\Support\Fluent
     */
    public function dropSpatialIndex($index)
    {
        return $this->dropIndexCommand('dropSpatialIndex', 'spatialIndex', $index);
    }

    /**
     * Indicate that the given foreign key should be dropped.
     *
     * @param  string|array  $index
     * @return \Illuminate\Support\Fluent
     */
    public function dropForeign($index)
    {
        return $this->dropIndexCommand('dropForeign', 'foreign', $index);
    }

    /**
     * Indicate that the timestamp columns should be dropped.
     *
     * @return void
     */
    public function dropTimestamps()
    {
        $this->dropColumn('created_at', 'updated_at');
    }

    /**
     * Indicate that the timestamp columns should be dropped.
     *
     * @return void
     */
    public function dropTimestampsTz()
    {
        $this->dropTimestamps();
    }

    /**
     * Indicate that the soft delete column should be dropped.
     *
     * @return void
     */
    public function dropSoftDeletes()
    {
        $this->dropColumn('deleted_at');
    }

    /**
     * Indicate that the soft delete column should be dropped.
     *
     * @return void
     */
    public function dropSoftDeletesTz()
    {
        $this->dropSoftDeletes();
    }

    /**
     * Indicate that the remember token column should be dropped.
     *
     * @return void
     */
    public function dropRememberToken()
    {
        $this->dropColumn('remember_token');
    }

    /**
     * Rename the table to a given name.
     *
     * @param  string  $to
     * @return \Illuminate\Support\Fluent
     */
    public function rename($to)
    {
        return $this->addCommand('rename', compact('to'));
    }

    /**
     * Specify the primary key(s) for the table.
     *
     * @param  string|array  $columns
     * @param  string  $name
     * @param  string|null  $algorithm
     * @return \Illuminate\Support\Fluent
     */
    public function primary($columns, $name = null, $algorithm = null)
    {
        return $this->indexCommand('primary', $columns, $name, $algorithm);
    }

    /**
     * Specify a unique index for the table.
     *
     * @param  string|array  $columns
     * @param  string  $name
     * @param  string|null  $algorithm
     * @return \Illuminate\Support\Fluent
     */
    public function unique($columns, $name = null, $algorithm = null)
    {
        return $this->indexCommand('unique', $columns, $name, $algorithm);
    }

    /**
     * Specify an index for the table.
     *
     * @param  string|array  $columns
     * @param  string  $name
     * @param  string|null  $algorithm
     * @return \Illuminate\Support\Fluent
     */
    public function index($columns, $name = null, $algorithm = null)
    {
        return $this->indexCommand('index', $columns, $name, $algorithm);
    }

    /**
     * Specify a spatial index for the table.
     *
     * @param  string|array  $columns
     * @param  string  $name
     * @return \Illuminate\Support\Fluent
     */
    public function spatialIndex($columns, $name = null)
    {
        return $this->indexCommand('spatialIndex', $columns, $name);
    }

    /**
     * Specify a foreign key for the table.
     *
     * @param  string|array  $columns
     * @param  string  $name
     * @return \Illuminate\Support\Fluent
     */
    public function foreign($columns, $name = null)
    {
        return $this->indexCommand('foreign', $columns, $name);
    }

    /**
     * Create a new auto-incrementing integer (4-byte) column on the table.
     *
     * @param  string  $column
     * @return \Illuminate\Support\Fluent
     */
    public function increments($column)
    {
        return $this->unsignedInteger($column, true);
    }

    /**
     * Create a new auto-incrementing tiny integer (1-byte) column on the table.
     *
     * @param  string  $column
     * @return \Illuminate\Support\Fluent
     */
    public function tinyIncrements($column)
    {
        return $this->unsignedTinyInteger($column, true);
    }

    /**
     * Create a new auto-incrementing small integer (2-byte) column on the table.
     *
     * @param  string  $column
     * @return \Illuminate\Support\Fluent
     */
    public function smallIncrements($column)
    {
        return $this->unsignedSmallInteger($column, true);
    }

    /**
     * Create a new auto-incrementing medium integer (3-byte) column on the table.
     *
     * @param  string  $column
     * @return \Illuminate\Support\Fluent
     */
    public function mediumIncrements($column)
    {
        return $this->unsignedMediumInteger($column, true);
    }

    /**
     * Create a new auto-incrementing big integer (8-byte) column on the table.
     *
     * @param  string  $column
     * @return \Illuminate\Support\Fluent
     */
    public function bigIncrements($column)
    {
        return $this->unsignedBigInteger($column, true);
    }

    /**
     * Create a new char column on the table.
     *
     * @param  string  $column
     * @param  int  $length
     * @return \Illuminate\Support\Fluent
     */
    public function char($column, $length = null)
    {
        $length = $length ?: Builder::$defaultStringLength;

        return $this->addColumn('char', $column, compact('length'));
    }

    /**
     * Create a new string column on the table.
     *
     * @param  string  $column
     * @param  int  $length
     * @return \Illuminate\Support\Fluent
     */
    public function string($column, $length = null)
    {
        $length = $length ?: Builder::$defaultStringLength;

        return $this->addColumn('string', $column, compact('length'));
    }

    /**
     * Create a new text column on the table.
     *
     * @param  string  $column
     * @return \Illuminate\Support\Fluent
     */
    public function text($column)
    {
        return $this->addColumn('text', $column);
    }

    /**
     * Create a new medium text column on the table.
     *
     * @param  string  $column
     * @return \Illuminate\Support\Fluent
     */
    public function mediumText($column)
    {
        return $this->addColumn('mediumText', $column);
    }

    /**
     * Create a new long text column on the table.
     *
     * @param  string  $column
     * @return \Illuminate\Support\Fluent
     */
    public function longText($column)
    {
        return $this->addColumn('longText', $column);
    }

    /**
     * Create a new integer (4-byte) column on the table.
     *
     * @param  string  $column
     * @param  bool  $autoIncrement
     * @param  bool  $unsigned
     * @return \Illuminate\Support\Fluent
     */
    public function integer($column, $autoIncrement = false, $unsigned = false)
    {
        return $this->addColumn('integer', $column, compact('autoIncrement', 'unsigned'));
    }

    /**
     * Create a new tiny integer (1-byte) column on the table.
     *
     * @param  string  $column
     * @param  bool  $autoIncrement
     * @param  bool  $unsigned
     * @return \Illuminate\Support\Fluent
     */
    public function tinyInteger($column, $autoIncrement = false, $unsigned = false)
    {
        return $this->addColumn('tinyInteger', $column, compact('autoIncrement', 'unsigned'));
    }

    /**
     * Create a new small integer (2-byte) column on the table.
     *
     * @param  string  $column
     * @param  bool  $autoIncrement
     * @param  bool  $unsigned
     * @return \Illuminate\Support\Fluent
     */
    public function smallInteger($column, $autoIncrement = false, $unsigned = false)
    {
        return $this->addColumn('smallInteger', $column, compact('autoIncrement', 'unsigned'));
    }

    /**
     * Create a new medium integer (3-byte) column on the table.
     *
     * @param  string  $column
     * @param  bool  $autoIncrement
     * @param  bool  $unsigned
     * @return \Illuminate\Support\Fluent
     */
    public function mediumInteger($column, $autoIncrement = false, $unsigned = false)
    {
        return $this->addColumn('mediumInteger', $column, compact('autoIncrement', 'unsigned'));
    }

    /**
     * Create a new big integer (8-byte) column on the table.
     *
     * @param  string  $column
     * @param  bool  $autoIncrement
     * @param  bool  $unsigned
     * @return \Illuminate\Support\Fluent
     */
    public function bigInteger($column, $autoIncrement = false, $unsigned = false)
    {
        return $this->addColumn('bigInteger', $column, compact('autoIncrement', 'unsigned'));
    }

    /**
     * Create a new unsigned integer (4-byte) column on the table.
     *
     * @param  string  $column
     * @param  bool  $autoIncrement
     * @return \Illuminate\Support\Fluent
     */
    public function unsignedInteger($column, $autoIncrement = false)
    {
        return $this->integer($column, $autoIncrement, true);
    }

    /**
     * Create a new unsigned tiny integer (1-byte) column on the table.
     *
     * @param  string  $column
     * @param  bool  $autoIncrement
     * @return \Illuminate\Support\Fluent
     */
    public function unsignedTinyInteger($column, $autoIncrement = false)
    {
        return $this->tinyInteger($column, $autoIncrement, true);
    }

    /**
     * Create a new unsigned small integer (2-byte) column on the table.
     *
     * @param  string  $column
     * @param  bool  $autoIncrement
     * @return \Illuminate\Support\Fluent
     */
    public function unsignedSmallInteger($column, $autoIncrement = false)
    {
        return $this->smallInteger($column, $autoIncrement, true);
    }

    /**
     * Create a new unsigned medium integer (3-byte) column on the table.
     *
     * @param  string  $column
     * @param  bool  $autoIncrement
     * @return \Illuminate\Support\Fluent
     */
    public function unsignedMediumInteger($column, $autoIncrement = false)
    {
        return $this->mediumInteger($column, $autoIncrement, true);
    }

    /**
     * Create a new unsigned big integer (8-byte) column on the table.
     *
     * @param  string  $column
     * @param  bool  $autoIncrement
     * @return \Illuminate\Support\Fluent
     */
    public function unsignedBigInteger($column, $autoIncrement = false)
    {
        return $this->bigInteger($column, $autoIncrement, true);
    }

    /**
     * Create a new float column on the table.
     *
     * @param  string  $column
     * @param  int  $total
     * @param  int  $places
     * @return \Illuminate\Support\Fluent
     */
    public function float($column, $total = 8, $places = 2)
    {
        return $this->addColumn('float', $column, compact('total', 'places'));
    }

    /**
     * Create a new double column on the table.
     *
     * @param  string  $column
     * @param  int|null  $total
     * @param  int|null  $places
     * @return \Illuminate\Support\Fluent
     */
    public function double($column, $total = null, $places = null)
    {
        return $this->addColumn('double', $column, compact('total', 'places'));
    }

    /**
     * Create a new decimal column on the table.
     *
     * @param  string  $column
     * @param  int  $total
     * @param  int  $places
     * @return \Illuminate\Support\Fluent
     */
    public function decimal($column, $total = 8, $places = 2)
    {
        return $this->addColumn('decimal', $column, compact('total', 'places'));
    }

    /**
     * Create a new unsigned decimal column on the table.
     *
     * @param  string  $column
     * @param  int  $total
     * @param  int  $places
     * @return \Illuminate\Support\Fluent
     */
    public function unsignedDecimal($column, $total = 8, $places = 2)
    {
        return $this->addColumn('decimal', $column, [
            'total' => $total, 'places' => $places, 'unsigned' => true,
        ]);
    }

    /**
     * Create a new boolean column on the table.
     *
     * @param  string  $column
     * @return \Illuminate\Support\Fluent
     */
    public function boolean($column)
    {
        return $this->addColumn('boolean', $column);
    }

    /**
     * Create a new enum column on the table.
     *
     * @param  string  $column
     * @param  array  $allowed
     * @return \Illuminate\Support\Fluent
     */
    public function enum($column, array $allowed)
    {
        return $this->addColumn('enum', $column, compact('allowed'));
    }

    /**
     * Create a new json column on the table.
     *
     * @param  string  $column
     * @return \Illuminate\Support\Fluent
     */
    public function json($column)
    {
        return $this->addColumn('json', $column);
    }

    /**
     * Create a new jsonb column on the table.
     *
     * @param  string  $column
     * @return \Illuminate\Support\Fluent
     */
    public function jsonb($column)
    {
        return $this->addColumn('jsonb', $column);
    }

    /**
     * Create a new date column on the table.
     *
     * @param  string  $column
     * @return \Illuminate\Support\Fluent
     */
    public function date($column)
    {
        return $this->addColumn('date', $column);
    }

    /**
     * Create a new date-time column on the table.
     *
     * @param  string  $column
     * @param  int  $precision
     * @return \Illuminate\Support\Fluent
     */
    public function dateTime($column, $precision = 0)
    {
        return $this->addColumn('dateTime', $column, compact('precision'));
    }

    /**
     * Create a new date-time column (with time zone) on the table.
     *
     * @param  string  $column
     * @param  int  $precision
     * @return \Illuminate\Support\Fluent
     */
    public function dateTimeTz($column, $precision = 0)
    {
        return $this->addColumn('dateTimeTz', $column, compact('precision'));
    }

    /**
     * Create a new time column on the table.
     *
     * @param  string  $column
     * @param  int  $precision
     * @return \Illuminate\Support\Fluent
     */
    public function time($column, $precision = 0)
    {
        return $this->addColumn('time', $column, compact('precision'));
    }

    /**
     * Create a new time column (with time zone) on the table.
     *
     * @param  string  $column
     * @return \Illuminate\Support\Fluent
     */
    public function timeTz($column)
    {
        return $this->addColumn('timeTz', $column);
    }

    /**
     * Create a new timestamp column on the table.
     *
     * @param  string  $column
     * @param  int  $precision
     * @return \Illuminate\Support\Fluent
     */
    public function timestamp($column, $precision = 0)
    {
        return $this->addColumn('timestamp', $column, compact('precision'));
    }

    /**
     * Create a new timestamp (with time zone) column on the table.
     *
     * @param  string  $column
     * @param  int  $precision
     * @return \Illuminate\Support\Fluent
     */
    public function timestampTz($column, $precision = 0)
    {
        return $this->addColumn('timestampTz', $column, compact('precision'));
    }

    /**
     * Add nullable creation and update timestamps to the table.
     *
     * @param  int  $precision
     * @return void
     */
    public function timestamps($precision = 0)
    {
        $this->timestamp('created_at', $precision)->nullable();

        $this->timestamp('updated_at', $precision)->nullable();
    }

    /**
     * Add nullable creation and update timestamps to the table.
     *
     * Alias for self::timestamps().
     *
<<<<<<< HEAD
     * @deprecated
     *
     * @param  int     $precision
=======
     * @param  int  $precision
>>>>>>> 64ff1155
     * @return void
     */
    public function nullableTimestamps($precision = 0)
    {
        $this->timestamps($precision);
    }

    /**
     * Add creation and update timestampTz columns to the table.
     *
     * @param  int  $precision
     * @return void
     */
    public function timestampsTz($precision = 0)
    {
        $this->timestampTz('created_at', $precision)->nullable();

        $this->timestampTz('updated_at', $precision)->nullable();
    }

    /**
     * Add a "deleted at" timestamp for the table.
     *
     * @param  string  $column
     * @param  int  $precision
     * @return \Illuminate\Support\Fluent
     */
    public function softDeletes($column = 'deleted_at', $precision = 0)
    {
        return $this->timestamp($column, $precision)->nullable();
    }

    /**
     * Add a "deleted at" timestampTz for the table.
     *
     * @param  int  $precision
     * @return \Illuminate\Support\Fluent
     */
    public function softDeletesTz($precision = 0)
    {
        return $this->timestampTz('deleted_at', $precision)->nullable();
    }

    /**
     * Create a new binary column on the table.
     *
     * @param  string  $column
     * @return \Illuminate\Support\Fluent
     */
    public function binary($column)
    {
        return $this->addColumn('binary', $column);
    }

    /**
     * Create a new uuid column on the table.
     *
     * @param  string  $column
     * @return \Illuminate\Support\Fluent
     */
    public function uuid($column)
    {
        return $this->addColumn('uuid', $column);
    }

    /**
     * Create a new IP address column on the table.
     *
     * @param  string  $column
     * @return \Illuminate\Support\Fluent
     */
    public function ipAddress($column)
    {
        return $this->addColumn('ipAddress', $column);
    }

    /**
     * Create a new MAC address column on the table.
     *
     * @param  string  $column
     * @return \Illuminate\Support\Fluent
     */
    public function macAddress($column)
    {
        return $this->addColumn('macAddress', $column);
    }

    /**
     * Create a new geometry column on the table.
     *
     * @param  string  $column
     * @return \Illuminate\Support\Fluent
     */
    public function geometry($column)
    {
        return $this->addColumn('geometry', $column);
    }

    /**
     * Create a new point column on the table.
     *
     * @param  string  $column
     * @return \Illuminate\Support\Fluent
     */
    public function point($column)
    {
        return $this->addColumn('point', $column);
    }

    /**
     * Create a new linestring column on the table.
     *
     * @param  string  $column
     * @return \Illuminate\Support\Fluent
     */
    public function lineString($column)
    {
        return $this->addColumn('linestring', $column);
    }

    /**
     * Create a new polygon column on the table.
     *
     * @param  string  $column
     * @return \Illuminate\Support\Fluent
     */
    public function polygon($column)
    {
        return $this->addColumn('polygon', $column);
    }

    /**
     * Create a new geometrycollection column on the table.
     *
     * @param  string  $column
     * @return \Illuminate\Support\Fluent
     */
    public function geometryCollection($column)
    {
        return $this->addColumn('geometrycollection', $column);
    }

    /**
     * Create a new multipoint column on the table.
     *
     * @param  string  $column
     * @return \Illuminate\Support\Fluent
     */
    public function multiPoint($column)
    {
        return $this->addColumn('multipoint', $column);
    }

    /**
     * Create a new multilinestring column on the table.
     *
     * @param  string  $column
     * @return \Illuminate\Support\Fluent
     */
    public function multiLineString($column)
    {
        return $this->addColumn('multilinestring', $column);
    }

    /**
     * Create a new multipolygon column on the table.
     *
     * @param  string  $column
     * @return \Illuminate\Support\Fluent
     */
    public function multiPolygon($column)
    {
        return $this->addColumn('multipolygon', $column);
    }

    /**
     * Add the proper columns for a polymorphic table.
     *
     * @param  string  $name
     * @param  string|null  $indexName
     * @return void
     */
    public function morphs($name, $indexName = null)
    {
        $this->string("{$name}_type");

        $this->unsignedInteger("{$name}_id");

        $this->index(["{$name}_type", "{$name}_id"], $indexName);
    }

    /**
     * Add nullable columns for a polymorphic table.
     *
     * @param  string  $name
     * @param  string|null  $indexName
     * @return void
     */
    public function nullableMorphs($name, $indexName = null)
    {
        $this->string("{$name}_type")->nullable();

        $this->unsignedInteger("{$name}_id")->nullable();

        $this->index(["{$name}_type", "{$name}_id"], $indexName);
    }

    /**
     * Adds the `remember_token` column to the table.
     *
     * @return \Illuminate\Support\Fluent
     */
    public function rememberToken()
    {
        return $this->string('remember_token', 100)->nullable();
    }

    /**
     * Add a new index command to the blueprint.
     *
     * @param  string  $type
     * @param  string|array  $columns
     * @param  string  $index
     * @param  string|null  $algorithm
     * @return \Illuminate\Support\Fluent
     */
    protected function indexCommand($type, $columns, $index, $algorithm = null)
    {
        $columns = (array) $columns;

        // If no name was specified for this index, we will create one using a basic
        // convention of the table name, followed by the columns, followed by an
        // index type, such as primary or index, which makes the index unique.
        $index = $index ?: $this->createIndexName($type, $columns);

        return $this->addCommand(
            $type, compact('index', 'columns', 'algorithm')
        );
    }

    /**
     * Create a new drop index command on the blueprint.
     *
     * @param  string  $command
     * @param  string  $type
     * @param  string|array  $index
     * @return \Illuminate\Support\Fluent
     */
    protected function dropIndexCommand($command, $type, $index)
    {
        $columns = [];

        // If the given "index" is actually an array of columns, the developer means
        // to drop an index merely by specifying the columns involved without the
        // conventional name, so we will build the index name from the columns.
        if (is_array($index)) {
            $index = $this->createIndexName($type, $columns = $index);
        }

        return $this->indexCommand($command, $columns, $index);
    }

    /**
     * Create a default index name for the table.
     *
     * @param  string  $type
     * @param  array  $columns
     * @return string
     */
    protected function createIndexName($type, array $columns)
    {
        $index = strtolower($this->table.'_'.implode('_', $columns).'_'.$type);

        return str_replace(['-', '.'], '_', $index);
    }

    /**
     * Add a new column to the blueprint.
     *
     * @param  string  $type
     * @param  string  $name
     * @param  array  $parameters
     * @return \Illuminate\Support\Fluent
     */
    public function addColumn($type, $name, array $parameters = [])
    {
        $this->columns[] = $column = new Fluent(
            array_merge(compact('type', 'name'), $parameters)
        );

        return $column;
    }

    /**
     * Remove a column from the schema blueprint.
     *
     * @param  string  $name
     * @return $this
     */
    public function removeColumn($name)
    {
        $this->columns = array_values(array_filter($this->columns, function ($c) use ($name) {
            return $c['attributes']['name'] != $name;
        }));

        return $this;
    }

    /**
     * Add a new command to the blueprint.
     *
     * @param  string  $name
     * @param  array  $parameters
     * @return \Illuminate\Support\Fluent
     */
    protected function addCommand($name, array $parameters = [])
    {
        $this->commands[] = $command = $this->createCommand($name, $parameters);

        return $command;
    }

    /**
     * Create a new Fluent command.
     *
     * @param  string  $name
     * @param  array  $parameters
     * @return \Illuminate\Support\Fluent
     */
    protected function createCommand($name, array $parameters = [])
    {
        return new Fluent(array_merge(compact('name'), $parameters));
    }

    /**
     * Get the table the blueprint describes.
     *
     * @return string
     */
    public function getTable()
    {
        return $this->table;
    }

    /**
     * Get the columns on the blueprint.
     *
     * @return \Illuminate\Support\Fluent[]
     */
    public function getColumns()
    {
        return $this->columns;
    }

    /**
     * Get the commands on the blueprint.
     *
     * @return \Illuminate\Support\Fluent[]
     */
    public function getCommands()
    {
        return $this->commands;
    }

    /**
     * Get the columns on the blueprint that should be added.
     *
     * @return \Illuminate\Support\Fluent[]
     */
    public function getAddedColumns()
    {
        return array_filter($this->columns, function ($column) {
            return ! $column->change;
        });
    }

    /**
     * Get the columns on the blueprint that should be changed.
     *
     * @return \Illuminate\Support\Fluent[]
     */
    public function getChangedColumns()
    {
        return array_filter($this->columns, function ($column) {
            return (bool) $column->change;
        });
    }
}<|MERGE_RESOLUTION|>--- conflicted
+++ resolved
@@ -888,13 +888,9 @@
      *
      * Alias for self::timestamps().
      *
-<<<<<<< HEAD
      * @deprecated
      *
-     * @param  int     $precision
-=======
      * @param  int  $precision
->>>>>>> 64ff1155
      * @return void
      */
     public function nullableTimestamps($precision = 0)
