--- conflicted
+++ resolved
@@ -705,12 +705,8 @@
      * @param  array  $bindings
      * @param  \Closure  $callback
      * @return mixed
-<<<<<<< HEAD
+     *
      * @throws \Illuminate\Database\QueryException
-=======
-     *
-     * @throws \Exception
->>>>>>> 72c6b10a
      */
     protected function handleQueryException($e, $query, $bindings, Closure $callback)
     {
