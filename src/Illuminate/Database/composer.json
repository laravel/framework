--- conflicted
+++ resolved
@@ -41,12 +41,8 @@
         "illuminate/events": "Required to use the observers with Eloquent (^11.0).",
         "illuminate/filesystem": "Required to use the migrations (^11.0).",
         "illuminate/pagination": "Required to paginate the result set (^11.0).",
-<<<<<<< HEAD
+        "laravel/serializable-closure": "Required to handle circular references in model serialization (^1.3).",
         "symfony/finder": "Required to use Eloquent model factories (^7.1.4)."
-=======
-        "laravel/serializable-closure": "Required to handle circular references in model serialization (^1.3).",
-        "symfony/finder": "Required to use Eloquent model factories (^7.0)."
->>>>>>> abf86b08
     },
     "config": {
         "sort-packages": true
