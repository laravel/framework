--- conflicted
+++ resolved
@@ -862,15 +862,8 @@
         $this->query->addSelect($this->shouldSelect());
 
         return $this->query->chunk($count, function ($results, $page) use ($callback) {
-            $this->hydratePivotRelation($results->all());
-
-<<<<<<< HEAD
-            return $callback($results);
-        }, $columns);
-=======
             return $callback($results, $page);
         });
->>>>>>> 61d8d364
     }
 
     /**
