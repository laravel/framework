<?php

namespace Illuminate\Database\Eloquent\Relations;

use Closure;
use Illuminate\Support\Arr;
use Illuminate\Database\Eloquent\Model;
use Illuminate\Database\Eloquent\Builder;
use Illuminate\Database\Query\Expression;
use Illuminate\Database\Eloquent\Collection;

abstract class Relation
{
    /**
     * The Eloquent query builder instance.
     *
     * @var \Illuminate\Database\Eloquent\Builder
     */
    protected $query;

    /**
     * The parent model instance.
     *
     * @var \Illuminate\Database\Eloquent\Model
     */
    protected $parent;

    /**
     * The related model instance.
     *
     * @var \Illuminate\Database\Eloquent\Model
     */
    protected $related;

    /**
     * Indicates if the relation is adding constraints.
     *
     * @var bool
     */
    protected static $constraints = true;

    /**
     * An array to map class names to their morph names in database.
     *
     * @var array
     */
    protected static $morphMap = [];

    /**
     * Create a new relation instance.
     *
     * @param  \Illuminate\Database\Eloquent\Builder  $query
     * @param  \Illuminate\Database\Eloquent\Model  $parent
     * @return void
     */
    public function __construct(Builder $query, Model $parent)
    {
        $this->query = $query;
        $this->parent = $parent;
        $this->related = $query->getModel();

        $this->addConstraints();
    }

    /**
     * Set the base constraints on the relation query.
     *
     * @return void
     */
    abstract public function addConstraints();

    /**
     * Set the constraints for an eager load of the relation.
     *
     * @param  array  $models
     * @return void
     */
    abstract public function addEagerConstraints(array $models);

    /**
     * Initialize the relation on a set of models.
     *
     * @param  array   $models
     * @param  string  $relation
     * @return array
     */
    abstract public function initRelation(array $models, $relation);

    /**
     * Match the eagerly loaded results to their parents.
     *
     * @param  array   $models
     * @param  \Illuminate\Database\Eloquent\Collection  $results
     * @param  string  $relation
     * @return array
     */
    abstract public function match(array $models, Collection $results, $relation);

    /**
     * Get the results of the relationship.
     *
     * @return mixed
     */
    abstract public function getResults();

    /**
     * Get the relationship for eager loading.
     *
     * @return \Illuminate\Database\Eloquent\Collection
     */
    public function getEager()
    {
        return $this->get();
    }

    /**
     * Touch all of the related models for the relationship.
     *
     * @return void
     */
    public function touch()
    {
        $column = $this->getRelated()->getUpdatedAtColumn();

        $this->rawUpdate([$column => $this->getRelated()->freshTimestampString()]);
    }

    /**
     * Run a raw update against the base query.
     *
     * @param  array  $attributes
     * @return int
     */
    public function rawUpdate(array $attributes = [])
    {
        return $this->query->update($attributes);
    }

    /**
     * Add the constraints for a relationship count query.
     *
     * @param  \Illuminate\Database\Eloquent\Builder  $query
     * @param  \Illuminate\Database\Eloquent\Builder  $parent
     * @return \Illuminate\Database\Eloquent\Builder
     */
    public function getRelationCountQuery(Builder $query, Builder $parent)
    {
        return $this->getRelationQuery($query, $parent, new Expression('count(*)'));
    }

    /**
     * Add the constraints for a relationship query.
     *
     * @param  \Illuminate\Database\Eloquent\Builder  $query
     * @param  \Illuminate\Database\Eloquent\Builder  $parent
     * @param  array|mixed $columns
     * @return \Illuminate\Database\Eloquent\Builder
     */
    public function getRelationQuery(Builder $query, Builder $parent, $columns = ['*'])
    {
        $query->select($columns);

        $key = $this->wrap($this->getQualifiedParentKeyName());

        return $query->where($this->getHasCompareKey(), '=', new Expression($key));
    }

    /**
     * Run a callback with constraints disabled on the relation.
     *
     * @param  \Closure  $callback
     * @return mixed
     */
    public static function noConstraints(Closure $callback)
    {
        $previous = static::$constraints;

        static::$constraints = false;

        // When resetting the relation where clause, we want to shift the first element
        // off of the bindings, leaving only the constraints that the developers put
        // as "extra" on the relationships, and not original relation constraints.
        try {
            $results = call_user_func($callback);
        } finally {
            static::$constraints = $previous;
        }

        return $results;
    }

    /**
     * Get all of the primary keys for an array of models.
     *
     * @param  array   $models
     * @param  string  $key
     * @return array
     */
    protected function getKeys(array $models, $key = null)
    {
        return array_unique(array_values(array_map(function ($value) use ($key) {
            return $key ? $value->getRawAttribute($key) : $value->getKey();
<<<<<<< HEAD

=======
>>>>>>> dd30c9c4
        }, $models)));
    }

    /**
     * Get the underlying query for the relation.
     *
     * @return \Illuminate\Database\Eloquent\Builder
     */
    public function getQuery()
    {
        return $this->query;
    }

    /**
     * Get the base query builder driving the Eloquent builder.
     *
     * @return \Illuminate\Database\Query\Builder
     */
    public function getBaseQuery()
    {
        return $this->query->getQuery();
    }

    /**
     * Get the parent model of the relation.
     *
     * @return \Illuminate\Database\Eloquent\Model
     */
    public function getParent()
    {
        return $this->parent;
    }

    /**
     * Get the fully qualified parent key name.
     *
     * @return string
     */
    public function getQualifiedParentKeyName()
    {
        return $this->parent->getQualifiedKeyName();
    }

    /**
     * Get the related model of the relation.
     *
     * @return \Illuminate\Database\Eloquent\Model
     */
    public function getRelated()
    {
        return $this->related;
    }

    /**
     * Get the name of the "created at" column.
     *
     * @return string
     */
    public function createdAt()
    {
        return $this->parent->getCreatedAtColumn();
    }

    /**
     * Get the name of the "updated at" column.
     *
     * @return string
     */
    public function updatedAt()
    {
        return $this->parent->getUpdatedAtColumn();
    }

    /**
     * Get the name of the related model's "updated at" column.
     *
     * @return string
     */
    public function relatedUpdatedAt()
    {
        return $this->related->getUpdatedAtColumn();
    }

    /**
     * Wrap the given value with the parent query's grammar.
     *
     * @param  string  $value
     * @return string
     */
    public function wrap($value)
    {
        return $this->parent->newQueryWithoutScopes()->getQuery()->getGrammar()->wrap($value);
    }

    /**
     * Set or get the morph map for polymorphic relations.
     *
     * @param  array|null  $map
     * @param  bool  $merge
     * @return array
     */
    public static function morphMap(array $map = null, $merge = true)
    {
        $map = static::buildMorphMapFromModels($map);

        if (is_array($map)) {
            static::$morphMap = $merge ? array_merge(static::$morphMap, $map) : $map;
        }

        return static::$morphMap;
    }

    /**
     * Builds a table-keyed array from model class names.
     *
     * @param  string[]|null  $models
     * @return array|null
     */
    protected static function buildMorphMapFromModels(array $models = null)
    {
        if (is_null($models) || Arr::isAssoc($models)) {
            return $models;
        }

        $tables = array_map(function ($model) {
            return (new $model)->getTable();
        }, $models);

        return array_combine($tables, $models);
    }

    /**
     * Handle dynamic method calls to the relationship.
     *
     * @param  string  $method
     * @param  array   $parameters
     * @return mixed
     */
    public function __call($method, $parameters)
    {
        $result = call_user_func_array([$this->query, $method], $parameters);

        if ($result === $this->query) {
            return $this;
        }

        return $result;
    }

    /**
     * Force a clone of the underlying query builder when cloning.
     *
     * @return void
     */
    public function __clone()
    {
        $this->query = clone $this->query;
    }
}<|MERGE_RESOLUTION|>--- conflicted
+++ resolved
@@ -200,10 +200,6 @@
     {
         return array_unique(array_values(array_map(function ($value) use ($key) {
             return $key ? $value->getRawAttribute($key) : $value->getKey();
-<<<<<<< HEAD
-
-=======
->>>>>>> dd30c9c4
         }, $models)));
     }
 
