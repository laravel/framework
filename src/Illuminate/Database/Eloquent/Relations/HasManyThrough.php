<?php namespace Illuminate\Database\Eloquent\Relations;

use Illuminate\Database\Eloquent\Model;
use Illuminate\Database\Eloquent\Builder;
use Illuminate\Database\Query\Expression;
use Illuminate\Database\Eloquent\Collection;

class HasManyThrough extends Relation {

	/**
	 * The distance parent model instance.
	 *
	 * @var \Illuminate\Database\Eloquent\Model
	 */
	protected $farParent;

	/**
	 * The near key on the relationship.
	 *
	 * @var string
	 */
	protected $firstKey;

	/**
	 * The far key on the relationship.
	 *
	 * @var string
	 */
	protected $secondKey;

	/**
	 * Create a new has many relationship instance.
	 *
	 * @param  \Illuminate\Database\Eloquent\Builder  $query
	 * @param  \Illuminate\Database\Eloquent\Model  $farParent
	 * @param  \Illuminate\Database\Eloquent\Model  $parent
	 * @param  string  $firstKey
	 * @param  string  $secondKey
	 * @return void
	 */
	public function __construct(Builder $query, Model $farParent, Model $parent, $firstKey, $secondKey)
	{
		$this->firstKey = $firstKey;
		$this->secondKey = $secondKey;
		$this->farParent = $farParent;

		parent::__construct($query, $parent);
	}

	/**
	 * Set the base constraints on the relation query.
	 *
	 * @return void
	 */
	public function addConstraints()
	{
		$parentTable = $this->parent->getTable();

		$this->setJoin();

		if (static::$constraints)
		{
			$this->query->where($parentTable.'.'.$this->firstKey, '=', $this->farParent->getKey());
		}
	}

	/**
	 * Add the constraints for a relationship count query.
	 *
	 * @param  \Illuminate\Database\Eloquent\Builder  $query
	 * @param  \Illuminate\Database\Eloquent\Builder  $parent
	 * @return \Illuminate\Database\Eloquent\Builder
	 */
	public function getRelationCountQuery(Builder $query, Builder $parent)
	{
		$parentTable = $this->parent->getTable();

		$this->setJoin($query);

		$query->select(new Expression('count(*)'));

		$key = $this->wrap($parentTable.'.'.$this->firstKey);

		return $query->where($this->getHasCompareKey(), '=', new Expression($key));
	}

	/**
	 * Set the join clause on the query.
	 *
	 * @param  \Illuminate\Database\Eloquent\Builder|null  $query
	 * @return void
	 */
	protected function setJoin(Builder $query = null)
	{
		$query = $query ?: $this->query;

		$foreignKey = $this->related->getTable().'.'.$this->secondKey;

		$query->join($this->parent->getTable(), $this->getQualifiedParentKeyName(), '=', $foreignKey);
	}

	/**
	 * Set the constraints for an eager load of the relation.
	 *
	 * @param  array  $models
	 * @return void
	 */
	public function addEagerConstraints(array $models)
	{
		$table = $this->parent->getTable();

		$this->query->whereIn($table.'.'.$this->firstKey, $this->getKeys($models));
	}

	/**
	 * Initialize the relation on a set of models.
	 *
	 * @param  array   $models
	 * @param  string  $relation
	 * @return array
	 */
	public function initRelation(array $models, $relation)
	{
		foreach ($models as $model)
		{
			$model->setRelation($relation, $this->related->newCollection());
		}

		return $models;
	}

	/**
	 * Match the eagerly loaded results to their parents.
	 *
	 * @param  array   $models
	 * @param  \Illuminate\Database\Eloquent\Collection  $results
	 * @param  string  $relation
	 * @return array
	 */
	public function match(array $models, Collection $results, $relation)
	{
		$dictionary = $this->buildDictionary($results);

		// Once we have the dictionary we can simply spin through the parent models to
		// link them up with their children using the keyed dictionary to make the
		// matching very convenient and easy work. Then we'll just return them.
		foreach ($models as $model)
		{
			$key = $model->getKey();

			if (isset($dictionary[$key]))
			{
				$value = $this->related->newCollection($dictionary[$key]);

				$model->setRelation($relation, $value);
			}
		}

		return $models;
	}

	/**
	 * Build model dictionary keyed by the relation's foreign key.
	 *
	 * @param  \Illuminate\Database\Eloquent\Collection  $results
	 * @return array
	 */
	protected function buildDictionary(Collection $results)
	{
		$dictionary = array();

		$foreign = $this->firstKey;

		// First we will create a dictionary of models keyed by the foreign key of the
		// relationship as this will allow us to quickly access all of the related
		// models without having to do nested looping which will be quite slow.
		foreach ($results as $result)
		{
			$dictionary[$result->{$foreign}][] = $result;
		}

		return $dictionary;
	}

	/**
	 * Get the results of the relationship.
	 *
	 * @return mixed
	 */
	public function getResults()
	{
		return $this->get();
	}

	/**
	 * Execute the query as a "select" statement.
	 *
	 * @param  array  $columns
	 * @return \Illuminate\Database\Eloquent\Collection
	 */
	public function get($columns = array('*'))
	{
		// First we'll add the proper select columns onto the query so it is run with
		// the proper columns. Then, we will get the results and hydrate out pivot
		// models with the result of those columns as a separate model relation.
		$select = $this->getSelectColumns($columns);

		$models = $this->query->addSelect($select)->getModels();

		// If we actually found models we will also eager load any relationships that
		// have been specified as needing to be eager loaded. This will solve the
		// n + 1 query problem for the developer and also increase performance.
		if (count($models) > 0)
		{
			$models = $this->query->eagerLoadRelations($models);
		}

		return $this->related->newCollection($models);
	}

	/**
	 * Set the select clause for the relation query.
	 *
	 * @param  array  $columns
	 * @return \Illuminate\Database\Eloquent\Relations\BelongsToMany
	 */
	protected function getSelectColumns(array $columns = array('*'))
	{
		if ($columns == array('*'))
		{
			$columns = array($this->related->getTable().'.*');
		}

		return array_merge($columns, array($this->parent->getTable().'.'.$this->firstKey));
	}

	/**
<<<<<<< HEAD
	 * Get the key name of the parent model.
	 *
	 * @return string
	 */
	protected function getQualifiedParentKeyName()
	{
		return $this->parent->getQualifiedKeyName();
=======
	 * Get a paginator for the "select" statement.
	 *
	 * @param  int    $perPage
	 * @param  array  $columns
	 * @return \Illuminate\Pagination\Paginator
	 */
	public function paginate($perPage = null, $columns = array('*'))
	{
		$this->query->addSelect($this->getSelectColumns($columns));

		$pager = $this->query->paginate($perPage, $columns);

		return $pager;
>>>>>>> f440d2eb
	}

	/**
	 * Get the key for comparing against the parent key in "has" query.
	 *
	 * @return string
	 */
	public function getHasCompareKey()
	{
		return $this->farParent->getQualifiedKeyName();
	}

}<|MERGE_RESOLUTION|>--- conflicted
+++ resolved
@@ -234,16 +234,7 @@
 		return array_merge($columns, array($this->parent->getTable().'.'.$this->firstKey));
 	}
 
-	/**
-<<<<<<< HEAD
-	 * Get the key name of the parent model.
-	 *
-	 * @return string
-	 */
-	protected function getQualifiedParentKeyName()
-	{
-		return $this->parent->getQualifiedKeyName();
-=======
+	/*
 	 * Get a paginator for the "select" statement.
 	 *
 	 * @param  int    $perPage
@@ -254,10 +245,7 @@
 	{
 		$this->query->addSelect($this->getSelectColumns($columns));
 
-		$pager = $this->query->paginate($perPage, $columns);
-
-		return $pager;
->>>>>>> f440d2eb
+		return $this->query->paginate($perPage, $columns);
 	}
 
 	/**
