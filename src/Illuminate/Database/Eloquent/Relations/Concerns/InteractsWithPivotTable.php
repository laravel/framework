<?php

namespace Illuminate\Database\Eloquent\Relations\Concerns;

use Illuminate\Database\Eloquent\Collection;
use Illuminate\Database\Eloquent\Model;
use Illuminate\Database\Eloquent\Relations\Pivot;
use Illuminate\Database\Query\Builder;
use Illuminate\Support\Collection as BaseCollection;

trait InteractsWithPivotTable
{
    /**
     * Toggles a model (or models) from the parent.
     *
     * Each existing model is detached, and non existing ones are attached.
     *
     * @param  mixed  $ids
     * @param  bool  $touch
     * @return array
     */
    public function toggle($ids, $touch = true)
    {
        $changes = [
            'attached' => [], 'detached' => [],
        ];

        $records = $this->formatRecordsList($this->parseIds($ids));

        // Next, we will determine which IDs should get removed from the join table by
        // checking which of the given ID/records is in the list of current records
        // and removing all of those rows from this "intermediate" joining table.
        $detach = array_values(array_intersect(
            $this->newPivotQueryWithoutTrashed()->pluck($this->relatedPivotKey)->all(),
            array_keys($records)
        ));

        if (count($detach) > 0) {
            $this->detach($detach, false);

            $changes['detached'] = $this->castKeys($detach);
        }

        // Finally, for all of the records which were not "detached", we'll attach the
        // records into the intermediate table. Then, we will add those attaches to
        // this change list and get ready to return these results to the callers.
        $attach = array_diff_key($records, array_flip($detach));

        if (count($attach) > 0) {
            $this->attach($attach, [], false);

            $changes['attached'] = array_keys($attach);
        }

        // Once we have finished attaching or detaching the records, we will see if we
        // have done any attaching or detaching, and if we have we will touch these
        // relationships if they are configured to touch on any database updates.
        if ($touch && (count($changes['attached']) ||
                       count($changes['detached']))) {
            $this->touchIfTouching();
        }

        return $changes;
    }

    /**
     * Sync the intermediate tables with a list of IDs without detaching.
     *
     * @param  \Illuminate\Support\Collection|\Illuminate\Database\Eloquent\Model|array  $ids
     * @return array
     */
    public function syncWithoutDetaching($ids)
    {
        return $this->sync($ids, false);
    }

    /**
     * Sync the intermediate tables with a list of IDs or collection of models.
     *
     * @param  \Illuminate\Support\Collection|\Illuminate\Database\Eloquent\Model|array  $ids
     * @param  bool  $detaching
     * @return array
     */
    public function sync($ids, $detaching = true)
    {
        $changes = [
            'attached' => [], 'detached' => [], 'updated' => [],
        ];

        // First we need to attach any of the associated models that are not currently
        // in this joining table. We'll spin through the given IDs, checking to see
        // if they exist in the array of current ones, and if not we will insert.
        $current = $this->getCurrentlyAttachedPivots()
                        ->pluck($this->relatedPivotKey)->all();

        $detach = array_diff($current, array_keys(
            $records = $this->formatRecordsList($this->parseIds($ids))
        ));

        // Next, we will take the differences of the currents and given IDs and detach
        // all of the entities that exist in the "current" array but are not in the
        // array of the new IDs given to the method which will complete the sync.
        if ($detaching && count($detach) > 0) {
            $this->detach($detach);

            $changes['detached'] = $this->castKeys($detach);
        }

        // Now we are finally ready to attach the new records. Note that we'll disable
        // touching until after the entire operation is complete so we don't fire a
        // ton of touch operations until we are totally done syncing the records.
        $changes = array_merge(
            $changes, $this->attachNew($records, $current, false)
        );

        // Once we have finished attaching or detaching the records, we will see if we
        // have done any attaching or detaching, and if we have we will touch these
        // relationships if they are configured to touch on any database updates.
        if (count($changes['attached']) ||
            count($changes['updated'])) {
            $this->touchIfTouching();
        }

        return $changes;
    }

    /**
     * Format the sync / toggle record list so that it is keyed by ID.
     *
     * @param  array  $records
     * @return array
     */
    protected function formatRecordsList(array $records)
    {
        return collect($records)->mapWithKeys(function ($attributes, $id) {
            if (! is_array($attributes)) {
                [$id, $attributes] = [$attributes, []];
            }

            return [$id => $attributes];
        })->all();
    }

    /**
     * Attach all of the records that aren't in the given current records.
     *
     * @param  array  $records
     * @param  array  $current
     * @param  bool  $touch
     * @return array
     */
    protected function attachNew(array $records, array $current, $touch = true)
    {
        $changes = ['attached' => [], 'updated' => []];

        foreach ($records as $id => $attributes) {
            // If the ID is not in the list of existing pivot IDs, we will insert a new pivot
            // record, otherwise, we will just update this existing record on this joining
            // table, so that the developers will easily update these records pain free.
            if (! in_array($id, $current)) {
                $this->attach($id, $attributes, $touch);

                $changes['attached'][] = $this->castKey($id);
            }

            // Now we'll try to update an existing pivot record with the attributes that were
            // given to the method. If the model is actually updated we will add it to the
            // list of updated pivot records so we return them back out to the consumer.
            elseif (count($attributes) > 0 &&
                $this->updateExistingPivot($id, $attributes, $touch)) {
                $changes['updated'][] = $this->castKey($id);
            }
        }

        return $changes;
    }

    /**
     * Update an existing pivot record on the table.
     *
     * @param  mixed  $id
     * @param  array  $attributes
     * @param  bool  $touch
     * @return int
     */
    public function updateExistingPivot($id, array $attributes, $touch = true)
    {
        if ($this->using && empty($this->pivotWheres) && empty($this->pivotWhereIns)) {
            return $this->updateExistingPivotUsingCustomClass($id, $attributes, $touch);
        }

        if (in_array($this->updatedAt(), $this->pivotColumns)) {
            $attributes = $this->addTimestampsToAttachment($attributes, true);
        }

        $updated = $this->newPivotStatementForId($this->parseId($id))->update(
            $this->castAttributes($attributes)
        );

        if ($touch) {
            $this->touchIfTouching();
        }

        return $updated;
    }

    /**
     * Update an existing pivot record on the table via a custom class.
     *
     * @param  mixed  $id
     * @param  array  $attributes
     * @param  bool  $touch
     * @return int
     */
    protected function updateExistingPivotUsingCustomClass($id, array $attributes, $touch)
    {
        $pivot = $this->getCurrentlyAttachedPivots()
                    ->where($this->foreignPivotKey, $this->parent->{$this->parentKey})
                    ->where($this->relatedPivotKey, $this->parseId($id))
                    ->first();

        $updated = $pivot ? $pivot->fill($attributes)->isDirty() : false;

        $pivot = $this->newPivot([
            $this->foreignPivotKey => $this->parent->{$this->parentKey},
            $this->relatedPivotKey => $this->parseId($id),
        ], true);

        $pivot->timestamps = in_array($this->updatedAt(), $this->pivotColumns);

        $pivot->fill($attributes)->save();

        if ($touch) {
            $this->touchIfTouching();
        }

        return (int) $updated;
    }

    /**
     * Attach a model to the parent.
     *
     * @param  mixed  $id
     * @param  array  $attributes
     * @param  bool  $touch
     * @return void
     */
    public function attach($id, array $attributes = [], $touch = true)
    {
        if ($this->using) {
            $this->attachUsingCustomClass($id, $attributes);
        } else {
            // Here we will insert the attachment records into the pivot table. Once we have
            // inserted the records, we will touch the relationships if necessary and the
            // function will return. We can parse the IDs before inserting the records.
            $this->newPivotStatement()->insert($this->formatAttachRecords(
                $this->parseIds($id), $attributes
            ));
        }

        if ($touch) {
            $this->touchIfTouching();
        }
    }

    /**
     * Attach a model to the parent using a custom class.
     *
     * @param  mixed  $id
     * @param  array  $attributes
     * @return void
     */
    protected function attachUsingCustomClass($id, array $attributes)
    {
        $records = $this->formatAttachRecords(
            $this->parseIds($id), $attributes
        );

        foreach ($records as $record) {
            $this->newPivot($record, false)->save();
        }
    }

    /**
     * Create an array of records to insert into the pivot table.
     *
     * @param  array  $ids
     * @param  array  $attributes
     * @return array
     */
    protected function formatAttachRecords($ids, array $attributes)
    {
        $records = [];

        $hasTimestamps = ($this->hasPivotColumn($this->createdAt()) ||
                  $this->hasPivotColumn($this->updatedAt()));

        // To create the attachment records, we will simply spin through the IDs given
        // and create a new record to insert for each ID. Each ID may actually be a
        // key in the array, with extra attributes to be placed in other columns.
        foreach ($ids as $key => $value) {
            $records[] = $this->formatAttachRecord(
                $key, $value, $attributes, $hasTimestamps
            );
        }

        return $records;
    }

    /**
     * Create a full attachment record payload.
     *
     * @param  int  $key
     * @param  mixed  $value
     * @param  array  $attributes
     * @param  bool  $hasTimestamps
     * @return array
     */
    protected function formatAttachRecord($key, $value, $attributes, $hasTimestamps)
    {
        [$id, $attributes] = $this->extractAttachIdAndAttributes($key, $value, $attributes);

        return array_merge(
            $this->baseAttachRecord($id, $hasTimestamps), $this->castAttributes($attributes)
        );
    }

    /**
     * Get the attach record ID and extra attributes.
     *
     * @param  mixed  $key
     * @param  mixed  $value
     * @param  array  $attributes
     * @return array
     */
    protected function extractAttachIdAndAttributes($key, $value, array $attributes)
    {
        return is_array($value)
                    ? [$key, array_merge($value, $attributes)]
                    : [$value, $attributes];
    }

    /**
     * Create a new pivot attachment record.
     *
     * @param  int  $id
     * @param  bool  $timed
     * @return array
     */
    protected function baseAttachRecord($id, $timed)
    {
        $record[$this->relatedPivotKey] = $id;

        $record[$this->foreignPivotKey] = $this->parent->{$this->parentKey};

        // If the record needs to have creation and update timestamps, we will make
        // them by calling the parent model's "freshTimestamp" method which will
        // provide us with a fresh timestamp in this model's preferred format.
        if ($timed) {
            $record = $this->addTimestampsToAttachment($record);
        }

        foreach ($this->pivotValues as $value) {
            $record[$value['column']] = $value['value'];
        }

        return $record;
    }

    /**
     * Set the creation and update timestamps on an attach record.
     *
     * @param  array  $record
     * @param  bool  $exists
     * @return array
     */
    protected function addTimestampsToAttachment(array $record, $exists = false)
    {
        $fresh = $this->parent->freshTimestamp();

        if ($this->using) {
            $pivotModel = new $this->using;

            $fresh = $fresh->format($pivotModel->getDateFormat());
        }

        if (! $exists && $this->hasPivotColumn($this->createdAt())) {
            $record[$this->createdAt()] = $fresh;
        }

        if ($this->hasPivotColumn($this->updatedAt())) {
            $record[$this->updatedAt()] = $fresh;
        }

        return $record;
    }

    /**
     * Determine whether the given column is defined as a pivot column.
     *
     * @param  string  $column
     * @return bool
     */
    public function hasPivotColumn($column)
    {
        return in_array($column, $this->pivotColumns);
    }

    /**
     * Detach models from the relationship.
     *
     * @param  mixed  $ids
     * @param  bool  $touch
     * @return int
     */
    public function detach($ids = null, $touch = true)
    {
        if ($this->using && ! empty($ids) && empty($this->pivotWheres) && empty($this->pivotWhereIns)) {
            $results = $this->detachUsingCustomClass($ids);
        } else {
            $query = $this->newPivotQuery();

            // If associated IDs were passed to the method we will only delete those
            // associations, otherwise all of the association ties will be broken.
            // We'll return the numbers of affected rows when we do the deletes.
            if (! is_null($ids)) {
                $ids = $this->parseIds($ids);

                if (empty($ids)) {
                    return 0;
                }

                $query->whereIn($this->relatedPivotKey, (array) $ids);
            }

            // Once we have all of the conditions set on the statement, we are ready
            // to run the delete on the pivot table. Then, if the touch parameter
            // is true, we will go ahead and touch all related models to sync.
            if ($this->withSoftDeletes) {
                $fresh = now();

                $attributes = [
                    $this->deletedAt() => $fresh,
                ];

                if ($this->hasPivotColumn($this->updatedAt())) {
                    $attributes[$this->updatedAt()] = $fresh;
                }

                $results = $query->update($attributes);
            } else {
                $results = $query->delete();
            }
        }

        if ($touch) {
            $this->touchIfTouching();
        }

        return $results;
    }

    /**
     * Detach models from the relationship using a custom class.
     *
     * @param  mixed  $ids
     * @return int
     */
    protected function detachUsingCustomClass($ids)
    {
        $results = 0;

        foreach ($this->parseIds($ids) as $id) {
            $results += $this->newPivot([
                $this->foreignPivotKey => $this->parent->{$this->parentKey},
                $this->relatedPivotKey => $id,
            ], true)->delete();
        }

        return $results;
    }

    /**
     * Restore the intermediate table entries with a list of IDs or collection of models.
     *
     * @param  mixed  $ids
     * @param  bool  $touch
     * @return int
     */
    public function restore($ids = null, $touch = true)
    {
        if ($this->using && ! empty($ids) && empty($this->pivotWheres) && empty($this->pivotWhereIns)) {
            $results = $this->restoreUsingCustomClass($ids);
        } else {
            $query = $this->newPivotQuery();

            // If associated IDs were passed to the method we will only restore those
            // associations, otherwise all of the association ties will be broken.
            // We'll return the numbers of affected rows when we do the restores.
            if (! is_null($ids)) {
                $ids = $this->parseIds($ids);

                if (empty($ids)) {
                    return 0;
                }

                $query->whereIn($this->relatedPivotKey, (array) $ids);
            }

            // Once we have all of the conditions set on the statement, we are ready
            // to run the restore on the pivot table. Then, if the touch parameter
            // is true, we will go ahead and touch all related models to sync.
            if ($this->withSoftDeletes) {
                $attributes = [
                    $this->deletedAt() => null,
                ];

                if ($this->hasPivotColumn($this->updatedAt())) {
                    $attributes[$this->updatedAt()] = now();
                }

                $results = $query->update($attributes);
            } else {
                $results = $query->delete();
            }
        }

        if ($touch) {
            $this->touchIfTouching();
        }

        return $results;
    }

    /**
     * Restore models from the relationship using a custom class.
     *
     * @param  mixed  $ids
     * @return int
     */
    protected function restoreUsingCustomClass($ids)
    {
        $results = 0;

        foreach ($this->parseIds($ids) as $id) {
            $results += $this->newPivot([
                $this->foreignPivotKey => $this->parent->{$this->parentKey},
                $this->relatedPivotKey => $id,
            ], true)->restore();
        }

        return $results;
    }

    /**
     * Get the pivot models that are currently attached.
     *
     * @return \Illuminate\Support\Collection
     */
    protected function getCurrentlyAttachedPivots()
    {
<<<<<<< HEAD
        return $this->currentlyAttached ?: $this->newPivotQueryWithoutTrashed()->get()->map(function ($record) {
=======
        return $this->newPivotQuery()->get()->map(function ($record) {
>>>>>>> ee574a1c
            $class = $this->using ? $this->using : Pivot::class;

            return (new $class)->setRawAttributes((array) $record, true);
        });
    }

    /**
     * Create a new pivot model instance.
     *
     * @param  array  $attributes
     * @param  bool  $exists
     * @return \Illuminate\Database\Eloquent\Relations\Pivot
     */
    public function newPivot(array $attributes = [], $exists = false)
    {
        $pivot = $this->related->newPivot(
            $this->parent, $attributes, $this->table, $exists, $this->using
        );

        return $pivot->setPivotKeys($this->foreignPivotKey, $this->relatedPivotKey);
    }

    /**
     * Create a new existing pivot model instance.
     *
     * @param  array  $attributes
     * @return \Illuminate\Database\Eloquent\Relations\Pivot
     */
    public function newExistingPivot(array $attributes = [])
    {
        return $this->newPivot($attributes, true);
    }

    /**
     * Get a new plain query builder for the pivot table.
     *
     * @return \Illuminate\Database\Query\Builder
     */
    public function newPivotStatement()
    {
        return $this->query->getQuery()->newQuery()->from($this->table);
    }

    /**
     * Get a new pivot statement for a given "other" ID.
     *
     * @param  mixed  $id
     * @return \Illuminate\Database\Query\Builder
     */
    public function newPivotStatementForId($id)
    {
        return $this->newPivotQuery()->whereIn($this->relatedPivotKey, $this->parseIds($id));
    }

    /**
     * Create a new query builder for the pivot table.
     *
     * @return \Illuminate\Database\Query\Builder
     */
    protected function newPivotQuery()
    {
        $query = $this->newPivotStatement();

        foreach ($this->pivotWheres as $arguments) {
            call_user_func_array([$query, 'where'], $arguments);
        }

        foreach ($this->pivotWhereIns as $arguments) {
            call_user_func_array([$query, 'whereIn'], $arguments);
        }

        return $query->where($this->foreignPivotKey, $this->parent->{$this->parentKey});
    }

    /**
     * Create a new query builder for the pivot table selection without trashed records.
     *
     * @return \Illuminate\Database\Query\Builder
     */
    protected function newPivotQueryWithoutTrashed()
    {
        return $this->newPivotQuery()->when($this->withSoftDeletes, function (Builder $query) {
            $query->whereNull($this->deletedAt());
        });
    }

    /**
     * Set the columns on the pivot table to retrieve.
     *
     * @param  array|mixed  $columns
     * @return $this
     */
    public function withPivot($columns)
    {
        $this->pivotColumns = array_merge(
            $this->pivotColumns, is_array($columns) ? $columns : func_get_args()
        );

        return $this;
    }

    /**
     * Get all of the IDs from the given mixed value.
     *
     * @param  mixed  $value
     * @return array
     */
    protected function parseIds($value)
    {
        if ($value instanceof Model) {
            return [$value->{$this->relatedKey}];
        }

        if ($value instanceof Collection) {
            return $value->pluck($this->relatedKey)->all();
        }

        if ($value instanceof BaseCollection) {
            return $value->toArray();
        }

        return (array) $value;
    }

    /**
     * Get the ID from the given mixed value.
     *
     * @param  mixed  $value
     * @return mixed
     */
    protected function parseId($value)
    {
        return $value instanceof Model ? $value->{$this->relatedKey} : $value;
    }

    /**
     * Cast the given keys to integers if they are numeric and string otherwise.
     *
     * @param  array  $keys
     * @return array
     */
    protected function castKeys(array $keys)
    {
        return array_map(function ($v) {
            return $this->castKey($v);
        }, $keys);
    }

    /**
     * Cast the given key to convert to primary key type.
     *
     * @param  mixed  $key
     * @return mixed
     */
    protected function castKey($key)
    {
        return $this->getTypeSwapValue(
            $this->related->getKeyType(),
            $key
        );
    }

    /**
     * Cast the given pivot attributes.
     *
     * @param  array  $attributes
     * @return array
     */
    protected function castAttributes($attributes)
    {
        return $this->using
                    ? $this->newPivot()->fill($attributes)->getAttributes()
                    : $attributes;
    }

    /**
     * Converts a given value to a given type value.
     *
     * @param  string  $type
     * @param  mixed  $value
     * @return mixed
     */
    protected function getTypeSwapValue($type, $value)
    {
        switch (strtolower($type)) {
            case 'int':
            case 'integer':
                return (int) $value;
            case 'real':
            case 'float':
            case 'double':
                return (float) $value;
            case 'string':
                return (string) $value;
            default:
                return $value;
        }
    }
}<|MERGE_RESOLUTION|>--- conflicted
+++ resolved
@@ -559,11 +559,7 @@
      */
     protected function getCurrentlyAttachedPivots()
     {
-<<<<<<< HEAD
-        return $this->currentlyAttached ?: $this->newPivotQueryWithoutTrashed()->get()->map(function ($record) {
-=======
-        return $this->newPivotQuery()->get()->map(function ($record) {
->>>>>>> ee574a1c
+        return $this->newPivotQueryWithoutTrashed()->get()->map(function ($record) {
             $class = $this->using ? $this->using : Pivot::class;
 
             return (new $class)->setRawAttributes((array) $record, true);
