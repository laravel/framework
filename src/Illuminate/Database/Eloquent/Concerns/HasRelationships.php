<?php

namespace Illuminate\Database\Eloquent\Concerns;

use Closure;
use Illuminate\Support\Arr;
use Illuminate\Support\Str;
use Illuminate\Support\Setter;
use Illuminate\Database\Eloquent\Model;
use Illuminate\Database\Eloquent\Collection;
use Illuminate\Database\Eloquent\Relations\HasOne;
use Illuminate\Database\Eloquent\Relations\HasMany;
use Illuminate\Database\Eloquent\Relations\MorphTo;
use Illuminate\Database\Eloquent\Relations\MorphOne;
use Illuminate\Database\Eloquent\Relations\Relation;
use Illuminate\Database\Eloquent\Relations\BelongsTo;
use Illuminate\Database\Eloquent\Relations\MorphMany;
use Illuminate\Database\Eloquent\Relations\MorphToMany;
use Illuminate\Database\Eloquent\Relations\BelongsToMany;
use Illuminate\Database\Eloquent\Relations\HasManyThrough;
use Illuminate\Support\StrictFluent;

trait HasRelationships
{
    /**
     * The loaded relationships for the model.
     *
     * @var array
     */
    protected $relations = [];

    /**
     * The relationships that should be touched on save.
     *
     * @var array
     */
    protected $touches = [];

    /**
     * The many to many relationship methods.
     *
     * @var array
     */
    public static $manyMethods = [
        'belongsToMany', 'morphToMany', 'morphedByMany',
        'guessBelongsToManyRelation', 'findFirstMethodThatIsntRelation',
    ];

    /**
     * Define a one-to-one relationship.
     *
     * @param  string  $related
     * @param  string|Closure  $foreignKey
     * @param  string  $localKey
     * @return \Illuminate\Database\Eloquent\Relations\HasOne
     */
    public function hasOne($related, $foreignKey = null, $localKey = null)
    {
        // If the second argument is a Closure, we will ignore other arguments
        // and set up the relationship with values provided in the Closure.
        if ($foreignKey instanceof Closure) {
            extract(
                StrictFluent::withNullArray(['foreignKey', 'localKey'])
                            ->applyClosure($foreignKey)
                            ->getAttributes()
            );
        }

        $instance = $this->newRelatedInstance($related);

        $foreignKey = $foreignKey ?: $this->getForeignKey();

        $localKey = $localKey ?: $this->getKeyName();

        return new HasOne($instance->newQuery(), $this, $instance->getTable().'.'.$foreignKey, $localKey);
    }

    /**
     * Define a polymorphic one-to-one relationship.
     *
     * @param  string  $related
     * @param  string  $name
     * @param  string|Closure  $type
     * @param  string  $id
     * @param  string  $localKey
     * @return \Illuminate\Database\Eloquent\Relations\MorphOne
     */
    public function morphOne($related, $name, $type = null, $id = null, $localKey = null)
    {
        // If the second argument is a Closure, we will ignore other arguments
        // and set up the relationship with values provided in the Closure.
        if ($type instanceof Closure) {
            extract(
                StrictFluent::withNullArray(['type', 'id', 'localKey'])
                            ->applyClosure($type)
                            ->getAttributes()
            );
        }

        $instance = $this->newRelatedInstance($related);

        list($type, $id) = $this->getMorphs($name, $type, $id);

        $table = $instance->getTable();

        $localKey = $localKey ?: $this->getKeyName();

        return new MorphOne($instance->newQuery(), $this, $table.'.'.$type, $table.'.'.$id, $localKey);
    }

    /**
     * Define an inverse one-to-one or many relationship.
     *
     * @param  string  $related
     * @param  string|Closure  $foreignKey
     * @param  string  $ownerKey
     * @param  string  $relation
     * @return \Illuminate\Database\Eloquent\Relations\BelongsTo
     */
    public function belongsTo($related, $foreignKey = null, $ownerKey = null, $relation = null)
    {
        // If the second argument is a Closure, we will ignore other arguments
        // and set up the relationship with values provided in the Closure.
        if ($foreignKey instanceof Closure) {
            extract(
                StrictFluent::withNullArray(['foreignKey', 'ownerKey', 'relation'])
                            ->applyClosure($foreignKey)
                            ->getAttributes()
            );
        }

        // If no relation name was given, we will use this debug backtrace to extract
        // the calling method's name and use that as the relationship name as most
        // of the time this will be what we desire to use for the relationships.
        if (is_null($relation)) {
            $relation = $this->guessBelongsToRelation();
        }

        $instance = $this->newRelatedInstance($related);

        // If no foreign key was supplied, we can use a backtrace to guess the proper
        // foreign key name by using the name of the relationship function, which
        // when combined with an "_id" should conventionally match the columns.
        if (is_null($foreignKey)) {
            $foreignKey = Str::snake($relation).'_'.$instance->getKeyName();
        }

        // Once we have the foreign key names, we'll just create a new Eloquent query
        // for the related models and returns the relationship instance which will
        // actually be responsible for retrieving and hydrating every relations.
        $ownerKey = $ownerKey ?: $instance->getKeyName();

        return new BelongsTo(
            $instance->newQuery(), $this, $foreignKey, $ownerKey, $relation
        );
    }

    /**
     * Define a polymorphic, inverse one-to-one or many relationship.
     *
     * @param  string|Closure  $name
     * @param  string  $type
     * @param  string  $id
     * @return \Illuminate\Database\Eloquent\Relations\MorphTo
     */
    public function morphTo($name = null, $type = null, $id = null)
    {
        // If the second argument is a Closure, we will ignore other arguments
        // and set up the relationship with values provided in the Closure.
        if ($name instanceof Closure) {
            extract(
                StrictFluent::withNullArray(['name', 'type', 'id'])
                            ->applyClosure($name)
                            ->getAttributes()
            );
        }

        // If no name is provided, we will use the backtrace to get the function name
        // since that is most likely the name of the polymorphic interface. We can
        // use that to get both the class and foreign key that will be utilized.
        $name = $name ?: $this->guessBelongsToRelation();

        list($type, $id) = $this->getMorphs(
            Str::snake($name), $type, $id
        );

        // If the type value is null it is probably safe to assume we're eager loading
        // the relationship. In this case we'll just pass in a dummy query where we
        // need to remove any eager loads that may already be defined on a model.
        return empty($class = $this->{$type})
                    ? $this->morphEagerTo($name, $type, $id)
                    : $this->morphInstanceTo($class, $name, $type, $id);
    }

    /**
     * Define a polymorphic, inverse one-to-one or many relationship.
     *
     * @param  string  $name
     * @param  string  $type
     * @param  string  $id
     * @return \Illuminate\Database\Eloquent\Relations\MorphTo
     */
    protected function morphEagerTo($name, $type, $id)
    {
        return new MorphTo(
            $this->newQuery()->setEagerLoads([]), $this, $id, null, $type, $name
        );
    }

    /**
     * Define a polymorphic, inverse one-to-one or many relationship.
     *
     * @param  string  $target
     * @param  string  $name
     * @param  string  $type
     * @param  string  $id
     * @return \Illuminate\Database\Eloquent\Relations\MorphTo
     */
    protected function morphInstanceTo($target, $name, $type, $id)
    {
        $instance = $this->newRelatedInstance(
            static::getActualClassNameForMorph($target)
        );

        return new MorphTo(
            $instance->newQuery(), $this, $id, $instance->getKeyName(), $type, $name
        );
    }

    /**
     * Retrieve the actual class name for a given morph class.
     *
     * @param  string  $class
     * @return string
     */
    public static function getActualClassNameForMorph($class)
    {
        return Arr::get(Relation::morphMap(), $class, $class);
    }

    /**
     * Guess the "belongs to" relationship name.
     *
     * @return string
     */
    protected function guessBelongsToRelation()
    {
        list($one, $two, $caller) = debug_backtrace(DEBUG_BACKTRACE_IGNORE_ARGS, 3);

        return $caller['function'];
    }

    /**
     * Define a one-to-many relationship.
     *
     * @param  string  $related
     * @param  string|Closure  $foreignKey
     * @param  string  $localKey
     * @return \Illuminate\Database\Eloquent\Relations\HasMany
     */
    public function hasMany($related, $foreignKey = null, $localKey = null)
    {
        // If the second argument is a Closure, we will ignore other arguments
        // and set up the relationship with values provided in the Closure.
        if ($foreignKey instanceof Closure) {
            extract(
                StrictFluent::withNullArray(['foreignKey', 'localKey'])
                            ->applyClosure($foreignKey)
                            ->getAttributes()
            );
        }

        $instance = $this->newRelatedInstance($related);

        $foreignKey = $foreignKey ?: $this->getForeignKey();

        $localKey = $localKey ?: $this->getKeyName();

        return new HasMany(
            $instance->newQuery(), $this, $instance->getTable().'.'.$foreignKey, $localKey
        );
    }

    /**
     * Define a has-many-through relationship.
     *
     * @param  string  $related
     * @param  string  $through
     * @param  string|Closure|null  $firstKey
     * @param  string|null  $secondKey
     * @param  string|null  $localKey
     * @return \Illuminate\Database\Eloquent\Relations\HasManyThrough
     */
    public function hasManyThrough($related, $through, $firstKey = null, $secondKey = null, $localKey = null)
    {
        // If the second argument is a Closure, we will ignore other arguments
        // and set up the relationship with values provided in the Closure.
        if ($firstKey instanceof Closure) {
            extract(
                StrictFluent::withNullArray(['firstKey', 'secondKey', 'localKey'])
                            ->applyClosure($firstKey)
                            ->getAttributes()
            );
        }

        $through = new $through;

        $firstKey = $firstKey ?: $this->getForeignKey();

        $secondKey = $secondKey ?: $through->getForeignKey();

        $localKey = $localKey ?: $this->getKeyName();

        $instance = $this->newRelatedInstance($related);

        return new HasManyThrough($instance->newQuery(), $this, $through, $firstKey, $secondKey, $localKey);
    }

    /**
     * Define a polymorphic one-to-many relationship.
     *
     * @param  string  $related
     * @param  string  $name
     * @param  string|Closure  $type
     * @param  string  $id
     * @param  string  $localKey
     * @return \Illuminate\Database\Eloquent\Relations\MorphMany
     */
    public function morphMany($related, $name, $type = null, $id = null, $localKey = null)
    {
        // If the second argument is a Closure, we will ignore other arguments
        // and set up the relationship with values provided in the Closure.
        if ($type instanceof Closure) {
            extract(
                StrictFluent::withNullArray(['type', 'id', 'localKey'])
                            ->applyClosure($type)
                            ->getAttributes()
            );
        }

        $instance = $this->newRelatedInstance($related);

        // Here we will gather up the morph type and ID for the relationship so that we
        // can properly query the intermediate table of a relation. Finally, we will
        // get the table and create the relationship instances for the developers.
        list($type, $id) = $this->getMorphs($name, $type, $id);

        $table = $instance->getTable();

        $localKey = $localKey ?: $this->getKeyName();

        return new MorphMany($instance->newQuery(), $this, $table.'.'.$type, $table.'.'.$id, $localKey);
    }

    /**
     * Define a many-to-many relationship.
     *
     * @param  string  $related
<<<<<<< HEAD
     * @param  string|Closure  $table
     * @param  string  $foreignKey
     * @param  string  $relatedKey
=======
     * @param  string  $table
     * @param  string  $foreignPivotKey
     * @param  string  $relatedPivotKey
>>>>>>> 182027d3
     * @param  string  $parentKey
     * @param  string  $relatedKey
     * @param  string  $relation
     * @return \Illuminate\Database\Eloquent\Relations\BelongsToMany
     */
    public function belongsToMany($related, $table = null, $foreignPivotKey = null, $relatedPivotKey = null,
                                  $parentKey = null, $relatedKey = null, $relation = null)
    {
        // If the second argument is a Closure, we will ignore other arguments
        // and set up the relationship with values provided in the Closure.
        if ($table instanceof Closure) {
            extract(
                StrictFluent::withNullArray(['table', 'foreignKey', 'relatedKey', 'parentKey', 'localKey', 'relation'])
                            ->applyClosure($table)
                            ->getAttributes()
            );
        }

        // If no relationship name was passed, we will pull backtraces to get the
        // name of the calling function. We will use that function name as the
        // title of this relation since that is a great convention to apply.
        if (is_null($relation)) {
            $relation = $this->guessBelongsToManyRelation();
        }

        // First, we'll need to determine the foreign key and "other key" for the
        // relationship. Once we have determined the keys we'll make the query
        // instances as well as the relationship instances we need for this.
        $instance = $this->newRelatedInstance($related);

        $foreignPivotKey = $foreignPivotKey ?: $this->getForeignKey();

        $relatedPivotKey = $relatedPivotKey ?: $instance->getForeignKey();

        // If no table name was provided, we can guess it by concatenating the two
        // models using underscores in alphabetical order. The two model names
        // are transformed to snake case from their default CamelCase also.
        if (is_null($table)) {
            $table = $this->joiningTable($related);
        }

        return new BelongsToMany(
            $instance->newQuery(), $this, $table, $foreignPivotKey,
            $relatedPivotKey, $parentKey ?: $this->getKeyName(),
            $relatedKey ?: $instance->getKeyName(), $relation
        );
    }

    /**
     * Define a polymorphic many-to-many relationship.
     *
     * @param  string  $related
     * @param  string  $name
<<<<<<< HEAD
     * @param  string|Closure  $table
     * @param  string  $foreignKey
=======
     * @param  string  $table
     * @param  string  $foreignPivotKey
     * @param  string  $relatedPivotKey
     * @param  string  $parentKey
>>>>>>> 182027d3
     * @param  string  $relatedKey
     * @param  bool  $inverse
     * @return \Illuminate\Database\Eloquent\Relations\MorphToMany
     */
    public function morphToMany($related, $name, $table = null, $foreignPivotKey = null,
                                $relatedPivotKey = null, $parentKey = null,
                                $relatedKey = null, $inverse = false)
    {
        // If the second argument is a Closure, we will ignore other arguments
        // and set up the relationship with values provided in the Closure.
        if ($table instanceof Closure) {
            extract(
                StrictFluent::withNullArray(['table', 'foreignKey', 'relatedKey', 'inverse'])
                            ->applyClosure($table)
                            ->getAttributes()
            );
        }

        $caller = $this->guessBelongsToManyRelation();

        // First, we will need to determine the foreign key and "other key" for the
        // relationship. Once we have determined the keys we will make the query
        // instances, as well as the relationship instances we need for these.
        $instance = $this->newRelatedInstance($related);

        $foreignPivotKey = $foreignPivotKey ?: $name.'_id';

        $relatedPivotKey = $relatedPivotKey ?: $instance->getForeignKey();

        // Now we're ready to create a new query builder for this related model and
        // the relationship instances for this relation. This relations will set
        // appropriate query constraints then entirely manages the hydrations.
        $table = $table ?: Str::plural($name);

        return new MorphToMany(
            $instance->newQuery(), $this, $name, $table,
            $foreignPivotKey, $relatedPivotKey, $parentKey ?: $this->getKeyName(),
            $relatedKey ?: $instance->getKeyName(), $caller, $inverse
        );
    }

    /**
     * Define a polymorphic, inverse many-to-many relationship.
     *
     * @param  string  $related
     * @param  string  $name
<<<<<<< HEAD
     * @param  string|Closure  $table
     * @param  string  $foreignKey
=======
     * @param  string  $table
     * @param  string  $foreignPivotKey
     * @param  string  $relatedPivotKey
     * @param  string  $parentKey
>>>>>>> 182027d3
     * @param  string  $relatedKey
     * @return \Illuminate\Database\Eloquent\Relations\MorphToMany
     */
    public function morphedByMany($related, $name, $table = null, $foreignPivotKey = null,
                                  $relatedPivotKey = null, $parentKey = null, $relatedKey = null)
    {
<<<<<<< HEAD
        // If the second argument is a Closure, we will ignore other arguments
        // and set up the relationship with values provided in the Closure.
        if ($table instanceof Closure) {
            extract(
                StrictFluent::withNullArray(['table', 'foreignKey', 'relatedKey'])
                            ->applyClosure($table)
                            ->getAttributes()
            );
        }

        $foreignKey = $foreignKey ?: $this->getForeignKey();
=======
        $foreignPivotKey = $foreignPivotKey ?: $this->getForeignKey();
>>>>>>> 182027d3

        // For the inverse of the polymorphic many-to-many relations, we will change
        // the way we determine the foreign and other keys, as it is the opposite
        // of the morph-to-many method since we're figuring out these inverses.
        $relatedPivotKey = $relatedPivotKey ?: $name.'_id';

        return $this->morphToMany(
            $related, $name, $table, $foreignPivotKey,
            $relatedPivotKey, $parentKey, $relatedKey, true
        );
    }

    /**
     * Get the relationship name of the belongs to many.
     *
     * @return string
     */
    protected function guessBelongsToManyRelation()
    {
        $caller = Arr::first(debug_backtrace(DEBUG_BACKTRACE_IGNORE_ARGS), function ($trace) {
            return ! in_array($trace['function'], Model::$manyMethods);
        });

        return ! is_null($caller) ? $caller['function'] : null;
    }

    /**
     * Get the joining table name for a many-to-many relation.
     *
     * @param  string  $related
     * @return string
     */
    public function joiningTable($related)
    {
        // The joining table name, by convention, is simply the snake cased models
        // sorted alphabetically and concatenated with an underscore, so we can
        // just sort the models and join them together to get the table name.
        $models = [
            Str::snake(class_basename($related)),
            Str::snake(class_basename($this)),
        ];

        // Now that we have the model names in an array we can just sort them and
        // use the implode function to join them together with an underscores,
        // which is typically used by convention within the database system.
        sort($models);

        return strtolower(implode('_', $models));
    }

    /**
     * Determine if the model touches a given relation.
     *
     * @param  string  $relation
     * @return bool
     */
    public function touches($relation)
    {
        return in_array($relation, $this->touches);
    }

    /**
     * Touch the owning relations of the model.
     *
     * @return void
     */
    public function touchOwners()
    {
        foreach ($this->touches as $relation) {
            $this->$relation()->touch();

            if ($this->$relation instanceof self) {
                $this->$relation->fireModelEvent('saved', false);

                $this->$relation->touchOwners();
            } elseif ($this->$relation instanceof Collection) {
                $this->$relation->each(function (Model $relation) {
                    $relation->touchOwners();
                });
            }
        }
    }

    /**
     * Get the polymorphic relationship columns.
     *
     * @param  string  $name
     * @param  string  $type
     * @param  string  $id
     * @return array
     */
    protected function getMorphs($name, $type, $id)
    {
        return [$type ?: $name.'_type', $id ?: $name.'_id'];
    }

    /**
     * Get the class name for polymorphic relations.
     *
     * @return string
     */
    public function getMorphClass()
    {
        $morphMap = Relation::morphMap();

        if (! empty($morphMap) && in_array(static::class, $morphMap)) {
            return array_search(static::class, $morphMap, true);
        }

        return static::class;
    }

    /**
     * Create a new model instance for a related model.
     *
     * @param  string  $class
     * @return mixed
     */
    protected function newRelatedInstance($class)
    {
        return tap(new $class, function ($instance) {
            if (! $instance->getConnectionName()) {
                $instance->setConnection($this->connection);
            }
        });
    }

    /**
     * Get all the loaded relations for the instance.
     *
     * @return array
     */
    public function getRelations()
    {
        return $this->relations;
    }

    /**
     * Get a specified relationship.
     *
     * @param  string  $relation
     * @return mixed
     */
    public function getRelation($relation)
    {
        return $this->relations[$relation];
    }

    /**
     * Determine if the given relation is loaded.
     *
     * @param  string  $key
     * @return bool
     */
    public function relationLoaded($key)
    {
        return array_key_exists($key, $this->relations);
    }

    /**
     * Set the specific relationship in the model.
     *
     * @param  string  $relation
     * @param  mixed  $value
     * @return $this
     */
    public function setRelation($relation, $value)
    {
        $this->relations[$relation] = $value;

        return $this;
    }

    /**
     * Set the entire relations array on the model.
     *
     * @param  array  $relations
     * @return $this
     */
    public function setRelations(array $relations)
    {
        $this->relations = $relations;

        return $this;
    }

    /**
     * Get the relationships that are touched on save.
     *
     * @return array
     */
    public function getTouchedRelations()
    {
        return $this->touches;
    }

    /**
     * Set the relationships that are touched on save.
     *
     * @param  array  $touches
     * @return $this
     */
    public function setTouchedRelations(array $touches)
    {
        $this->touches = $touches;

        return $this;
    }
}<|MERGE_RESOLUTION|>--- conflicted
+++ resolved
@@ -356,15 +356,9 @@
      * Define a many-to-many relationship.
      *
      * @param  string  $related
-<<<<<<< HEAD
      * @param  string|Closure  $table
-     * @param  string  $foreignKey
-     * @param  string  $relatedKey
-=======
-     * @param  string  $table
      * @param  string  $foreignPivotKey
      * @param  string  $relatedPivotKey
->>>>>>> 182027d3
      * @param  string  $parentKey
      * @param  string  $relatedKey
      * @param  string  $relation
@@ -377,7 +371,7 @@
         // and set up the relationship with values provided in the Closure.
         if ($table instanceof Closure) {
             extract(
-                StrictFluent::withNullArray(['table', 'foreignKey', 'relatedKey', 'parentKey', 'localKey', 'relation'])
+                StrictFluent::withNullArray(['table', 'foreignPivotKey', 'relatedPivotKey', 'parentKey', 'relatedKey', 'relation'])
                             ->applyClosure($table)
                             ->getAttributes()
             );
@@ -418,15 +412,10 @@
      *
      * @param  string  $related
      * @param  string  $name
-<<<<<<< HEAD
      * @param  string|Closure  $table
-     * @param  string  $foreignKey
-=======
-     * @param  string  $table
      * @param  string  $foreignPivotKey
      * @param  string  $relatedPivotKey
      * @param  string  $parentKey
->>>>>>> 182027d3
      * @param  string  $relatedKey
      * @param  bool  $inverse
      * @return \Illuminate\Database\Eloquent\Relations\MorphToMany
@@ -439,7 +428,7 @@
         // and set up the relationship with values provided in the Closure.
         if ($table instanceof Closure) {
             extract(
-                StrictFluent::withNullArray(['table', 'foreignKey', 'relatedKey', 'inverse'])
+                StrictFluent::withNullArray(['table', 'foreignPivotKey', 'relatedPivotKey', 'parentKey', 'relatedKey', 'inverse'])
                             ->applyClosure($table)
                             ->getAttributes()
             );
@@ -473,36 +462,27 @@
      *
      * @param  string  $related
      * @param  string  $name
-<<<<<<< HEAD
      * @param  string|Closure  $table
-     * @param  string  $foreignKey
-=======
-     * @param  string  $table
      * @param  string  $foreignPivotKey
      * @param  string  $relatedPivotKey
      * @param  string  $parentKey
->>>>>>> 182027d3
      * @param  string  $relatedKey
      * @return \Illuminate\Database\Eloquent\Relations\MorphToMany
      */
     public function morphedByMany($related, $name, $table = null, $foreignPivotKey = null,
                                   $relatedPivotKey = null, $parentKey = null, $relatedKey = null)
     {
-<<<<<<< HEAD
         // If the second argument is a Closure, we will ignore other arguments
         // and set up the relationship with values provided in the Closure.
         if ($table instanceof Closure) {
             extract(
-                StrictFluent::withNullArray(['table', 'foreignKey', 'relatedKey'])
+                StrictFluent::withNullArray(['table', 'foreignPivotKey', 'relatedPivotKey', 'parentKey', 'relatedKey'])
                             ->applyClosure($table)
                             ->getAttributes()
             );
         }
 
-        $foreignKey = $foreignKey ?: $this->getForeignKey();
-=======
         $foreignPivotKey = $foreignPivotKey ?: $this->getForeignKey();
->>>>>>> 182027d3
 
         // For the inverse of the polymorphic many-to-many relations, we will change
         // the way we determine the foreign and other keys, as it is the opposite
