--- conflicted
+++ resolved
@@ -13,8 +13,6 @@
 use Illuminate\Contracts\Database\Eloquent\Castable;
 use Illuminate\Contracts\Database\Eloquent\CastsInboundAttributes;
 use Illuminate\Contracts\Support\Arrayable;
-use Illuminate\Database\Eloquent\Attributes\Append;
-use Illuminate\Database\Eloquent\Attributes\Cast;
 use Illuminate\Database\Eloquent\Casts\AsArrayObject;
 use Illuminate\Database\Eloquent\Casts\AsCollection;
 use Illuminate\Database\Eloquent\Casts\AsEncryptedArrayObject;
@@ -23,7 +21,6 @@
 use Illuminate\Database\Eloquent\Casts\AsEnumCollection;
 use Illuminate\Database\Eloquent\Casts\Attribute;
 use Illuminate\Database\Eloquent\Casts\Json;
-use Illuminate\Database\Eloquent\Contracts\AttributesContract;
 use Illuminate\Database\Eloquent\InvalidCastException;
 use Illuminate\Database\Eloquent\JsonEncodingException;
 use Illuminate\Database\Eloquent\MissingAttributeException;
@@ -40,14 +37,9 @@
 use InvalidArgumentException;
 use LogicException;
 use ReflectionClass;
-use ReflectionException;
 use ReflectionMethod;
 use ReflectionNamedType;
-<<<<<<< HEAD
-use ReflectionProperty;
-=======
 use ValueError;
->>>>>>> 2c402417
 
 trait HasAttributes
 {
@@ -91,7 +83,7 @@
      *
      * @var array
      */
-    public $attributeCastCache = [];
+    protected $attributeCastCache = [];
 
     /**
      * The built-in, primitive cast types supported by Eloquent.
@@ -289,11 +281,9 @@
     /**
      * Add the casted attributes to the attributes array.
      *
-     * @param array $attributes
-     * @param array $mutatedAttributes
-     *
+     * @param  array  $attributes
+     * @param  array  $mutatedAttributes
      * @return array
-     * @throws ReflectionException
      */
     protected function addCastAttributesToArray(array $attributes, array $mutatedAttributes)
     {
@@ -303,12 +293,11 @@
                 continue;
             }
 
-            $caster = $this->getAttributeInstance($key);
-
             // Here we will cast the attribute. Then, if the cast is a date or datetime cast
             // then we will serialize the date for the array. This will convert the dates
             // to strings based on the date format specified for these Eloquent models.
-            $attributes[$key] = $caster->castAttribute($attributes[$key]
+            $attributes[$key] = $this->castAttribute(
+                $key, $attributes[$key]
             );
 
             // If the attribute cast was a date or a datetime, we will serialize the date as
@@ -318,27 +307,22 @@
                 $attributes[$key] = $this->serializeDate($attributes[$key]);
             }
 
-            if (isset($attributes[$key]) && ($caster->isCustomDateTimeCast($value) ||
-                    $caster->isImmutableCustomDateTimeCast($value))) {
+            if (isset($attributes[$key]) && ($this->isCustomDateTimeCast($value) ||
+                $this->isImmutableCustomDateTimeCast($value))) {
                 $attributes[$key] = $attributes[$key]->format(explode(':', $value, 2)[1]);
             }
 
             if ($attributes[$key] instanceof DateTimeInterface &&
-                $caster->isClassCastable()) {
+                $this->isClassCastable($key)) {
                 $attributes[$key] = $this->serializeDate($attributes[$key]);
             }
 
-            if (isset($attributes[$key]) && $caster->isClassSerializable()) {
-                $attributes[$key] = $caster->serializeClassCastableAttribute($attributes[$key]);
+            if (isset($attributes[$key]) && $this->isClassSerializable($key)) {
+                $attributes[$key] = $this->serializeClassCastableAttribute($key, $attributes[$key]);
             }
 
-<<<<<<< HEAD
-            if ($caster->isEnumCastable() && (! ($attributes[$key] ?? null) instanceof Arrayable)) {
-                $attributes[$key] = isset($attributes[$key]) ? $this->getStorableEnumValue($attributes[$key]) : null;
-=======
             if ($this->isEnumCastable($key) && (! ($attributes[$key] ?? null) instanceof Arrayable)) {
                 $attributes[$key] = isset($attributes[$key]) ? $this->getStorableEnumValue($this->getCasts()[$key], $attributes[$key]) : null;
->>>>>>> 2c402417
             }
 
             if ($attributes[$key] instanceof Arrayable) {
@@ -354,28 +338,11 @@
      *
      * @return array
      */
-    protected function getArrayableAttributes(): array
+    protected function getArrayableAttributes()
     {
         return $this->getArrayableItems($this->getAttributes());
     }
 
-    public function getPropertiesWithAttribute(string $attributeClassName): array
-    {
-        $propertiesWithAttribute = [];
-
-        $reflectionClass = new ReflectionClass($this);
-        $properties = $reflectionClass->getProperties( ReflectionProperty::IS_PROTECTED | ReflectionProperty::IS_PRIVATE);
-
-        foreach ($properties as $property) {
-            $attributes = $property->getAttributes($attributeClassName);
-
-            if (!empty($attributes)) {
-                $propertiesWithAttribute[] = $property->getName();
-            }
-        }
-
-        return $propertiesWithAttribute;
-    }
     /**
      * Get all of the appendable values that are arrayable.
      *
@@ -383,13 +350,12 @@
      */
     protected function getArrayableAppends()
     {
-        $properties = $this->getPropertiesWithAttribute(Append::class);
-        if (!count($properties) && ! count($this->appends)) {
+        if (! count($this->appends)) {
             return [];
         }
 
         return $this->getArrayableItems(
-            array_merge(array_combine($this->appends, $this->appends), $properties)
+            array_combine($this->appends, $this->appends)
         );
     }
 
@@ -466,62 +432,6 @@
         return $values;
     }
 
-    public function getModelReflection(): ReflectionClass
-    {
-        return new ReflectionClass($this);
-    }
-
-    public function getAttributeInstance(string $key, string $attribute, string $type): ?AttributesContract
-    {
-
-        // Get ReflectionClass
-        $reflectionClass = $this->getModelReflection();
-
-        $type = ucfirst($type);
-
-        // Get ReflectionProperty for the property
-        $reflectionProperty = $reflectionClass->{"get$type"}($key);
-
-        // Get the attributes applied to the property
-        $attributes = $reflectionProperty->getAttributes($attribute);
-
-        // Get the first attribute instance (assuming only one attribute is applied)
-        return $attributes[0]->newInstance();
-
-    }
-    /**
-     * @throws ReflectionException
-     */
-    public function hasAttribute(string $key, string $attribute, string $type): bool
-    {
-        if($type !== 'property' && $type !== 'method'){
-            throw new InvalidArgumentException("Invalid type passed, allowed arguments for type are [property, method]");
-        }
-
-        $type = ucfirst($type);
-        $reflectionClass = $this->getModelReflection();
-
-        if(!$reflectionClass->hasProperty($key) && !$reflectionClass->hasMethod($key)){
-            return false;
-        }
-
-        $reflectionItem = $reflectionClass->{"get$type"}($key);
-
-        $attributes = $reflectionItem->getAttributes($attribute);
-
-        return !empty($attributes);
-    }
-
-    public function getAttributeAttributeValue(string $key, string $attribute)
-    {
-
-    }
-
-    public function getMethodValue(string $key, string $attribute)
-    {
-
-    }
-
     /**
      * Get an attribute from the model.
      *
@@ -533,8 +443,6 @@
         if (! $key) {
             return;
         }
-
-        $caster = $this->getCasterInstance($key);
 
         // If the attribute exists in the attribute array or has a "get" mutator we will
         // get the attribute's value. Otherwise, we will proceed as if the developers
@@ -543,7 +451,7 @@
             array_key_exists($key, $this->casts) ||
             $this->hasGetMutator($key) ||
             $this->hasAttributeMutator($key) ||
-            $caster->isClassCastable()) {
+            $this->isClassCastable($key)) {
             return $this->getAttributeValue($key);
         }
 
@@ -763,6 +671,34 @@
     }
 
     /**
+     * Get the value of an "Attribute" return type marked attribute using its mutator.
+     *
+     * @param  string  $key
+     * @param  mixed  $value
+     * @return mixed
+     */
+    protected function mutateAttributeMarkedAttribute($key, $value)
+    {
+        if (array_key_exists($key, $this->attributeCastCache)) {
+            return $this->attributeCastCache[$key];
+        }
+
+        $attribute = $this->{Str::camel($key)}();
+
+        $value = call_user_func($attribute->get ?: function ($value) {
+            return $value;
+        }, $value, $this->attributes);
+
+        if ($attribute->withCaching || (is_object($value) && $attribute->withObjectCaching)) {
+            $this->attributeCastCache[$key] = $value;
+        } else {
+            unset($this->attributeCastCache[$key]);
+        }
+
+        return $value;
+    }
+
+    /**
      * Get the value of an attribute using its mutator for array conversion.
      *
      * @param  string  $key
@@ -771,14 +707,11 @@
      */
     protected function mutateAttributeForArray($key, $value)
     {
-        $caster = new Cast;
-        $caster->setKey($key);
-        $caster->setModel($this);
-        if ($caster->isClassCastable()) {
-            $value = $caster->getClassCastableAttributeValue($value);
+        if ($this->isClassCastable($key)) {
+            $value = $this->getClassCastableAttributeValue($key, $value);
         } elseif (isset(static::$getAttributeMutatorCache[get_class($this)][$key]) &&
                   static::$getAttributeMutatorCache[get_class($this)][$key] === true) {
-            $value = $caster->mutateAttributeMarkedAttribute($value);
+            $value = $this->mutateAttributeMarkedAttribute($key, $value);
 
             $value = $value instanceof DateTimeInterface
                         ? $this->serializeDate($value)
@@ -807,8 +740,6 @@
 
     /**
      * Ensure that the given casts are strings.
-<<<<<<< HEAD
-=======
      *
      * @param  array  $casts
      * @return array
@@ -835,32 +766,157 @@
 
     /**
      * Cast an attribute to a native PHP type.
->>>>>>> 2c402417
-     *
-     * @param  array  $casts
-     * @return array
-     */
-    protected function ensureCastsAreStringValues($casts)
-    {
-        foreach ($casts as $attribute => $cast) {
-            $casts[$attribute] = match (true) {
-                is_array($cast) => value(function () use ($cast) {
-                    if (count($cast) === 1) {
-                        return $cast[0];
-                    }
-
-                    [$cast, $arguments] = [array_shift($cast), $cast];
-
-                    return $cast.':'.implode(',', $arguments);
-                }),
-                default => $cast,
-            };
-        }
-
-        return $casts;
-    }
-
-
+     *
+     * @param  string  $key
+     * @param  mixed  $value
+     * @return mixed
+     */
+    protected function castAttribute($key, $value)
+    {
+        $castType = $this->getCastType($key);
+
+        if (is_null($value) && in_array($castType, static::$primitiveCastTypes)) {
+            return $value;
+        }
+
+        // If the key is one of the encrypted castable types, we'll first decrypt
+        // the value and update the cast type so we may leverage the following
+        // logic for casting this value to any additionally specified types.
+        if ($this->isEncryptedCastable($key)) {
+            $value = $this->fromEncryptedString($value);
+
+            $castType = Str::after($castType, 'encrypted:');
+        }
+
+        switch ($castType) {
+            case 'int':
+            case 'integer':
+                return (int) $value;
+            case 'real':
+            case 'float':
+            case 'double':
+                return $this->fromFloat($value);
+            case 'decimal':
+                return $this->asDecimal($value, explode(':', $this->getCasts()[$key], 2)[1]);
+            case 'string':
+                return (string) $value;
+            case 'bool':
+            case 'boolean':
+                return (bool) $value;
+            case 'object':
+                return $this->fromJson($value, true);
+            case 'array':
+            case 'json':
+                return $this->fromJson($value);
+            case 'collection':
+                return new BaseCollection($this->fromJson($value));
+            case 'date':
+                return $this->asDate($value);
+            case 'datetime':
+            case 'custom_datetime':
+                return $this->asDateTime($value);
+            case 'immutable_date':
+                return $this->asDate($value)->toImmutable();
+            case 'immutable_custom_datetime':
+            case 'immutable_datetime':
+                return $this->asDateTime($value)->toImmutable();
+            case 'timestamp':
+                return $this->asTimestamp($value);
+        }
+
+        if ($this->isEnumCastable($key)) {
+            return $this->getEnumCastableAttributeValue($key, $value);
+        }
+
+        if ($this->isClassCastable($key)) {
+            return $this->getClassCastableAttributeValue($key, $value);
+        }
+
+        return $value;
+    }
+
+    /**
+     * Cast the given attribute using a custom cast class.
+     *
+     * @param  string  $key
+     * @param  mixed  $value
+     * @return mixed
+     */
+    protected function getClassCastableAttributeValue($key, $value)
+    {
+        $caster = $this->resolveCasterClass($key);
+
+        $objectCachingDisabled = $caster->withoutObjectCaching ?? false;
+
+        if (isset($this->classCastCache[$key]) && ! $objectCachingDisabled) {
+            return $this->classCastCache[$key];
+        } else {
+            $value = $caster instanceof CastsInboundAttributes
+                ? $value
+                : $caster->get($this, $key, $value, $this->attributes);
+
+            if ($caster instanceof CastsInboundAttributes ||
+                ! is_object($value) ||
+                $objectCachingDisabled) {
+                unset($this->classCastCache[$key]);
+            } else {
+                $this->classCastCache[$key] = $value;
+            }
+
+            return $value;
+        }
+    }
+
+    /**
+     * Cast the given attribute to an enum.
+     *
+     * @param  string  $key
+     * @param  mixed  $value
+     * @return mixed
+     */
+    protected function getEnumCastableAttributeValue($key, $value)
+    {
+        if (is_null($value)) {
+            return;
+        }
+
+        $castType = $this->getCasts()[$key];
+
+        if ($value instanceof $castType) {
+            return $value;
+        }
+
+        return $this->getEnumCaseFromValue($castType, $value);
+    }
+
+    /**
+     * Get the type of cast for a model attribute.
+     *
+     * @param  string  $key
+     * @return string
+     */
+    protected function getCastType($key)
+    {
+        $castType = $this->getCasts()[$key];
+
+        if (isset(static::$castTypeCache[$castType])) {
+            return static::$castTypeCache[$castType];
+        }
+
+        if ($this->isCustomDateTimeCast($castType)) {
+            $convertedCastType = 'custom_datetime';
+        } elseif ($this->isImmutableCustomDateTimeCast($castType)) {
+            $convertedCastType = 'immutable_custom_datetime';
+        } elseif ($this->isDecimalCast($castType)) {
+            $convertedCastType = 'decimal';
+        } elseif (class_exists($castType)) {
+            $convertedCastType = $castType;
+        } else {
+            $convertedCastType = trim(strtolower($castType));
+        }
+
+        return static::$castTypeCache[$castType] = $convertedCastType;
+    }
 
     /**
      * Increment or decrement the given attribute using the custom cast class.
@@ -877,21 +933,64 @@
         );
     }
 
+    /**
+     * Serialize the given attribute using the custom cast class.
+     *
+     * @param  string  $key
+     * @param  mixed  $value
+     * @return mixed
+     */
+    protected function serializeClassCastableAttribute($key, $value)
+    {
+        return $this->resolveCasterClass($key)->serialize(
+            $this, $key, $value, $this->attributes
+        );
+    }
+
+    /**
+     * Determine if the cast type is a custom date time cast.
+     *
+     * @param  string  $cast
+     * @return bool
+     */
+    protected function isCustomDateTimeCast($cast)
+    {
+        return str_starts_with($cast, 'date:') ||
+                str_starts_with($cast, 'datetime:');
+    }
+
+    /**
+     * Determine if the cast type is an immutable custom date time cast.
+     *
+     * @param  string  $cast
+     * @return bool
+     */
+    protected function isImmutableCustomDateTimeCast($cast)
+    {
+        return str_starts_with($cast, 'immutable_date:') ||
+                str_starts_with($cast, 'immutable_datetime:');
+    }
+
+    /**
+     * Determine if the cast type is a decimal cast.
+     *
+     * @param  string  $cast
+     * @return bool
+     */
+    protected function isDecimalCast($cast)
+    {
+        return str_starts_with($cast, 'decimal:');
+    }
 
     /**
      * Set a given attribute on the model.
      *
-     * @param string $key
-     * @param mixed  $value
-     *
+     * @param  string  $key
+     * @param  mixed  $value
      * @return mixed
-     * @throws ReflectionException
      */
     public function setAttribute($key, $value)
     {
-        $caster = new Cast;
-        $caster->setKey($key);
-        $caster->setModel($this);
         // First we will check for the presence of a mutator for the set operation
         // which simply lets the developers tweak the attribute as it is set on
         // this model, such as "json_encoding" a listing of data for storage.
@@ -904,9 +1003,8 @@
         // If an attribute is listed as a "date", we'll convert it from a DateTime
         // instance into a form proper for storage on the database tables using
         // the connection grammar's date format. We will auto set the values.
-
-        elseif (! is_null($value) && $caster->isDateAttribute()) {
-            $value = $caster->fromDateTime($value);
+        elseif (! is_null($value) && $this->isDateAttribute($key)) {
+            $value = $this->fromDateTime($value);
         }
 
         if ($this->isEnumCastable($key)) {
@@ -915,14 +1013,14 @@
             return $this;
         }
 
-        if ($caster->isClassCastable()) {
-            $caster->setClassCastableAttribute($value);
+        if ($this->isClassCastable($key)) {
+            $this->setClassCastableAttribute($key, $value);
 
             return $this;
         }
 
-        if (! is_null($value) && $caster->isJsonCastable()) {
-            $value = $caster->castAttributeAsJson($value);
+        if (! is_null($value) && $this->isJsonCastable($key)) {
+            $value = $this->castAttributeAsJson($key, $value);
         }
 
         // If this attribute contains a JSON ->, we'll set the proper value in the
@@ -932,12 +1030,12 @@
             return $this->fillJsonAttribute($key, $value);
         }
 
-        if (! is_null($value) && $caster->isEncryptedCastable()) {
-            $value = $caster->castAttributeAsEncryptedString($value);
+        if (! is_null($value) && $this->isEncryptedCastable($key)) {
+            $value = $this->castAttributeAsEncryptedString($key, $value);
         }
 
         if (! is_null($value) && $this->hasCast($key, 'hashed')) {
-            $value = $caster->castAttributeAsHashedString($value);
+            $value = $this->castAttributeAsHashedString($key, $value);
         }
 
         $this->attributes[$key] = $value;
@@ -1009,12 +1107,10 @@
             $this->attributes[$key] = $value;
         };
 
-        $caster = $this->getCasterInstance($key);
-
         $this->attributes = array_merge(
             $this->attributes,
-            $caster->normalizeCastClassResponse(
-                 $callback($value, $this->attributes)
+            $this->normalizeCastClassResponse(
+                $key, $callback($value, $this->attributes)
             )
         );
 
@@ -1028,18 +1124,15 @@
     }
 
     /**
-     * @param string      $key
-     * @param string|null $type
-     *
-     * @return Cast
-     */
-    public function getCasterInstance(string $key, ?string $type = null): Cast
-    {
-        $caster = new Cast($type);
-        $caster->setModel($this);
-        $caster->setKey($key);
-
-        return $caster;
+     * Determine if the given attribute is a date or date castable.
+     *
+     * @param  string  $key
+     * @return bool
+     */
+    protected function isDateAttribute($key)
+    {
+        return in_array($key, $this->getDates(), true) ||
+            $this->isDateCastable($key);
     }
 
     /**
@@ -1051,24 +1144,49 @@
      */
     public function fillJsonAttribute($key, $value)
     {
-        $caster = $this->getCasterInstance($key);
         [$key, $path] = explode('->', $key, 2);
 
-        $value = $caster->asJson($this->getArrayAttributeWithValue(
+        $value = $this->asJson($this->getArrayAttributeWithValue(
             $path, $key, $value
         ));
 
-        $this->attributes[$key] = $caster->isEncryptedCastable()
-            ? $caster->castAttributeAsEncryptedString($value)
+        $this->attributes[$key] = $this->isEncryptedCastable($key)
+            ? $this->castAttributeAsEncryptedString($key, $value)
             : $value;
 
-        if ($caster->isClassCastable()) {
+        if ($this->isClassCastable($key)) {
             unset($this->classCastCache[$key]);
         }
 
         return $this;
     }
 
+    /**
+     * Set the value of a class castable attribute.
+     *
+     * @param  string  $key
+     * @param  mixed  $value
+     * @return void
+     */
+    protected function setClassCastableAttribute($key, $value)
+    {
+        $caster = $this->resolveCasterClass($key);
+
+        $this->attributes = array_replace(
+            $this->attributes,
+            $this->normalizeCastClassResponse($key, $caster->set(
+                $this, $key, $value, $this->attributes
+            ))
+        );
+
+        if ($caster instanceof CastsInboundAttributes ||
+            ! is_object($value) ||
+            ($caster->withoutObjectCaching ?? false)) {
+            unset($this->classCastCache[$key]);
+        } else {
+            $this->classCastCache[$key] = $value;
+        }
+    }
 
     /**
      * Set the value of an enum castable attribute.
@@ -1093,6 +1211,20 @@
     }
 
     /**
+     * Get an enum case instance from a given class and value.
+     *
+     * @param  string  $enumClass
+     * @param  string|int  $value
+     * @return \UnitEnum|\BackedEnum
+     */
+    protected function getEnumCaseFromValue($enumClass, $value)
+    {
+        return is_subclass_of($enumClass, BackedEnum::class)
+                ? $enumClass::from($value)
+                : constant($enumClass.'::'.$value);
+    }
+
+    /**
      * Get the storable value from the given enum.
      *
      * @param  string  $expectedEnum
@@ -1133,21 +1265,47 @@
      */
     protected function getArrayAttributeByKey($key)
     {
-        $caster = new Cast;
-        $caster->setModel($key);
-        $caster->setModel($this);
         if (! isset($this->attributes[$key])) {
             return [];
         }
 
-        return $caster->fromJson(
-            $caster->isEncryptedCastable()
-                ? $caster->fromEncryptedString($this->attributes[$key])
+        return $this->fromJson(
+            $this->isEncryptedCastable($key)
+                ? $this->fromEncryptedString($this->attributes[$key])
                 : $this->attributes[$key]
         );
     }
 
-
+    /**
+     * Cast the given attribute to JSON.
+     *
+     * @param  string  $key
+     * @param  mixed  $value
+     * @return string
+     */
+    protected function castAttributeAsJson($key, $value)
+    {
+        $value = $this->asJson($value);
+
+        if ($value === false) {
+            throw JsonEncodingException::forAttribute(
+                $this, $key, json_last_error_msg()
+            );
+        }
+
+        return $value;
+    }
+
+    /**
+     * Encode the given value as JSON.
+     *
+     * @param  mixed  $value
+     * @return string
+     */
+    protected function asJson($value)
+    {
+        return Json::encode($value);
+    }
 
     /**
      * Decode the given JSON back into an array or object.
@@ -1172,7 +1330,17 @@
         return (static::$encrypter ?? Crypt::getFacadeRoot())->decrypt($value, false);
     }
 
-
+    /**
+     * Cast the given attribute to an encrypted string.
+     *
+     * @param  string  $key
+     * @param  mixed  $value
+     * @return string
+     */
+    protected function castAttributeAsEncryptedString($key, $value)
+    {
+        return (static::$encrypter ?? Crypt::getFacadeRoot())->encrypt($value, false);
+    }
 
     /**
      * Set the encrypter instance that will be used to encrypt attributes.
@@ -1185,6 +1353,17 @@
         static::$encrypter = $encrypter;
     }
 
+    /**
+     * Cast the given attribute to a hashed string.
+     *
+     * @param  string  $key
+     * @param  mixed  $value
+     * @return string
+     */
+    protected function castAttributeAsHashedString($key, $value)
+    {
+        return $value !== null && ! Hash::isHashed($value) ? Hash::make($value) : $value;
+    }
 
     /**
      * Decode the given float.
@@ -1292,7 +1471,18 @@
         return preg_match('/^(\d{4})-(\d{1,2})-(\d{1,2})$/', $value);
     }
 
-
+    /**
+     * Convert a DateTime to a storable string.
+     *
+     * @param  mixed  $value
+     * @return string|null
+     */
+    public function fromDateTime($value)
+    {
+        return empty($value) ? $value : $this->asDateTime($value)->format(
+            $this->getDateFormat()
+        );
+    }
 
     /**
      * Return a timestamp as unix timestamp.
@@ -1357,20 +1547,14 @@
     /**
      * Determine whether an attribute should be cast to a native type.
      *
-     * @param string $key
-     * @param null   $types
-     *
-     * @return bool
-     * @throws ReflectionException
-     */
-    public function hasCast(string $key, $types = null): bool
-    {
-        if($this->hasAttribute($key, Cast::class, 'property')){
-           return true;
-        }
-        // Backward compatability
+     * @param  string  $key
+     * @param  array|string|null  $types
+     * @return bool
+     */
+    public function hasCast($key, $types = null)
+    {
         if (array_key_exists($key, $this->getCasts())) {
-            return !$types || in_array($this->getCastType($key), (array)$types, true);
+            return $types ? in_array($this->getCastType($key), (array) $types, true) : true;
         }
 
         return false;
@@ -1380,9 +1564,8 @@
      * Get the attributes that should be cast.
      *
      * @return array
-     * @throws ReflectionException
-     */
-    public function getCasts(): array
+     */
+    public function getCasts()
     {
         if ($this->getIncrementing()) {
             return array_merge([$this->getKeyName() => $this->getKeyType()], $this->casts);
@@ -1393,8 +1576,6 @@
 
     /**
      * Get the attributes that should be cast.
-<<<<<<< HEAD
-=======
      *
      * @return array
      */
@@ -1520,16 +1701,61 @@
 
     /**
      * Determine if the key is serializable using a custom class.
->>>>>>> 2c402417
-     *
-     * @return array
-     */
-    protected function casts()
-    {
-        return [];
-    }
-
-
+     *
+     * @param  string  $key
+     * @return bool
+     *
+     * @throws \Illuminate\Database\Eloquent\InvalidCastException
+     */
+    protected function isClassSerializable($key)
+    {
+        return ! $this->isEnumCastable($key) &&
+            $this->isClassCastable($key) &&
+            method_exists($this->resolveCasterClass($key), 'serialize');
+    }
+
+    /**
+     * Resolve the custom caster class for a given key.
+     *
+     * @param  string  $key
+     * @return mixed
+     */
+    protected function resolveCasterClass($key)
+    {
+        $castType = $this->getCasts()[$key];
+
+        $arguments = [];
+
+        if (is_string($castType) && str_contains($castType, ':')) {
+            $segments = explode(':', $castType, 2);
+
+            $castType = $segments[0];
+            $arguments = explode(',', $segments[1]);
+        }
+
+        if (is_subclass_of($castType, Castable::class)) {
+            $castType = $castType::castUsing($arguments);
+        }
+
+        if (is_object($castType)) {
+            return $castType;
+        }
+
+        return new $castType(...$arguments);
+    }
+
+    /**
+     * Parse the given caster class, removing any arguments.
+     *
+     * @param  string  $class
+     * @return string
+     */
+    protected function parseCasterClass($class)
+    {
+        return ! str_contains($class, ':')
+            ? $class
+            : explode(':', $class, 2)[0];
+    }
 
     /**
      * Merge the cast class and attribute cast attributes back into the model.
@@ -1550,15 +1776,13 @@
     protected function mergeAttributesFromClassCasts()
     {
         foreach ($this->classCastCache as $key => $value) {
-            $casterClass = $this->resolveCasterClass($key);
-            $caster = $this->getCasterInstance($key);
-
+            $caster = $this->resolveCasterClass($key);
 
             $this->attributes = array_merge(
                 $this->attributes,
-                $casterClass instanceof CastsInboundAttributes
+                $caster instanceof CastsInboundAttributes
                     ? [$key => $value]
-                    : $caster->normalizeCastClassResponse($casterClass->set($this, $key, $value, $this->attributes))
+                    : $this->normalizeCastClassResponse($key, $caster->set($this, $key, $value, $this->attributes))
             );
         }
     }
@@ -1571,7 +1795,6 @@
     protected function mergeAttributesFromAttributeCasts()
     {
         foreach ($this->attributeCastCache as $key => $value) {
-            $caster = $this->getCasterInstance($key);
             $attribute = $this->{Str::camel($key)}();
 
             if ($attribute->get && ! $attribute->set) {
@@ -1584,13 +1807,24 @@
 
             $this->attributes = array_merge(
                 $this->attributes,
-                $caster->normalizeCastClassResponse($callback($value, $this->attributes)
+                $this->normalizeCastClassResponse(
+                    $key, $callback($value, $this->attributes)
                 )
             );
         }
     }
 
-
+    /**
+     * Normalize the response from a custom class caster.
+     *
+     * @param  string  $key
+     * @param  mixed  $value
+     * @return array
+     */
+    protected function normalizeCastClassResponse($key, $value)
+    {
+        return is_array($value) ? $value : [$key => $value];
+    }
 
     /**
      * Get all of the current attributes on the model.
@@ -1860,14 +2094,11 @@
     /**
      * Determine if the new and old values for a given key are equivalent.
      *
-     * @param string $key
-     *
-     * @return bool
-     * @throws ReflectionException
+     * @param  string  $key
+     * @return bool
      */
     public function originalIsEquivalent($key)
     {
-        $caster = $this->getCasterInstance($key);
         if (! array_key_exists($key, $this->original)) {
             return false;
         }
@@ -1879,7 +2110,7 @@
             return true;
         } elseif (is_null($attribute)) {
             return false;
-        } elseif ($caster->isDateAttribute() || $caster->isDateCastableWithCustomFormat()) {
+        } elseif ($this->isDateAttribute($key) || $this->isDateCastableWithCustomFormat($key)) {
             return $this->fromDateTime($attribute) ===
                 $this->fromDateTime($original);
         } elseif ($this->hasCast($key, ['object', 'collection'])) {
@@ -1915,16 +2146,13 @@
      */
     protected function transformModelValue($key, $value)
     {
-        $caster = new Cast;
-        $caster->setKey($key);
-        $caster->setKey($this);
         // If the attribute has a get mutator, we will call that then return what
         // it returns as the value, which is useful for transforming values on
         // retrieval from the model to a form that is more useful for usage.
         if ($this->hasGetMutator($key)) {
             return $this->mutateAttribute($key, $value);
         } elseif ($this->hasAttributeGetMutator($key)) {
-            return $caster->mutateAttributeMarkedAttribute($value);
+            return $this->mutateAttributeMarkedAttribute($key, $value);
         }
 
         // If the attribute exists within the cast array, we will convert it to
