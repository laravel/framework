--- conflicted
+++ resolved
@@ -1397,18 +1397,13 @@
         } elseif ($this->hasCast($key, ['object', 'collection'])) {
             return $this->castAttribute($key, $attribute) ==
                 $this->castAttribute($key, $original);
-<<<<<<< HEAD
-        } elseif ($this->hasCast($key, static::$primitiveCastTypes)) {
-            return $this->castAttribute($key, $attribute) ===
-=======
         } elseif ($this->hasCast($key, ['real', 'float', 'double'])) {
             return bccomp(
                 $this->castAttribute($key, $current),
                 $this->castAttribute($key, $original)
             ) === 0;
-        } elseif ($this->hasCast($key)) {
-            return $this->castAttribute($key, $current) ===
->>>>>>> d68d9151
+        } elseif ($this->hasCast($key, static::$primitiveCastTypes)) {
+            return $this->castAttribute($key, $attribute) ===
                    $this->castAttribute($key, $original);
         }
 
