<?php

namespace Illuminate\Database\Eloquent\Concerns;

use Closure;
use RuntimeException;
use Illuminate\Support\Str;
use Illuminate\Database\Eloquent\Builder;
use Illuminate\Database\Query\Expression;
use Illuminate\Database\Eloquent\Relations\MorphTo;
use Illuminate\Database\Eloquent\Relations\Relation;
use Illuminate\Database\Query\Builder as QueryBuilder;

trait QueriesRelationships
{
    /**
     * Add a relationship count / exists condition to the query.
     *
     * @param  string  $relation
     * @param  string  $operator
     * @param  int     $count
     * @param  string  $boolean
     * @param  \Closure|null  $callback
     * @return \Illuminate\Database\Eloquent\Builder|static
     */
    public function has($relation, $operator = '>=', $count = 1, $boolean = 'and', Closure $callback = null)
    {
        if (strpos($relation, '.') !== false) {
            return $this->hasNested($relation, $operator, $count, $boolean, $callback);
        }

        $relation = $this->getRelationWithoutConstraints($relation);

        if ($relation instanceof MorphTo) {
            throw new RuntimeException('has() and whereHas() do not support MorphTo relationships.');
        }

        // If we only need to check for the existence of the relation, then we can optimize
        // the subquery to only run a "where exists" clause instead of this full "count"
        // clause. This will make these queries run much faster compared with a count.
        $method = $this->canUseExistsForExistenceCheck($operator, $count)
                        ? 'getRelationExistenceQuery'
                        : 'getRelationExistenceCountQuery';

        $hasQuery = $relation->{$method}(
            $relation->getRelated()->newQuery(), $this
        );

        // Next we will call any given callback as an "anonymous" scope so they can get the
        // proper logical grouping of the where clauses if needed by this Eloquent query
        // builder. Then, we will be ready to finalize and return this query instance.
        if ($callback) {
            $hasQuery->callScope($callback);
        }

        return $this->addHasWhere(
            $hasQuery, $relation, $operator, $count, $boolean
        );
    }

    /**
     * Add nested relationship count / exists conditions to the query.
     *
     * Sets up recursive call to whereHas until we finish the nested relation.
     *
     * @param  string  $relations
     * @param  string  $operator
     * @param  int     $count
     * @param  string  $boolean
     * @param  \Closure|null  $callback
     * @return \Illuminate\Database\Eloquent\Builder|static
     */
    protected function hasNested($relations, $operator = '>=', $count = 1, $boolean = 'and', $callback = null)
    {
        $relations = explode('.', $relations);

        $closure = function ($q) use (&$closure, &$relations, $operator, $count, $callback) {
            // In order to nest "has", we need to add count relation constraints on the
            // callback Closure. We'll do this by simply passing the Closure its own
            // reference to itself so it calls itself recursively on each segment.
            count($relations) > 1
                ? $q->whereHas(array_shift($relations), $closure)
                : $q->has(array_shift($relations), $operator, $count, 'and', $callback);
        };

        return $this->has(array_shift($relations), '>=', 1, $boolean, $closure);
    }

    /**
     * Add a relationship count / exists condition to the query with an "or".
     *
     * @param  string  $relation
     * @param  string  $operator
     * @param  int     $count
     * @return \Illuminate\Database\Eloquent\Builder|static
     */
    public function orHas($relation, $operator = '>=', $count = 1)
    {
        return $this->has($relation, $operator, $count, 'or');
    }

    /**
     * Add a relationship count / exists condition to the query.
     *
     * @param  string  $relation
     * @param  string  $boolean
     * @param  \Closure|null  $callback
     * @return \Illuminate\Database\Eloquent\Builder|static
     */
    public function doesntHave($relation, $boolean = 'and', Closure $callback = null)
    {
        return $this->has($relation, '<', 1, $boolean, $callback);
    }

    /**
     * Add a relationship count / exists condition to the query with an "or".
     *
     * @param  string  $relation
     * @return \Illuminate\Database\Eloquent\Builder|static
     */
    public function orDoesntHave($relation)
    {
        return $this->doesntHave($relation, 'or');
    }

    /**
     * Add a relationship count / exists condition to the query with where clauses.
     *
     * @param  string  $relation
     * @param  \Closure|null  $callback
     * @param  string  $operator
     * @param  int     $count
     * @return \Illuminate\Database\Eloquent\Builder|static
     */
    public function whereHas($relation, Closure $callback = null, $operator = '>=', $count = 1)
    {
        return $this->has($relation, $operator, $count, 'and', $callback);
    }

    /**
     * Add a relationship count / exists condition to the query with where clauses and an "or".
     *
     * @param  string    $relation
     * @param  \Closure  $callback
     * @param  string    $operator
     * @param  int       $count
     * @return \Illuminate\Database\Eloquent\Builder|static
     */
    public function orWhereHas($relation, Closure $callback = null, $operator = '>=', $count = 1)
    {
        return $this->has($relation, $operator, $count, 'or', $callback);
    }

    /**
     * Add a relationship count / exists condition to the query with where clauses.
     *
     * @param  string  $relation
     * @param  \Closure|null  $callback
     * @return \Illuminate\Database\Eloquent\Builder|static
     */
    public function whereDoesntHave($relation, Closure $callback = null)
    {
        return $this->doesntHave($relation, 'and', $callback);
    }

    /**
     * Add a relationship count / exists condition to the query with where clauses and an "or".
     *
     * @param  string    $relation
     * @param  \Closure  $callback
     * @return \Illuminate\Database\Eloquent\Builder|static
     */
    public function orWhereDoesntHave($relation, Closure $callback = null)
    {
        return $this->doesntHave($relation, 'or', $callback);
    }

    /**
     * Add subselect queries to count the relations.
     *
     * @param  mixed  $relations
     * @return $this
     */
    public function withCount($relations)
    {
        if (empty($relations)) {
            return $this;
        }

        if (is_null($this->query->columns)) {
            $this->query->select([$this->query->from.'.*']);
        }

        $relations = is_array($relations) ? $relations : func_get_args();

        foreach ($this->parseWithRelations($relations) as $name => $constraints) {
            // First we will determine if the name has been aliased using an "as" clause on the name
            // and if it has we will extract the actual relationship name and the desired name of
            // the resulting column. This allows multiple counts on the same relationship name.
            $segments = explode(' ', $name);

            unset($alias);

            if (count($segments) == 3 && Str::lower($segments[1]) == 'as') {
                list($name, $alias) = [$segments[0], $segments[2]];
            }

            $relation = $this->getRelationWithoutConstraints($name);

            // Here we will get the relationship count query and prepare to add it to the main query
            // as a sub-select. First, we'll get the "has" query and use that to get the relation
            // count query. We will normalize the relation name then append _count as the name.
            $query = $relation->getRelationExistenceCountQuery(
                $relation->getRelated()->newQuery(), $this
            );

            $query->callScope($constraints);

            $query = $query->mergeConstraintsFrom($relation->getQuery())->toBase();

            if (count($query->columns) > 1) {
                $query->columns = [$query->columns[0]];
            }

            // Finally we will add the proper result column alias to the query and run the subselect
            // statement against the query builder. Then we will return the builder instance back
            // to the developer for further constraint chaining that needs to take place on it.
            $column = $alias ?? Str::snake($name.'_count');

            $this->selectSub($query, $column);
        }

        return $this;
    }
<<<<<<< HEAD
=======

>>>>>>> 167d7014
    /**
     * Add sub select queries to get average the relations.
     *
     * @param  mixed  $relation
     * @param  string $fieldName field name to get its average
     * @return $this
     */
    public function withAvg($relation, $fieldName)
    {
        if (empty($relation)) {
            return $this;
        }

        if (is_null($this->query->columns)) {
            $this->query->select([$this->query->from.'.*']);
        }
        // Convert string $relation to array
        $relations = [0=>$relation];
        foreach ($this->parseWithRelations($relations) as $name => $constraints) {
            // First we will determine if the name has been aliased using an "as" clause on the name
            // and if it has we will extract the actual relationship name and the desired name of
            // the resulting column. This allows multiple counts on the same relationship name.
            $segments = explode(' ', $name);

            unset($alias);

            if (count($segments) == 3 && Str::lower($segments[1]) == 'as') {
                list($name, $alias) = [$segments[0], $segments[2]];
            }

            $relation = $this->getRelationWithoutConstraints($name);

            // Here we will get the relationship count query and prepare to add it to the main query
            // as a sub-select. First, we'll get the "has" query and use that to get the relation
            // count query. We will normalize the relation name then append _count as the name.
            $query = $relation->getRelationExistenceAvgQuery(
                $relation->getRelated()->newQuery(), $this, $fieldName
            );
            $query->callScope($constraints);

            $query = $query->mergeConstraintsFrom($relation->getQuery())->toBase();

            if (count($query->columns) > 1) {
                $query->columns = [$query->columns[0]];
            }
            // Finally we will add the proper result column alias to the query and run the subselect
            // statement against the query builder. Then we will return the builder instance back
            // to the developer for further constraint chaining that needs to take place on it.
            $column = $alias ?? Str::snake($fieldName.'_avg');
            $this->selectSub($query, $column);
        }

        return $this;
    }

    /**
     * Add the "has" condition where clause to the query.
     *
     * @param  \Illuminate\Database\Eloquent\Builder  $hasQuery
     * @param  \Illuminate\Database\Eloquent\Relations\Relation  $relation
     * @param  string  $operator
     * @param  int  $count
     * @param  string  $boolean
     * @return \Illuminate\Database\Eloquent\Builder|static
     */
    protected function addHasWhere(Builder $hasQuery, Relation $relation, $operator, $count, $boolean)
    {
        $hasQuery->mergeConstraintsFrom($relation->getQuery());

        return $this->canUseExistsForExistenceCheck($operator, $count)
                ? $this->addWhereExistsQuery($hasQuery->toBase(), $boolean, $operator === '<' && $count === 1)
                : $this->addWhereCountQuery($hasQuery->toBase(), $operator, $count, $boolean);
    }

    /**
     * Merge the where constraints from another query to the current query.
     *
     * @param  \Illuminate\Database\Eloquent\Builder  $from
     * @return \Illuminate\Database\Eloquent\Builder|static
     */
    public function mergeConstraintsFrom(Builder $from)
    {
        $whereBindings = $from->getQuery()->getRawBindings()['where'] ?? [];

        // Here we have some other query that we want to merge the where constraints from. We will
        // copy over any where constraints on the query as well as remove any global scopes the
        // query might have removed. Then we will return ourselves with the finished merging.
        return $this->withoutGlobalScopes(
            $from->removedScopes()
        )->mergeWheres(
            $from->getQuery()->wheres, $whereBindings
        );
    }

    /**
     * Add a sub-query count clause to this query.
     *
     * @param  \Illuminate\Database\Query\Builder $query
     * @param  string  $operator
     * @param  int  $count
     * @param  string  $boolean
     * @return $this
     */
    protected function addWhereCountQuery(QueryBuilder $query, $operator = '>=', $count = 1, $boolean = 'and')
    {
        $this->query->addBinding($query->getBindings(), 'where');

        return $this->where(
            new Expression('('.$query->toSql().')'),
            $operator,
            is_numeric($count) ? new Expression($count) : $count,
            $boolean
        );
    }

    /**
     * Get the "has relation" base query instance.
     *
     * @param  string  $relation
     * @return \Illuminate\Database\Eloquent\Relations\Relation
     */
    protected function getRelationWithoutConstraints($relation)
    {
        return Relation::noConstraints(function () use ($relation) {
            return $this->getModel()->{$relation}();
        });
    }

    /**
     * Check if we can run an "exists" query to optimize performance.
     *
     * @param  string  $operator
     * @param  int  $count
     * @return bool
     */
    protected function canUseExistsForExistenceCheck($operator, $count)
    {
        return ($operator === '>=' || $operator === '<') && $count === 1;
    }
}<|MERGE_RESOLUTION|>--- conflicted
+++ resolved
@@ -232,10 +232,6 @@
 
         return $this;
     }
-<<<<<<< HEAD
-=======
-
->>>>>>> 167d7014
     /**
      * Add sub select queries to get average the relations.
      *
