--- conflicted
+++ resolved
@@ -797,11 +797,7 @@
      * @param  int|null  $perPage
      * @param  array  $columns
      * @param  string  $cursorName
-<<<<<<< HEAD
-     * @param  \Illuminate\Pagination\Cursor|null  $cursor
-=======
      * @param  \Illuminate\Pagination\Cursor|string|null  $cursor
->>>>>>> 014a00ab
      * @return \Illuminate\Contracts\Pagination\CursorPaginator
      */
     public function cursorPaginate($perPage = null, $columns = ['*'], $cursorName = 'cursor', $cursor = null)
