--- conflicted
+++ resolved
@@ -14,9 +14,6 @@
 use Illuminate\Database\Eloquent\Relations\Relation;
 use Illuminate\Database\Query\Builder as QueryBuilder;
 
-/**
- * @mixin \Illuminate\Database\Query\Builder
- */
 class Builder implements BuilderContract
 {
     use BuildsQueries, Concerns\QueriesRelationships, DecoratesQueryBuilder;
@@ -64,19 +61,6 @@
     protected $onDelete;
 
     /**
-<<<<<<< HEAD
-=======
-     * The methods that should be returned from query builder.
-     *
-     * @var array
-     */
-    protected $passthru = [
-        'insert', 'insertGetId', 'getBindings', 'toSql',
-        'exists', 'doesntExist', 'count', 'min', 'max', 'avg', 'average', 'sum', 'getConnection',
-    ];
-
-    /**
->>>>>>> 6fd187b7
      * Applied global scopes.
      *
      * @var array
