<?php

namespace Illuminate\Database\Eloquent;

use BadMethodCallException;
use Closure;
use Exception;
use Illuminate\Contracts\Database\Eloquent\Builder as BuilderContract;
use Illuminate\Contracts\Database\Query\Expression;
use Illuminate\Contracts\Support\Arrayable;
use Illuminate\Database\Concerns\BuildsQueries;
use Illuminate\Database\Eloquent\Concerns\QueriesRelationships;
use Illuminate\Database\Eloquent\Relations\BelongsToMany;
use Illuminate\Database\Eloquent\Relations\Relation;
use Illuminate\Database\Query\Builder as QueryBuilder;
use Illuminate\Database\RecordsNotFoundException;
use Illuminate\Database\UniqueConstraintViolationException;
use Illuminate\Pagination\Paginator;
use Illuminate\Support\Arr;
use Illuminate\Support\Str;
use Illuminate\Support\Traits\ForwardsCalls;
use ReflectionClass;
use ReflectionMethod;

/**
 * @template TModel of \Illuminate\Database\Eloquent\Model
 *
 * @property-read HigherOrderBuilderProxy $orWhere
 * @property-read HigherOrderBuilderProxy $whereNot
 * @property-read HigherOrderBuilderProxy $orWhereNot
 *
 * @mixin \Illuminate\Database\Query\Builder
 */
class Builder implements BuilderContract
{
    /** @use \Illuminate\Database\Concerns\BuildsQueries<TModel> */
    use BuildsQueries, ForwardsCalls, QueriesRelationships {
        BuildsQueries::sole as baseSole;
    }

    /**
     * The base query builder instance.
     *
     * @var \Illuminate\Database\Query\Builder
     */
    protected $query;

    /**
     * The model being queried.
     *
     * @var TModel
     */
    protected $model;

    /**
     * The relationships that should be eager loaded.
     *
     * @var array
     */
    protected $eagerLoad = [];

    /**
     * All of the globally registered builder macros.
     *
     * @var array
     */
    protected static $macros = [];

    /**
     * All of the locally registered builder macros.
     *
     * @var array
     */
    protected $localMacros = [];

    /**
     * A replacement for the typical delete function.
     *
     * @var \Closure
     */
    protected $onDelete;

    /**
     * The properties that should be returned from query builder.
     *
     * @var string[]
     */
    protected $propertyPassthru = [
        'from',
    ];

    /**
     * The methods that should be returned from query builder.
     *
     * @var string[]
     */
    protected $passthru = [
        'aggregate',
        'average',
        'avg',
        'count',
        'dd',
        'ddrawsql',
        'doesntexist',
        'doesntexistor',
        'dump',
        'dumprawsql',
        'exists',
        'existsor',
        'explain',
        'getbindings',
        'getconnection',
        'getgrammar',
        'getrawbindings',
        'implode',
        'insert',
        'insertgetid',
        'insertorignore',
        'insertusing',
        'insertorignoreusing',
        'max',
        'min',
        'raw',
        'rawvalue',
        'sum',
        'tosql',
        'torawsql',
    ];

    /**
     * Applied global scopes.
     *
     * @var array
     */
    protected $scopes = [];

    /**
     * Removed global scopes.
     *
     * @var array
     */
    protected $removedScopes = [];

    /**
     * The callbacks that should be invoked after retrieving data from the database.
     *
     * @var array
     */
    protected $afterQueryCallbacks = [];

    /**
     * Create a new Eloquent query builder instance.
     *
     * @param  \Illuminate\Database\Query\Builder  $query
     * @return void
     */
    public function __construct(QueryBuilder $query)
    {
        $this->query = $query;
    }

    /**
     * Create and return an un-saved model instance.
     *
     * @param  array  $attributes
     * @return TModel
     */
    public function make(array $attributes = [])
    {
        return $this->newModelInstance($attributes);
    }

    /**
     * Register a new global scope.
     *
     * @param  string  $identifier
     * @param  \Illuminate\Database\Eloquent\Scope|\Closure  $scope
     * @return $this
     */
    public function withGlobalScope($identifier, $scope)
    {
        $this->scopes[$identifier] = $scope;

        if (method_exists($scope, 'extend')) {
            $scope->extend($this);
        }

        return $this;
    }

    /**
     * Remove a registered global scope.
     *
     * @param  \Illuminate\Database\Eloquent\Scope|string  $scope
     * @return $this
     */
    public function withoutGlobalScope($scope)
    {
        if (! is_string($scope)) {
            $scope = get_class($scope);
        }

        unset($this->scopes[$scope]);

        $this->removedScopes[] = $scope;

        return $this;
    }

    /**
     * Remove all or passed registered global scopes.
     *
     * @param  array|null  $scopes
     * @return $this
     */
    public function withoutGlobalScopes(?array $scopes = null)
    {
        if (! is_array($scopes)) {
            $scopes = array_keys($this->scopes);
        }

        foreach ($scopes as $scope) {
            $this->withoutGlobalScope($scope);
        }

        return $this;
    }

    /**
     * Get an array of global scopes that were removed from the query.
     *
     * @return array
     */
    public function removedScopes()
    {
        return $this->removedScopes;
    }

    /**
     * Add a where clause on the primary key to the query.
     *
     * @param  mixed  $id
     * @return $this
     */
    public function whereKey($id)
    {
        if ($id instanceof Model) {
            $id = $id->getKey();
        }

        if (is_array($id) || $id instanceof Arrayable) {
            if (in_array($this->model->getKeyType(), ['int', 'integer'])) {
                $this->query->whereIntegerInRaw($this->model->getQualifiedKeyName(), $id);
            } else {
                $this->query->whereIn($this->model->getQualifiedKeyName(), $id);
            }

            return $this;
        }

        if ($id !== null && $this->model->getKeyType() === 'string') {
            $id = (string) $id;
        }

        return $this->where($this->model->getQualifiedKeyName(), '=', $id);
    }

    /**
     * Add a where clause on the primary key to the query.
     *
     * @param  mixed  $id
     * @return $this
     */
    public function whereKeyNot($id)
    {
        if ($id instanceof Model) {
            $id = $id->getKey();
        }

        if (is_array($id) || $id instanceof Arrayable) {
            if (in_array($this->model->getKeyType(), ['int', 'integer'])) {
                $this->query->whereIntegerNotInRaw($this->model->getQualifiedKeyName(), $id);
            } else {
                $this->query->whereNotIn($this->model->getQualifiedKeyName(), $id);
            }

            return $this;
        }

        if ($id !== null && $this->model->getKeyType() === 'string') {
            $id = (string) $id;
        }

        return $this->where($this->model->getQualifiedKeyName(), '!=', $id);
    }

    /**
     * Add a basic where clause to the query.
     *
     * @param  (\Closure(static): mixed)|string|array|\Illuminate\Contracts\Database\Query\Expression  $column
     * @param  mixed  $operator
     * @param  mixed  $value
     * @param  string  $boolean
     * @return $this
     */
    public function where($column, $operator = null, $value = null, $boolean = 'and')
    {
        if ($column instanceof Closure && is_null($operator)) {
            $column($query = $this->model->newQueryWithoutRelationships());

            $this->query->addNestedWhereQuery($query->getQuery(), $boolean);
        } else {
            $this->query->where(...func_get_args());
        }

        return $this;
    }

    /**
     * Add a basic where clause to the query, and return the first result.
     *
     * @param  (\Closure(static): mixed)|string|array|\Illuminate\Contracts\Database\Query\Expression  $column
     * @param  mixed  $operator
     * @param  mixed  $value
     * @param  string  $boolean
     * @return TModel|null
     */
    public function firstWhere($column, $operator = null, $value = null, $boolean = 'and')
    {
        return $this->where(...func_get_args())->first();
    }

    /**
     * Add an "or where" clause to the query.
     *
     * @param  (\Closure(static): mixed)|array|string|\Illuminate\Contracts\Database\Query\Expression  $column
     * @param  mixed  $operator
     * @param  mixed  $value
     * @return $this
     */
    public function orWhere($column, $operator = null, $value = null)
    {
        [$value, $operator] = $this->query->prepareValueAndOperator(
            $value, $operator, func_num_args() === 2
        );

        return $this->where($column, $operator, $value, 'or');
    }

    /**
     * Add a basic "where not" clause to the query.
     *
     * @param  (\Closure(static): mixed)|string|array|\Illuminate\Contracts\Database\Query\Expression  $column
     * @param  mixed  $operator
     * @param  mixed  $value
     * @param  string  $boolean
     * @return $this
     */
    public function whereNot($column, $operator = null, $value = null, $boolean = 'and')
    {
        return $this->where($column, $operator, $value, $boolean.' not');
    }

    /**
     * Add an "or where not" clause to the query.
     *
     * @param  (\Closure(static): mixed)|array|string|\Illuminate\Contracts\Database\Query\Expression  $column
     * @param  mixed  $operator
     * @param  mixed  $value
     * @return $this
     */
    public function orWhereNot($column, $operator = null, $value = null)
    {
        return $this->whereNot($column, $operator, $value, 'or');
    }

    /**
     * Add an "order by" clause for a timestamp to the query.
     *
     * @param  string|\Illuminate\Contracts\Database\Query\Expression  $column
     * @return $this
     */
    public function latest($column = null)
    {
        if (is_null($column)) {
            $column = $this->model->getCreatedAtColumn() ?? 'created_at';
        }

        $this->query->latest($column);

        return $this;
    }

    /**
     * Add an "order by" clause for a timestamp to the query.
     *
     * @param  string|\Illuminate\Contracts\Database\Query\Expression  $column
     * @return $this
     */
    public function oldest($column = null)
    {
        if (is_null($column)) {
            $column = $this->model->getCreatedAtColumn() ?? 'created_at';
        }

        $this->query->oldest($column);

        return $this;
    }

    /**
     * Create a collection of models from plain arrays.
     *
     * @param  array  $items
     * @return \Illuminate\Database\Eloquent\Collection<int, TModel>
     */
    public function hydrate(array $items)
    {
        $instance = $this->newModelInstance();

        return $instance->newCollection(array_map(function ($item) use ($items, $instance) {
            $model = $instance->newFromBuilder($item);

            if (count($items) > 1) {
                $model->preventsLazyLoading = Model::preventsLazyLoading();
            }

            return $model;
        }, $items));
    }

    /**
     * Create a collection of models from a raw query.
     *
     * @param  string  $query
     * @param  array  $bindings
     * @return \Illuminate\Database\Eloquent\Collection<int, TModel>
     */
    public function fromQuery($query, $bindings = [])
    {
        return $this->hydrate(
            $this->query->getConnection()->select($query, $bindings)
        );
    }

    /**
     * Find a model by its primary key.
     *
     * @param  mixed  $id
     * @param  array|string  $columns
     * @return ($id is (\Illuminate\Contracts\Support\Arrayable<array-key, mixed>|array<mixed>) ? \Illuminate\Database\Eloquent\Collection<int, TModel> : TModel|null)
     */
    public function find($id, $columns = ['*'])
    {
        if (is_array($id) || $id instanceof Arrayable) {
            return $this->findMany($id, $columns);
        }

        return $this->whereKey($id)->first($columns);
    }

    /**
     * Find multiple models by their primary keys.
     *
     * @param  \Illuminate\Contracts\Support\Arrayable|array  $ids
     * @param  array|string  $columns
     * @return \Illuminate\Database\Eloquent\Collection<int, TModel>
     */
    public function findMany($ids, $columns = ['*'])
    {
        $ids = $ids instanceof Arrayable ? $ids->toArray() : $ids;

        if (empty($ids)) {
            return $this->model->newCollection();
        }

        return $this->whereKey($ids)->get($columns);
    }

    /**
     * Find a model by its primary key or throw an exception.
     *
     * @param  mixed  $id
     * @param  array|string  $columns
     * @return ($id is (\Illuminate\Contracts\Support\Arrayable<array-key, mixed>|array<mixed>) ? \Illuminate\Database\Eloquent\Collection<int, TModel> : TModel)
     *
     * @throws \Illuminate\Database\Eloquent\ModelNotFoundException<TModel>
     */
    public function findOrFail($id, $columns = ['*'])
    {
        $result = $this->find($id, $columns);

        $id = $id instanceof Arrayable ? $id->toArray() : $id;

        if (is_array($id)) {
            if (count($result) !== count(array_unique($id))) {
                throw (new ModelNotFoundException)->setModel(
                    get_class($this->model), array_diff($id, $result->modelKeys())
                );
            }

            return $result;
        }

        if (is_null($result)) {
            throw (new ModelNotFoundException)->setModel(
                get_class($this->model), $id
            );
        }

        return $result;
    }

    /**
     * Find a model by its primary key or return fresh model instance.
     *
     * @param  mixed  $id
     * @param  array|string  $columns
     * @return ($id is (\Illuminate\Contracts\Support\Arrayable<array-key, mixed>|array<mixed>) ? \Illuminate\Database\Eloquent\Collection<int, TModel> : TModel)
     */
    public function findOrNew($id, $columns = ['*'])
    {
        if (! is_null($model = $this->find($id, $columns))) {
            return $model;
        }

        return $this->newModelInstance();
    }

    /**
     * Find a model by its primary key or call a callback.
     *
     * @template TValue
     *
     * @param  mixed  $id
     * @param  (\Closure(): TValue)|list<string>|string  $columns
     * @param  (\Closure(): TValue)|null  $callback
     * @return (
     *     $id is (\Illuminate\Contracts\Support\Arrayable<array-key, mixed>|array<mixed>)
     *     ? \Illuminate\Database\Eloquent\Collection<int, TModel>
     *     : TModel|TValue
     * )
     */
    public function findOr($id, $columns = ['*'], ?Closure $callback = null)
    {
        if ($columns instanceof Closure) {
            $callback = $columns;

            $columns = ['*'];
        }

        if (! is_null($model = $this->find($id, $columns))) {
            return $model;
        }

        return $callback();
    }

    /**
     * Get the first record matching the attributes or instantiate it.
     *
     * @param  array  $attributes
     * @param  array  $values
     * @return TModel
     */
    public function firstOrNew(array $attributes = [], array $values = [])
    {
        if (! is_null($instance = $this->where($attributes)->first())) {
            return $instance;
        }

        return $this->newModelInstance(array_merge($attributes, $values));
    }

    /**
     * Get the first record matching the attributes. If the record is not found, create it.
     *
     * @param  array  $attributes
     * @param  array  $values
     * @return TModel
     */
    public function firstOrCreate(array $attributes = [], array $values = [])
    {
        if (! is_null($instance = (clone $this)->where($attributes)->first())) {
            return $instance;
        }

        return $this->createOrFirst($attributes, $values);
    }

    /**
     * Attempt to create the record. If a unique constraint violation occurs, attempt to find the matching record.
     *
     * @param  array  $attributes
     * @param  array  $values
     * @return TModel
     */
    public function createOrFirst(array $attributes = [], array $values = [])
    {
        try {
            return $this->withSavepointIfNeeded(fn () => $this->create(array_merge($attributes, $values)));
        } catch (UniqueConstraintViolationException $e) {
            return $this->useWritePdo()->where($attributes)->first() ?? throw $e;
        }
    }

    /**
     * Create or update a record matching the attributes, and fill it with values.
     *
     * @param  array  $attributes
     * @param  array  $values
     * @return TModel
     */
    public function updateOrCreate(array $attributes, array $values = [])
    {
        return tap($this->firstOrCreate($attributes, $values), function ($instance) use ($values) {
            if (! $instance->wasRecentlyCreated) {
                $instance->fill($values)->save();
            }
        });
    }

    /**
     * Execute the query and get the first result or throw an exception.
     *
     * @param  array|string  $columns
     * @return TModel
     *
     * @throws \Illuminate\Database\Eloquent\ModelNotFoundException<TModel>
     */
    public function firstOrFail($columns = ['*'])
    {
        if (! is_null($model = $this->first($columns))) {
            return $model;
        }

        throw (new ModelNotFoundException)->setModel(get_class($this->model));
    }

    /**
     * Execute the query and get the first result or call a callback.
     *
     * @template TValue
     *
     * @param  (\Closure(): TValue)|list<string>  $columns
     * @param  (\Closure(): TValue)|null  $callback
     * @return TModel|TValue
     */
    public function firstOr($columns = ['*'], ?Closure $callback = null)
    {
        if ($columns instanceof Closure) {
            $callback = $columns;

            $columns = ['*'];
        }

        if (! is_null($model = $this->first($columns))) {
            return $model;
        }

        return $callback();
    }

    /**
     * Execute the query and get the first result if it's the sole matching record.
     *
     * @param  array|string  $columns
     * @return TModel
     *
     * @throws \Illuminate\Database\Eloquent\ModelNotFoundException<TModel>
     * @throws \Illuminate\Database\MultipleRecordsFoundException
     */
    public function sole($columns = ['*'])
    {
        try {
            return $this->baseSole($columns);
        } catch (RecordsNotFoundException) {
            throw (new ModelNotFoundException)->setModel(get_class($this->model));
        }
    }

    /**
     * Get a single column's value from the first result of a query.
     *
     * @param  string|\Illuminate\Contracts\Database\Query\Expression  $column
     * @return mixed
     */
    public function value($column)
    {
        if ($result = $this->first([$column])) {
            $column = $column instanceof Expression ? $column->getValue($this->getGrammar()) : $column;

            return $result->{Str::afterLast($column, '.')};
        }
    }

    /**
     * Get a single column's value from the first result of a query if it's the sole matching record.
     *
     * @param  string|\Illuminate\Contracts\Database\Query\Expression  $column
     * @return mixed
     *
     * @throws \Illuminate\Database\Eloquent\ModelNotFoundException<TModel>
     * @throws \Illuminate\Database\MultipleRecordsFoundException
     */
    public function soleValue($column)
    {
        $column = $column instanceof Expression ? $column->getValue($this->getGrammar()) : $column;

        return $this->sole([$column])->{Str::afterLast($column, '.')};
    }

    /**
     * Get a single column's value from the first result of the query or throw an exception.
     *
     * @param  string|\Illuminate\Contracts\Database\Query\Expression  $column
     * @return mixed
     *
     * @throws \Illuminate\Database\Eloquent\ModelNotFoundException<TModel>
     */
    public function valueOrFail($column)
    {
        $column = $column instanceof Expression ? $column->getValue($this->getGrammar()) : $column;

        return $this->firstOrFail([$column])->{Str::afterLast($column, '.')};
    }

    /**
     * Execute the query as a "select" statement.
     *
     * @param  array|string  $columns
     * @return \Illuminate\Database\Eloquent\Collection<int, TModel>
     */
    public function get($columns = ['*'])
    {
        $builder = $this->applyScopes();

        // If we actually found models we will also eager load any relationships that
        // have been specified as needing to be eager loaded, which will solve the
        // n+1 query issue for the developers to avoid running a lot of queries.
        if (count($models = $builder->getModels($columns)) > 0) {
            $models = $builder->eagerLoadRelations($models);
        }

        return $this->applyAfterQueryCallbacks(
            $builder->getModel()->newCollection($models)
        );
    }

    /**
     * Get the hydrated models without eager loading.
     *
     * @param  array|string  $columns
     * @return array<int, TModel>
     */
    public function getModels($columns = ['*'])
    {
        return $this->model->hydrate(
            $this->query->get($columns)->all()
        )->all();
    }

    /**
     * Eager load the relationships for the models.
     *
     * @param  array<int, TModel>  $models
     * @return array<int, TModel>
     */
    public function eagerLoadRelations(array $models)
    {
        foreach ($this->eagerLoad as $name => $constraints) {
            // For nested eager loads we'll skip loading them here and they will be set as an
            // eager load on the query to retrieve the relation so that they will be eager
            // loaded on that query, because that is where they get hydrated as models.
            if (! str_contains($name, '.')) {
                $models = $this->eagerLoadRelation($models, $name, $constraints);
            }
        }

        return $models;
    }

    /**
     * Eagerly load the relationship on a set of models.
     *
     * @param  array  $models
     * @param  string  $name
     * @param  \Closure  $constraints
     * @return array
     */
    protected function eagerLoadRelation(array $models, $name, Closure $constraints)
    {
        // First we will "back up" the existing where conditions on the query so we can
        // add our eager constraints. Then we will merge the wheres that were on the
        // query back to it in order that any where conditions might be specified.
        $relation = $this->getRelation($name);

        $relation->addEagerConstraints($models);

        $constraints($relation);

        // Once we have the results, we just match those back up to their parent models
        // using the relationship instance. Then we just return the finished arrays
        // of models which have been eagerly hydrated and are readied for return.
        return $relation->match(
            $relation->initRelation($models, $name),
            $relation->getEager(), $name
        );
    }

    /**
     * Get the relation instance for the given relation name.
     *
     * @param  string  $name
     * @return \Illuminate\Database\Eloquent\Relations\Relation<\Illuminate\Database\Eloquent\Model, TModel, *>
     */
    public function getRelation($name)
    {
        // We want to run a relationship query without any constrains so that we will
        // not have to remove these where clauses manually which gets really hacky
        // and error prone. We don't want constraints because we add eager ones.
        $relation = Relation::noConstraints(function () use ($name) {
            try {
                return $this->getModel()->newInstance()->$name();
            } catch (BadMethodCallException) {
                throw RelationNotFoundException::make($this->getModel(), $name);
            }
        });

        $nested = $this->relationsNestedUnder($name);

        // If there are nested relationships set on the query, we will put those onto
        // the query instances so that they can be handled after this relationship
        // is loaded. In this way they will all trickle down as they are loaded.
        if (count($nested) > 0) {
            $relation->getQuery()->with($nested);
        }

        return $relation;
    }

    /**
     * Get the deeply nested relations for a given top-level relation.
     *
     * @param  string  $relation
     * @return array
     */
    protected function relationsNestedUnder($relation)
    {
        $nested = [];

        // We are basically looking for any relationships that are nested deeper than
        // the given top-level relationship. We will just check for any relations
        // that start with the given top relations and adds them to our arrays.
        foreach ($this->eagerLoad as $name => $constraints) {
            if ($this->isNestedUnder($relation, $name)) {
                $nested[substr($name, strlen($relation.'.'))] = $constraints;
            }
        }

        return $nested;
    }

    /**
     * Determine if the relationship is nested.
     *
     * @param  string  $relation
     * @param  string  $name
     * @return bool
     */
    protected function isNestedUnder($relation, $name)
    {
        return str_contains($name, '.') && str_starts_with($name, $relation.'.');
    }

    /**
     * Register a closure to be invoked after the query is executed.
     *
     * @param  \Closure  $callback
     * @return $this
     */
    public function afterQuery(Closure $callback)
    {
        $this->afterQueryCallbacks[] = $callback;

        return $this;
    }

    /**
     * Invoke the "after query" modification callbacks.
     *
     * @param  mixed  $result
     * @return mixed
     */
    public function applyAfterQueryCallbacks($result)
    {
        foreach ($this->afterQueryCallbacks as $afterQueryCallback) {
            $result = $afterQueryCallback($result) ?: $result;
        }

        return $result;
    }

    /**
     * Get a lazy collection for the given query.
     *
     * @return \Illuminate\Support\LazyCollection<int, TModel>
     */
    public function cursor()
    {
        return $this->applyScopes()->query->cursor()->map(function ($record) {
            $model = $this->newModelInstance()->newFromBuilder($record);

            return $this->applyAfterQueryCallbacks($this->newModelInstance()->newCollection([$model]))->first();
        })->reject(fn ($model) => is_null($model));
    }

    /**
     * Add a generic "order by" clause if the query doesn't already have one.
     *
     * @return void
     */
    protected function enforceOrderBy()
    {
        if (empty($this->query->orders) && empty($this->query->unionOrders)) {
            $this->orderBy($this->model->getQualifiedKeyName(), 'asc');
        }
    }

    /**
     * Get a collection with the values of a given column.
     *
     * @param  string|\Illuminate\Contracts\Database\Query\Expression  $column
     * @param  string|null  $key
     * @return \Illuminate\Support\Collection<array-key, mixed>
     */
    public function pluck($column, $key = null)
    {
        $results = $this->toBase()->pluck($column, $key);

        $column = $column instanceof Expression ? $column->getValue($this->getGrammar()) : $column;

        $column = Str::after($column, "{$this->model->getTable()}.");

        // If the model has a mutator for the requested column, we will spin through
        // the results and mutate the values so that the mutated version of these
        // columns are returned as you would expect from these Eloquent models.
        if (! $this->model->hasGetMutator($column) &&
            ! $this->model->hasCast($column) &&
            ! in_array($column, $this->model->getDates())) {
            return $results;
        }

        return $this->applyAfterQueryCallbacks(
            $results->map(function ($value) use ($column) {
                return $this->model->newFromBuilder([$column => $value])->{$column};
            })
        );
    }

    /**
     * Paginate the given query.
     *
     * @param  int|null|\Closure  $perPage
     * @param  array|string  $columns
     * @param  string  $pageName
     * @param  int|null  $page
     * @param  \Closure|int|null  $total
     * @return \Illuminate\Contracts\Pagination\LengthAwarePaginator
     *
     * @throws \InvalidArgumentException
     */
    public function paginate($perPage = null, $columns = ['*'], $pageName = 'page', $page = null, $total = null)
    {
        $page = $page ?: Paginator::resolveCurrentPage($pageName);

        $total = value($total) ?? $this->toBase()->getCountForPagination();

        $perPage = ($perPage instanceof Closure
            ? $perPage($total)
            : $perPage
        ) ?: $this->model->getPerPage();

        $results = $total
            ? $this->forPage($page, $perPage)->get($columns)
            : $this->model->newCollection();

        return $this->paginator($results, $total, $perPage, $page, [
            'path' => Paginator::resolveCurrentPath(),
            'pageName' => $pageName,
        ]);
    }

    /**
     * Paginate the given query into a simple paginator.
     *
     * @param  int|null  $perPage
     * @param  array|string  $columns
     * @param  string  $pageName
     * @param  int|null  $page
     * @return \Illuminate\Contracts\Pagination\Paginator
     */
    public function simplePaginate($perPage = null, $columns = ['*'], $pageName = 'page', $page = null)
    {
        $page = $page ?: Paginator::resolveCurrentPage($pageName);

        $perPage = $perPage ?: $this->model->getPerPage();

        // Next we will set the limit and offset for this query so that when we get the
        // results we get the proper section of results. Then, we'll create the full
        // paginator instances for these results with the given page and per page.
        $this->skip(($page - 1) * $perPage)->take($perPage + 1);

        return $this->simplePaginator($this->get($columns), $perPage, $page, [
            'path' => Paginator::resolveCurrentPath(),
            'pageName' => $pageName,
        ]);
    }

    /**
     * Paginate the given query into a cursor paginator.
     *
     * @param  int|null  $perPage
     * @param  array|string  $columns
     * @param  string  $cursorName
     * @param  \Illuminate\Pagination\Cursor|string|null  $cursor
     * @return \Illuminate\Contracts\Pagination\CursorPaginator
     */
    public function cursorPaginate($perPage = null, $columns = ['*'], $cursorName = 'cursor', $cursor = null)
    {
        $perPage = $perPage ?: $this->model->getPerPage();

        return $this->paginateUsingCursor($perPage, $columns, $cursorName, $cursor);
    }

    /**
     * Ensure the proper order by required for cursor pagination.
     *
     * @param  bool  $shouldReverse
     * @return \Illuminate\Support\Collection
     */
    protected function ensureOrderForCursorPagination($shouldReverse = false)
    {
        if (empty($this->query->orders) && empty($this->query->unionOrders)) {
            $this->enforceOrderBy();
        }

        $reverseDirection = function ($order) {
            if (! isset($order['direction'])) {
                return $order;
            }

            $order['direction'] = $order['direction'] === 'asc' ? 'desc' : 'asc';

            return $order;
        };

        if ($shouldReverse) {
            $this->query->orders = collect($this->query->orders)->map($reverseDirection)->toArray();
            $this->query->unionOrders = collect($this->query->unionOrders)->map($reverseDirection)->toArray();
        }

        $orders = ! empty($this->query->unionOrders) ? $this->query->unionOrders : $this->query->orders;

        return collect($orders)
            ->filter(fn ($order) => Arr::has($order, 'direction'))
            ->values();
    }

    /**
     * Save a new model and return the instance.
     *
     * @param  array  $attributes
     * @return TModel
     */
    public function create(array $attributes = [])
    {
        return tap($this->newModelInstance($attributes), function ($instance) {
            $instance->save();
        });
    }

    /**
<<<<<<< HEAD
     * Save a new model and return the instance or throw an exception.
     *
     * @param  array  $attributes
     * @return TModel
     *
     * @throws \Throwable
     */
    public function createOrFail(array $attributes = [])
    {
        return tap($this->newModelInstance($attributes), function ($instance) {
            $instance->saveOrFail();
        });
=======
     * Save a new model and return the instance without raising model events.
     *
     * @param  array  $attributes
     * @return TModel
     */
    public function createQuietly(array $attributes = [])
    {
        return Model::withoutEvents(fn () => $this->create($attributes));
>>>>>>> 365bef44
    }

    /**
     * Save a new model and return the instance. Allow mass-assignment.
     *
     * @param  array  $attributes
     * @return TModel
     */
    public function forceCreate(array $attributes)
    {
        return $this->model->unguarded(function () use ($attributes) {
            return $this->newModelInstance()->create($attributes);
        });
    }

    /**
     * Save a new model instance with mass assignment without raising model events.
     *
     * @param  array  $attributes
     * @return TModel
     */
    public function forceCreateQuietly(array $attributes = [])
    {
        return Model::withoutEvents(fn () => $this->forceCreate($attributes));
    }

    /**
     * Update records in the database.
     *
     * @param  array  $values
     * @return int
     */
    public function update(array $values)
    {
        return $this->toBase()->update($this->addUpdatedAtColumn($values));
    }

    /**
     * Insert new records or update the existing ones.
     *
     * @param  array  $values
     * @param  array|string  $uniqueBy
     * @param  array|null  $update
     * @return int
     */
    public function upsert(array $values, $uniqueBy, $update = null)
    {
        if (empty($values)) {
            return 0;
        }

        if (! is_array(reset($values))) {
            $values = [$values];
        }

        if (is_null($update)) {
            $update = array_keys(reset($values));
        }

        return $this->toBase()->upsert(
            $this->addTimestampsToUpsertValues($this->addUniqueIdsToUpsertValues($values)),
            $uniqueBy,
            $this->addUpdatedAtToUpsertColumns($update)
        );
    }

    /**
     * Update the column's update timestamp.
     *
     * @param  string|null  $column
     * @return int|false
     */
    public function touch($column = null)
    {
        $time = $this->model->freshTimestamp();

        if ($column) {
            return $this->toBase()->update([$column => $time]);
        }

        $column = $this->model->getUpdatedAtColumn();

        if (! $this->model->usesTimestamps() || is_null($column)) {
            return false;
        }

        return $this->toBase()->update([$column => $time]);
    }

    /**
     * Increment a column's value by a given amount.
     *
     * @param  string|\Illuminate\Contracts\Database\Query\Expression  $column
     * @param  float|int  $amount
     * @param  array  $extra
     * @return int
     */
    public function increment($column, $amount = 1, array $extra = [])
    {
        return $this->toBase()->increment(
            $column, $amount, $this->addUpdatedAtColumn($extra)
        );
    }

    /**
     * Decrement a column's value by a given amount.
     *
     * @param  string|\Illuminate\Contracts\Database\Query\Expression  $column
     * @param  float|int  $amount
     * @param  array  $extra
     * @return int
     */
    public function decrement($column, $amount = 1, array $extra = [])
    {
        return $this->toBase()->decrement(
            $column, $amount, $this->addUpdatedAtColumn($extra)
        );
    }

    /**
     * Add the "updated at" column to an array of values.
     *
     * @param  array  $values
     * @return array
     */
    protected function addUpdatedAtColumn(array $values)
    {
        if (! $this->model->usesTimestamps() ||
            is_null($this->model->getUpdatedAtColumn())) {
            return $values;
        }

        $column = $this->model->getUpdatedAtColumn();

        if (! array_key_exists($column, $values)) {
            $timestamp = $this->model->freshTimestampString();

            if (
                $this->model->hasSetMutator($column)
                || $this->model->hasAttributeSetMutator($column)
                || $this->model->hasCast($column)
            ) {
                $timestamp = $this->model->newInstance()
                    ->forceFill([$column => $timestamp])
                    ->getAttributes()[$column] ?? $timestamp;
            }

            $values = array_merge([$column => $timestamp], $values);
        }

        $segments = preg_split('/\s+as\s+/i', $this->query->from);

        $qualifiedColumn = end($segments).'.'.$column;

        $values[$qualifiedColumn] = Arr::get($values, $qualifiedColumn, $values[$column]);

        unset($values[$column]);

        return $values;
    }

    /**
     * Add unique IDs to the inserted values.
     *
     * @param  array  $values
     * @return array
     */
    protected function addUniqueIdsToUpsertValues(array $values)
    {
        if (! $this->model->usesUniqueIds()) {
            return $values;
        }

        foreach ($this->model->uniqueIds() as $uniqueIdAttribute) {
            foreach ($values as &$row) {
                if (! array_key_exists($uniqueIdAttribute, $row)) {
                    $row = array_merge([$uniqueIdAttribute => $this->model->newUniqueId()], $row);
                }
            }
        }

        return $values;
    }

    /**
     * Add timestamps to the inserted values.
     *
     * @param  array  $values
     * @return array
     */
    protected function addTimestampsToUpsertValues(array $values)
    {
        if (! $this->model->usesTimestamps()) {
            return $values;
        }

        $timestamp = $this->model->freshTimestampString();

        $columns = array_filter([
            $this->model->getCreatedAtColumn(),
            $this->model->getUpdatedAtColumn(),
        ]);

        foreach ($columns as $column) {
            foreach ($values as &$row) {
                $row = array_merge([$column => $timestamp], $row);
            }
        }

        return $values;
    }

    /**
     * Add the "updated at" column to the updated columns.
     *
     * @param  array  $update
     * @return array
     */
    protected function addUpdatedAtToUpsertColumns(array $update)
    {
        if (! $this->model->usesTimestamps()) {
            return $update;
        }

        $column = $this->model->getUpdatedAtColumn();

        if (! is_null($column) &&
            ! array_key_exists($column, $update) &&
            ! in_array($column, $update)) {
            $update[] = $column;
        }

        return $update;
    }

    /**
     * Delete records from the database.
     *
     * @return mixed
     */
    public function delete()
    {
        if (isset($this->onDelete)) {
            return call_user_func($this->onDelete, $this);
        }

        return $this->toBase()->delete();
    }

    /**
     * Run the default delete function on the builder.
     *
     * Since we do not apply scopes here, the row will actually be deleted.
     *
     * @return mixed
     */
    public function forceDelete()
    {
        return $this->query->delete();
    }

    /**
     * Register a replacement for the default delete function.
     *
     * @param  \Closure  $callback
     * @return void
     */
    public function onDelete(Closure $callback)
    {
        $this->onDelete = $callback;
    }

    /**
     * Determine if the given model has a scope.
     *
     * @param  string  $scope
     * @return bool
     */
    public function hasNamedScope($scope)
    {
        return $this->model && $this->model->hasNamedScope($scope);
    }

    /**
     * Call the given local model scopes.
     *
     * @param  array|string  $scopes
     * @return static|mixed
     */
    public function scopes($scopes)
    {
        $builder = $this;

        foreach (Arr::wrap($scopes) as $scope => $parameters) {
            // If the scope key is an integer, then the scope was passed as the value and
            // the parameter list is empty, so we will format the scope name and these
            // parameters here. Then, we'll be ready to call the scope on the model.
            if (is_int($scope)) {
                [$scope, $parameters] = [$parameters, []];
            }

            // Next we'll pass the scope callback to the callScope method which will take
            // care of grouping the "wheres" properly so the logical order doesn't get
            // messed up when adding scopes. Then we'll return back out the builder.
            $builder = $builder->callNamedScope(
                $scope, Arr::wrap($parameters)
            );
        }

        return $builder;
    }

    /**
     * Apply the scopes to the Eloquent builder instance and return it.
     *
     * @return static
     */
    public function applyScopes()
    {
        if (! $this->scopes) {
            return $this;
        }

        $builder = clone $this;

        foreach ($this->scopes as $identifier => $scope) {
            if (! isset($builder->scopes[$identifier])) {
                continue;
            }

            $builder->callScope(function (self $builder) use ($scope) {
                // If the scope is a Closure we will just go ahead and call the scope with the
                // builder instance. The "callScope" method will properly group the clauses
                // that are added to this query so "where" clauses maintain proper logic.
                if ($scope instanceof Closure) {
                    $scope($builder);
                }

                // If the scope is a scope object, we will call the apply method on this scope
                // passing in the builder and the model instance. After we run all of these
                // scopes we will return back the builder instance to the outside caller.
                if ($scope instanceof Scope) {
                    $scope->apply($builder, $this->getModel());
                }
            });
        }

        return $builder;
    }

    /**
     * Apply the given scope on the current builder instance.
     *
     * @param  callable  $scope
     * @param  array  $parameters
     * @return mixed
     */
    protected function callScope(callable $scope, array $parameters = [])
    {
        array_unshift($parameters, $this);

        $query = $this->getQuery();

        // We will keep track of how many wheres are on the query before running the
        // scope so that we can properly group the added scope constraints in the
        // query as their own isolated nested where statement and avoid issues.
        $originalWhereCount = is_null($query->wheres)
                    ? 0 : count($query->wheres);

        $result = $scope(...$parameters) ?? $this;

        if (count((array) $query->wheres) > $originalWhereCount) {
            $this->addNewWheresWithinGroup($query, $originalWhereCount);
        }

        return $result;
    }

    /**
     * Apply the given named scope on the current builder instance.
     *
     * @param  string  $scope
     * @param  array  $parameters
     * @return mixed
     */
    protected function callNamedScope($scope, array $parameters = [])
    {
        return $this->callScope(function (...$parameters) use ($scope) {
            return $this->model->callNamedScope($scope, $parameters);
        }, $parameters);
    }

    /**
     * Nest where conditions by slicing them at the given where count.
     *
     * @param  \Illuminate\Database\Query\Builder  $query
     * @param  int  $originalWhereCount
     * @return void
     */
    protected function addNewWheresWithinGroup(QueryBuilder $query, $originalWhereCount)
    {
        // Here, we totally remove all of the where clauses since we are going to
        // rebuild them as nested queries by slicing the groups of wheres into
        // their own sections. This is to prevent any confusing logic order.
        $allWheres = $query->wheres;

        $query->wheres = [];

        $this->groupWhereSliceForScope(
            $query, array_slice($allWheres, 0, $originalWhereCount)
        );

        $this->groupWhereSliceForScope(
            $query, array_slice($allWheres, $originalWhereCount)
        );
    }

    /**
     * Slice where conditions at the given offset and add them to the query as a nested condition.
     *
     * @param  \Illuminate\Database\Query\Builder  $query
     * @param  array  $whereSlice
     * @return void
     */
    protected function groupWhereSliceForScope(QueryBuilder $query, $whereSlice)
    {
        $whereBooleans = collect($whereSlice)->pluck('boolean');

        // Here we'll check if the given subset of where clauses contains any "or"
        // booleans and in this case create a nested where expression. That way
        // we don't add any unnecessary nesting thus keeping the query clean.
        if ($whereBooleans->contains(fn ($logicalOperator) => str_contains($logicalOperator, 'or'))) {
            $query->wheres[] = $this->createNestedWhere(
                $whereSlice, str_replace(' not', '', $whereBooleans->first())
            );
        } else {
            $query->wheres = array_merge($query->wheres, $whereSlice);
        }
    }

    /**
     * Create a where array with nested where conditions.
     *
     * @param  array  $whereSlice
     * @param  string  $boolean
     * @return array
     */
    protected function createNestedWhere($whereSlice, $boolean = 'and')
    {
        $whereGroup = $this->getQuery()->forNestedWhere();

        $whereGroup->wheres = $whereSlice;

        return ['type' => 'Nested', 'query' => $whereGroup, 'boolean' => $boolean];
    }

    /**
     * Set the relationships that should be eager loaded.
     *
     * @param  array<array-key, array|(\Closure(\Illuminate\Database\Eloquent\Relations\Relation<*,*,*>): mixed)|string>|string  $relations
     * @param  (\Closure(\Illuminate\Database\Eloquent\Relations\Relation<*,*,*>): mixed)|string|null  $callback
     * @return $this
     */
    public function with($relations, $callback = null)
    {
        if ($callback instanceof Closure) {
            $eagerLoad = $this->parseWithRelations([$relations => $callback]);
        } else {
            $eagerLoad = $this->parseWithRelations(is_string($relations) ? func_get_args() : $relations);
        }

        $this->eagerLoad = array_merge($this->eagerLoad, $eagerLoad);

        return $this;
    }

    /**
     * Prevent the specified relations from being eager loaded.
     *
     * @param  mixed  $relations
     * @return $this
     */
    public function without($relations)
    {
        $this->eagerLoad = array_diff_key($this->eagerLoad, array_flip(
            is_string($relations) ? func_get_args() : $relations
        ));

        return $this;
    }

    /**
     * Set the relationships that should be eager loaded while removing any previously added eager loading specifications.
     *
     * @param  array<array-key, array|(\Closure(\Illuminate\Database\Eloquent\Relations\Relation<*,*,*>): mixed)|string>|string  $relations
     * @return $this
     */
    public function withOnly($relations)
    {
        $this->eagerLoad = [];

        return $this->with($relations);
    }

    /**
     * Create a new instance of the model being queried.
     *
     * @param  array  $attributes
     * @return TModel
     */
    public function newModelInstance($attributes = [])
    {
        return $this->model->newInstance($attributes)->setConnection(
            $this->query->getConnection()->getName()
        );
    }

    /**
     * Parse a list of relations into individuals.
     *
     * @param  array  $relations
     * @return array
     */
    protected function parseWithRelations(array $relations)
    {
        if ($relations === []) {
            return [];
        }

        $results = [];

        foreach ($this->prepareNestedWithRelationships($relations) as $name => $constraints) {
            // We need to separate out any nested includes, which allows the developers
            // to load deep relationships using "dots" without stating each level of
            // the relationship with its own key in the array of eager-load names.
            $results = $this->addNestedWiths($name, $results);

            $results[$name] = $constraints;
        }

        return $results;
    }

    /**
     * Prepare nested with relationships.
     *
     * @param  array  $relations
     * @param  string  $prefix
     * @return array
     */
    protected function prepareNestedWithRelationships($relations, $prefix = '')
    {
        $preparedRelationships = [];

        if ($prefix !== '') {
            $prefix .= '.';
        }

        // If any of the relationships are formatted with the [$attribute => array()]
        // syntax, we shall loop over the nested relations and prepend each key of
        // this array while flattening into the traditional dot notation format.
        foreach ($relations as $key => $value) {
            if (! is_string($key) || ! is_array($value)) {
                continue;
            }

            [$attribute, $attributeSelectConstraint] = $this->parseNameAndAttributeSelectionConstraint($key);

            $preparedRelationships = array_merge(
                $preparedRelationships,
                ["{$prefix}{$attribute}" => $attributeSelectConstraint],
                $this->prepareNestedWithRelationships($value, "{$prefix}{$attribute}"),
            );

            unset($relations[$key]);
        }

        // We now know that the remaining relationships are in a dot notation format
        // and may be a string or Closure. We'll loop over them and ensure all of
        // the present Closures are merged + strings are made into constraints.
        foreach ($relations as $key => $value) {
            if (is_numeric($key) && is_string($value)) {
                [$key, $value] = $this->parseNameAndAttributeSelectionConstraint($value);
            }

            $preparedRelationships[$prefix.$key] = $this->combineConstraints([
                $value,
                $preparedRelationships[$prefix.$key] ?? static function () {
                    //
                },
            ]);
        }

        return $preparedRelationships;
    }

    /**
     * Combine an array of constraints into a single constraint.
     *
     * @param  array  $constraints
     * @return \Closure
     */
    protected function combineConstraints(array $constraints)
    {
        return function ($builder) use ($constraints) {
            foreach ($constraints as $constraint) {
                $builder = $constraint($builder) ?? $builder;
            }

            return $builder;
        };
    }

    /**
     * Parse the attribute select constraints from the name.
     *
     * @param  string  $name
     * @return array
     */
    protected function parseNameAndAttributeSelectionConstraint($name)
    {
        return str_contains($name, ':')
            ? $this->createSelectWithConstraint($name)
            : [$name, static function () {
                //
            }];
    }

    /**
     * Create a constraint to select the given columns for the relation.
     *
     * @param  string  $name
     * @return array
     */
    protected function createSelectWithConstraint($name)
    {
        return [explode(':', $name)[0], static function ($query) use ($name) {
            $query->select(array_map(static function ($column) use ($query) {
                if (str_contains($column, '.')) {
                    return $column;
                }

                return $query instanceof BelongsToMany
                        ? $query->getRelated()->getTable().'.'.$column
                        : $column;
            }, explode(',', explode(':', $name)[1])));
        }];
    }

    /**
     * Parse the nested relationships in a relation.
     *
     * @param  string  $name
     * @param  array  $results
     * @return array
     */
    protected function addNestedWiths($name, $results)
    {
        $progress = [];

        // If the relation has already been set on the result array, we will not set it
        // again, since that would override any constraints that were already placed
        // on the relationships. We will only set the ones that are not specified.
        foreach (explode('.', $name) as $segment) {
            $progress[] = $segment;

            if (! isset($results[$last = implode('.', $progress)])) {
                $results[$last] = static function () {
                    //
                };
            }
        }

        return $results;
    }

    /**
     * Apply query-time casts to the model instance.
     *
     * @param  array  $casts
     * @return $this
     */
    public function withCasts($casts)
    {
        $this->model->mergeCasts($casts);

        return $this;
    }

    /**
     * Execute the given Closure within a transaction savepoint if needed.
     *
     * @template TModelValue
     *
     * @param  \Closure(): TModelValue  $scope
     * @return TModelValue
     */
    public function withSavepointIfNeeded(Closure $scope): mixed
    {
        return $this->getQuery()->getConnection()->transactionLevel() > 0
            ? $this->getQuery()->getConnection()->transaction($scope)
            : $scope();
    }

    /**
     * Get the Eloquent builder instances that are used in the union of the query.
     *
     * @return \Illuminate\Support\Collection
     */
    protected function getUnionBuilders()
    {
        return isset($this->query->unions)
            ? collect($this->query->unions)->pluck('query')
            : collect();
    }

    /**
     * Get the underlying query builder instance.
     *
     * @return \Illuminate\Database\Query\Builder
     */
    public function getQuery()
    {
        return $this->query;
    }

    /**
     * Set the underlying query builder instance.
     *
     * @param  \Illuminate\Database\Query\Builder  $query
     * @return $this
     */
    public function setQuery($query)
    {
        $this->query = $query;

        return $this;
    }

    /**
     * Get a base query builder instance.
     *
     * @return \Illuminate\Database\Query\Builder
     */
    public function toBase()
    {
        return $this->applyScopes()->getQuery();
    }

    /**
     * Get the relationships being eagerly loaded.
     *
     * @return array
     */
    public function getEagerLoads()
    {
        return $this->eagerLoad;
    }

    /**
     * Set the relationships being eagerly loaded.
     *
     * @param  array  $eagerLoad
     * @return $this
     */
    public function setEagerLoads(array $eagerLoad)
    {
        $this->eagerLoad = $eagerLoad;

        return $this;
    }

    /**
     * Indicate that the given relationships should not be eagerly loaded.
     *
     * @param  array  $relations
     * @return $this
     */
    public function withoutEagerLoad(array $relations)
    {
        $relations = array_diff(array_keys($this->model->getRelations()), $relations);

        return $this->with($relations);
    }

    /**
     * Flush the relationships being eagerly loaded.
     *
     * @return $this
     */
    public function withoutEagerLoads()
    {
        return $this->setEagerLoads([]);
    }

    /**
     * Get the default key name of the table.
     *
     * @return string
     */
    protected function defaultKeyName()
    {
        return $this->getModel()->getKeyName();
    }

    /**
     * Get the model instance being queried.
     *
     * @return TModel
     */
    public function getModel()
    {
        return $this->model;
    }

    /**
     * Set a model instance for the model being queried.
     *
     * @template TModelNew of \Illuminate\Database\Eloquent\Model
     *
     * @param  TModelNew  $model
     * @return static<TModelNew>
     */
    public function setModel(Model $model)
    {
        $this->model = $model;

        $this->query->from($model->getTable());

        return $this;
    }

    /**
     * Qualify the given column name by the model's table.
     *
     * @param  string|\Illuminate\Contracts\Database\Query\Expression  $column
     * @return string
     */
    public function qualifyColumn($column)
    {
        $column = $column instanceof Expression ? $column->getValue($this->getGrammar()) : $column;

        return $this->model->qualifyColumn($column);
    }

    /**
     * Qualify the given columns with the model's table.
     *
     * @param  array|\Illuminate\Contracts\Database\Query\Expression  $columns
     * @return array
     */
    public function qualifyColumns($columns)
    {
        return $this->model->qualifyColumns($columns);
    }

    /**
     * Get the given macro by name.
     *
     * @param  string  $name
     * @return \Closure
     */
    public function getMacro($name)
    {
        return Arr::get($this->localMacros, $name);
    }

    /**
     * Checks if a macro is registered.
     *
     * @param  string  $name
     * @return bool
     */
    public function hasMacro($name)
    {
        return isset($this->localMacros[$name]);
    }

    /**
     * Get the given global macro by name.
     *
     * @param  string  $name
     * @return \Closure
     */
    public static function getGlobalMacro($name)
    {
        return Arr::get(static::$macros, $name);
    }

    /**
     * Checks if a global macro is registered.
     *
     * @param  string  $name
     * @return bool
     */
    public static function hasGlobalMacro($name)
    {
        return isset(static::$macros[$name]);
    }

    /**
     * Dynamically access builder proxies.
     *
     * @param  string  $key
     * @return mixed
     *
     * @throws \Exception
     */
    public function __get($key)
    {
        if (in_array($key, ['orWhere', 'whereNot', 'orWhereNot'])) {
            return new HigherOrderBuilderProxy($this, $key);
        }

        if (in_array($key, $this->propertyPassthru)) {
            return $this->toBase()->{$key};
        }

        throw new Exception("Property [{$key}] does not exist on the Eloquent builder instance.");
    }

    /**
     * Dynamically handle calls into the query instance.
     *
     * @param  string  $method
     * @param  array  $parameters
     * @return mixed
     */
    public function __call($method, $parameters)
    {
        if ($method === 'macro') {
            $this->localMacros[$parameters[0]] = $parameters[1];

            return;
        }

        if ($this->hasMacro($method)) {
            array_unshift($parameters, $this);

            return $this->localMacros[$method](...$parameters);
        }

        if (static::hasGlobalMacro($method)) {
            $callable = static::$macros[$method];

            if ($callable instanceof Closure) {
                $callable = $callable->bindTo($this, static::class);
            }

            return $callable(...$parameters);
        }

        if ($this->hasNamedScope($method)) {
            return $this->callNamedScope($method, $parameters);
        }

        if (in_array(strtolower($method), $this->passthru)) {
            return $this->toBase()->{$method}(...$parameters);
        }

        $this->forwardCallTo($this->query, $method, $parameters);

        return $this;
    }

    /**
     * Dynamically handle calls into the query instance.
     *
     * @param  string  $method
     * @param  array  $parameters
     * @return mixed
     *
     * @throws \BadMethodCallException
     */
    public static function __callStatic($method, $parameters)
    {
        if ($method === 'macro') {
            static::$macros[$parameters[0]] = $parameters[1];

            return;
        }

        if ($method === 'mixin') {
            return static::registerMixin($parameters[0], $parameters[1] ?? true);
        }

        if (! static::hasGlobalMacro($method)) {
            static::throwBadMethodCallException($method);
        }

        $callable = static::$macros[$method];

        if ($callable instanceof Closure) {
            $callable = $callable->bindTo(null, static::class);
        }

        return $callable(...$parameters);
    }

    /**
     * Register the given mixin with the builder.
     *
     * @param  string  $mixin
     * @param  bool  $replace
     * @return void
     */
    protected static function registerMixin($mixin, $replace)
    {
        $methods = (new ReflectionClass($mixin))->getMethods(
            ReflectionMethod::IS_PUBLIC | ReflectionMethod::IS_PROTECTED
        );

        foreach ($methods as $method) {
            if ($replace || ! static::hasGlobalMacro($method->name)) {
                static::macro($method->name, $method->invoke($mixin));
            }
        }
    }

    /**
     * Clone the Eloquent query builder.
     *
     * @return static
     */
    public function clone()
    {
        return clone $this;
    }

    /**
     * Force a clone of the underlying query builder when cloning.
     *
     * @return void
     */
    public function __clone()
    {
        $this->query = clone $this->query;
    }
}<|MERGE_RESOLUTION|>--- conflicted
+++ resolved
@@ -1081,7 +1081,6 @@
     }
 
     /**
-<<<<<<< HEAD
      * Save a new model and return the instance or throw an exception.
      *
      * @param  array  $attributes
@@ -1094,7 +1093,9 @@
         return tap($this->newModelInstance($attributes), function ($instance) {
             $instance->saveOrFail();
         });
-=======
+    }
+
+    /**
      * Save a new model and return the instance without raising model events.
      *
      * @param  array  $attributes
@@ -1103,7 +1104,6 @@
     public function createQuietly(array $attributes = [])
     {
         return Model::withoutEvents(fn () => $this->create($attributes));
->>>>>>> 365bef44
     }
 
     /**
