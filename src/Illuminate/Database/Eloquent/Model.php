--- conflicted
+++ resolved
@@ -231,11 +231,7 @@
                 $this->setAttribute($key, $value);
             } elseif ($totallyGuarded) {
                 throw new MassAssignmentException(sprintf(
-<<<<<<< HEAD
-                    "Add [%s] to fillable property to allow mass assignment on [%s].",
-=======
                     'Add [%s] to fillable property to allow mass assignment on [%s].',
->>>>>>> e7fa0b04
                     $key, get_class($this)
                 ));
             }
