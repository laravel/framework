<?php

namespace Illuminate\Database\Eloquent;

use ArrayAccess;
use Exception;
use Illuminate\Contracts\Broadcasting\HasBroadcastChannel;
use Illuminate\Contracts\Queue\QueueableCollection;
use Illuminate\Contracts\Queue\QueueableEntity;
use Illuminate\Contracts\Routing\UrlRoutable;
use Illuminate\Contracts\Support\Arrayable;
use Illuminate\Contracts\Support\CanBeEscapedWhenCastToString;
use Illuminate\Contracts\Support\Jsonable;
use Illuminate\Database\ConnectionResolverInterface as Resolver;
<<<<<<< HEAD
use Illuminate\Database\Eloquent\Attributes\Cast;
=======
>>>>>>> 2c402417
use Illuminate\Database\Eloquent\Attributes\Increment;
use Illuminate\Database\Eloquent\Collection as EloquentCollection;
use Illuminate\Database\Eloquent\Relations\BelongsToMany;
use Illuminate\Database\Eloquent\Relations\Concerns\AsPivot;
use Illuminate\Database\Eloquent\Relations\HasManyThrough;
use Illuminate\Database\Eloquent\Relations\Pivot;
use Illuminate\Database\Eloquent\Validations\FieldsValidationException;
<<<<<<< HEAD
use Illuminate\Database\Eloquent\Validations\OnCreateRules;
use Illuminate\Database\Eloquent\Validations\OnUpdateRules;
=======
>>>>>>> 2c402417
use Illuminate\Support\Arr;
use Illuminate\Support\Collection as BaseCollection;
use Illuminate\Support\Facades\Validator;
use Illuminate\Support\Str;
use Illuminate\Support\Traits\ForwardsCalls;
use Illuminate\Validation\ValidationException;
use JsonSerializable;
use LogicException;
<<<<<<< HEAD
use ReflectionClass;
=======
use Stringable;
>>>>>>> 2c402417

abstract class Model implements Arrayable, ArrayAccess, CanBeEscapedWhenCastToString, HasBroadcastChannel, Jsonable, JsonSerializable, QueueableEntity, Stringable, UrlRoutable
{
    use Concerns\HasAttributes,
        Concerns\HasEvents,
        Concerns\HasGlobalScopes,
        Concerns\HasRelationships,
        Concerns\HasTimestamps,
        Concerns\HasUniqueIds,
        Concerns\HidesAttributes,
        Concerns\GuardsAttributes,
        ForwardsCalls;

    /**
     * The connection name for the model.
     *
     * @var string|null
     */
    protected $connection;

    /**
     * The table associated with the model.
     *
     * @var string
     */
    protected $table;

    /**
     * The primary key for the model.
     *
     * @var string
     */
    #[Increment('int')]
    protected $primaryKey = 'id';

    /**
     * The relations to eager load on every query.
     *
     * @var array
     */
    protected $with = [];

    /**
     * The relationship counts that should be eager loaded on every query.
     *
     * @var array
     */
    protected $withCount = [];

    /**
     * Indicates whether lazy loading will be prevented on this model.
     *
     * @var bool
     */
    public $preventsLazyLoading = false;

    /**
     * The number of models to return for pagination.
     *
     * @var int
     */
    protected $perPage = 15;


    /**
     * Indicates if the model exists.
     *
     * @var bool
     */
    public $exists = false;

    /**
     * Indicates if the model was inserted during the current request lifecycle.
     *
     * @var bool
     */
    public $wasRecentlyCreated = false;

    /**
     * Indicates that the object's string representation should be escaped when __toString is invoked.
     *
     * @var bool
     */
    protected $escapeWhenCastingToString = false;

    /**
     * The connection resolver instance.
     *
     * @var \Illuminate\Database\ConnectionResolverInterface
     */
    protected static $resolver;

    /**
     * The event dispatcher instance.
     *
     * @var \Illuminate\Contracts\Events\Dispatcher
     */
    protected static $dispatcher;

    /**
     * The array of booted models.
     *
     * @var array
     */
    protected static $booted = [];

    /**
     * The array of trait initializers that will be called on each new instance.
     *
     * @var array
     */
    protected static $traitInitializers = [];

    /**
     * The array of global scopes on the model.
     *
     * @var array
     */
    protected static $globalScopes = [];

    /**
     * The list of models classes that should not be affected with touch.
     *
     * @var array
     */
    protected static $ignoreOnTouch = [];

    /**
     * Indicates whether lazy loading should be restricted on all models.
     *
     * @var bool
     */
    protected static $modelsShouldPreventLazyLoading = false;

    /**
     * The callback that is responsible for handling lazy loading violations.
     *
     * @var callable|null
     */
    protected static $lazyLoadingViolationCallback;

    /**
     * Indicates if an exception should be thrown instead of silently discarding non-fillable attributes.
     *
     * @var bool
     */
    protected static $modelsShouldPreventSilentlyDiscardingAttributes = false;

    /**
     * The callback that is responsible for handling discarded attribute violations.
     *
     * @var callable|null
     */
    protected static $discardedAttributeViolationCallback;

    /**
     * Indicates if an exception should be thrown when trying to access a missing attribute on a retrieved model.
     *
     * @var bool
     */
    protected static $modelsShouldPreventAccessingMissingAttributes = false;

    /**
     * The callback that is responsible for handling missing attribute violations.
     *
     * @var callable|null
     */
    protected static $missingAttributeViolationCallback;

    /**
     * Indicates if broadcasting is currently enabled.
     *
     * @var bool
     */
    protected static $isBroadcasting = true;


    /**
     * Model validation rules
     *
     * @var  array
     */
    protected array $rules = [];

    /**
     * The name of the "created at" column.
     *
     * @var string|null
     */
    const CREATED_AT = 'created_at';

    /**
     * The name of the "updated at" column.
     *
     * @var string|null
     */
    const UPDATED_AT = 'updated_at';

    /**
     * Create a new Eloquent model instance.
     *
     * @param  array  $attributes
     * @return void
     */
    public function __construct(array $attributes = [])
    {
        $this->bootIfNotBooted();

        $this->initializeTraits();

        $this->syncOriginal();

        $this->fill($attributes);
    }

    /**
     * Check if the model needs to be booted and if so, do it.
     *
     * @return void
     */
    protected function bootIfNotBooted()
    {
        if (! isset(static::$booted[static::class])) {
            static::$booted[static::class] = true;

            $this->fireModelEvent('booting', false);

            static::booting();
            static::boot();
            static::booted();

            $this->fireModelEvent('booted', false);
        }
    }

    /**
     * Perform any actions required before the model boots.
     *
     * @return void
     */
    protected static function booting()
    {
        //
    }

    /**
     * Bootstrap the model and its traits.
     *
     * @return void
     */
    protected static function boot()
    {
        static::bootTraits();
    }

    /**
     * Boot all of the bootable traits on the model.
     *
     * @return void
     */
    protected static function bootTraits()
    {
        $class = static::class;

        $booted = [];

        static::$traitInitializers[$class] = [];

        foreach (class_uses_recursive($class) as $trait) {
            $method = 'boot'.class_basename($trait);

            if (method_exists($class, $method) && ! in_array($method, $booted)) {
                forward_static_call([$class, $method]);

                $booted[] = $method;
            }

            if (method_exists($class, $method = 'initialize'.class_basename($trait))) {
                static::$traitInitializers[$class][] = $method;

                static::$traitInitializers[$class] = array_unique(
                    static::$traitInitializers[$class]
                );
            }
        }
    }

    /**
     * Initialize any initializable traits on the model.
     *
     * @return void
     */
    protected function initializeTraits()
    {
        foreach (static::$traitInitializers[static::class] as $method) {
            $this->{$method}();
        }
    }

    /**
     * Perform any actions required after the model boots.
     *
     * @return void
     */
    protected static function booted()
    {
<<<<<<< HEAD
       static::updating(function (self $model){
           $model->getModelRules();
           $model->getPropertyRules();
           $model->validate();
       });
        static::creating(function (self $model){
            $model->getModelRules(useOnCreateRules: false);
            $model->getPropertyRules(useOnCreateRules: false);
            $model->validate();
        });

    }

    /**
     * Validate the model's data before saving or updating.
     *
     * @param callable|null $callback
     *
     * @return Model
     * @throws ValidationException
     * @throws FieldsValidationException
     * @throws \Throwable
     */
    public function validate(callable $callback = null): static
    {
        $this->getModelRules();
        $this->getPropertyRules();
        if (!is_null($callback)) {
            $rules = $callback($this->rules);
            $this->rules = tap($rules, fn($value) => throw_unless(is_array($value), new Exception('The validate callback should return an array')));
        } else if(!empty($this->rules)){
            $validator = Validator::make($this->attributesToArray(), $this->rules);
            if ($validator->fails()) {
                $rules = $validator->errors()->all();
                throw new FieldsValidationException($rules);
            }
        }

        return $this;
    }

    /**
     * Get the validation rules for the model fields decorator.
     *
     * @param bool $useOnCreateRules
     *
     * @return Model
     */
    public function getModelRules(bool $useOnCreateRules = true): Model
    {
        $decorator = new ReflectionClass($this);
        $class = $useOnCreateRules ? OnCreateRules::class : OnUpdateRules::class;
        $attributes = $decorator->getAttributes($class);

        if (!empty($attributes)) {
            $modelRules = $attributes[0]->newInstance();

            $rules = $modelRules->rules;
            foreach ($rules as $field => $rule){

                $this->rules[$field] = $rule;
            }
        }

        return $this;
    }

    /**
     * Get the validation rules for the model properties decorated with OnUpdateRules attribute.
     *
     * @param bool $useOnCreateRules
     *
     * @return Model
     */
    public function getPropertyRules(bool $useOnCreateRules = true): Model
    {
        $class = new ReflectionClass($this);
        $properties = $class->getProperties();
        foreach ($properties as $property) {
            $class = $useOnCreateRules ? OnCreateRules::class : OnUpdateRules::class;
            $attributes = $property->getAttributes($class);
            if (!empty($attributes)) {
                $propertyName = $property->getName();
                $rules = $attributes[0]->newInstance()->rules;
                if(is_array($rules) && Arr::isAssoc($rules)){
                    if(!Arr::has($rules, $propertyName)){
                       throw new \InvalidArgumentException("Invalid rules used on property $propertyName");
                    }else{
                        $rules = $rules[$propertyName];
                    }
                }elseif(is_string($rules)){
                    $this->rules[$propertyName] =  [$rules];
                }else{
                    $this->rules[$propertyName] =  $rules;
                }

            }
        }

        return $this;
    }
=======
>>>>>>> 2c402417

    }
    /**
     * Clear the list of booted models so they will be re-booted.
     *
     * @return void
     */
    public static function clearBootedModels()
    {
        static::$booted = [];

        static::$globalScopes = [];
    }

    /**
     * Disables relationship model touching for the current class during given callback scope.
     *
     * @param  callable  $callback
     * @return void
     */
    public static function withoutTouching(callable $callback)
    {
        static::withoutTouchingOn([static::class], $callback);
    }

    /**
     * Disables relationship model touching for the given model classes during given callback scope.
     *
     * @param  array  $models
     * @param  callable  $callback
     * @return void
     */
    public static function withoutTouchingOn(array $models, callable $callback)
    {
        static::$ignoreOnTouch = array_values(array_merge(static::$ignoreOnTouch, $models));

        try {
            $callback();
        } finally {
            static::$ignoreOnTouch = array_values(array_diff(static::$ignoreOnTouch, $models));
        }
    }

    /**
     * Determine if the given model is ignoring touches.
     *
     * @param  string|null  $class
     * @return bool
     */
    public static function isIgnoringTouch($class = null)
    {
        $class = $class ?: static::class;

        if (! get_class_vars($class)['timestamps'] || ! $class::UPDATED_AT) {
            return true;
        }

        foreach (static::$ignoreOnTouch as $ignoredClass) {
            if ($class === $ignoredClass || is_subclass_of($class, $ignoredClass)) {
                return true;
            }
        }

        return false;
    }

    /**
     * Indicate that models should prevent lazy loading, silently discarding attributes, and accessing missing attributes.
     *
     * @param  bool  $shouldBeStrict
     * @return void
     */
    public static function shouldBeStrict(bool $shouldBeStrict = true)
    {
        static::preventLazyLoading($shouldBeStrict);
        static::preventSilentlyDiscardingAttributes($shouldBeStrict);
        static::preventAccessingMissingAttributes($shouldBeStrict);
    }

    /**
     * Prevent model relationships from being lazy loaded.
     *
     * @param  bool  $value
     * @return void
     */
    public static function preventLazyLoading($value = true)
    {
        static::$modelsShouldPreventLazyLoading = $value;
    }

    /**
     * Register a callback that is responsible for handling lazy loading violations.
     *
     * @param  callable|null  $callback
     * @return void
     */
    public static function handleLazyLoadingViolationUsing(?callable $callback)
    {
        static::$lazyLoadingViolationCallback = $callback;
    }

    /**
     * Prevent non-fillable attributes from being silently discarded.
     *
     * @param  bool  $value
     * @return void
     */
    public static function preventSilentlyDiscardingAttributes($value = true)
    {
        static::$modelsShouldPreventSilentlyDiscardingAttributes = $value;
    }

    /**
     * Register a callback that is responsible for handling discarded attribute violations.
     *
     * @param  callable|null  $callback
     * @return void
     */
    public static function handleDiscardedAttributeViolationUsing(?callable $callback)
    {
        static::$discardedAttributeViolationCallback = $callback;
    }

    /**
     * Prevent accessing missing attributes on retrieved models.
     *
     * @param  bool  $value
     * @return void
     */
    public static function preventAccessingMissingAttributes($value = true)
    {
        static::$modelsShouldPreventAccessingMissingAttributes = $value;
    }

    /**
     * Register a callback that is responsible for handling missing attribute violations.
     *
     * @param  callable|null  $callback
     * @return void
     */
    public static function handleMissingAttributeViolationUsing(?callable $callback)
    {
        static::$missingAttributeViolationCallback = $callback;
    }

    /**
     * Execute a callback without broadcasting any model events for all model types.
     *
     * @param  callable  $callback
     * @return mixed
     */
    public static function withoutBroadcasting(callable $callback)
    {
        $isBroadcasting = static::$isBroadcasting;

        static::$isBroadcasting = false;

        try {
            return $callback();
        } finally {
            static::$isBroadcasting = $isBroadcasting;
        }
    }

    /**
     * Fill the model with an array of attributes.
     *
     * @param  array  $attributes
     * @return $this
     *
     * @throws \Illuminate\Database\Eloquent\MassAssignmentException
     */
    public function fill(array $attributes)
    {
        $totallyGuarded = $this->totallyGuarded();

        $fillable = $this->fillableFromArray($attributes);

        foreach ($fillable as $key => $value) {
            // The developers may choose to place some attributes in the "fillable" array
            // which means only those attributes may be set through mass assignment to
            // the model, and all others will just get ignored for security reasons.
            if ($this->isFillable($key)) {
                $this->setAttribute($key, $value);
            } elseif ($totallyGuarded || static::preventsSilentlyDiscardingAttributes()) {
                if (isset(static::$discardedAttributeViolationCallback)) {
                    call_user_func(static::$discardedAttributeViolationCallback, $this, [$key]);
                } else {
                    throw new MassAssignmentException(sprintf(
                        'Add [%s] to fillable property to allow mass assignment on [%s].',
                        $key, get_class($this)
                    ));
                }
            }
        }

        if (count($attributes) !== count($fillable) &&
            static::preventsSilentlyDiscardingAttributes()) {
            $keys = array_diff(array_keys($attributes), array_keys($fillable));

            if (isset(static::$discardedAttributeViolationCallback)) {
                call_user_func(static::$discardedAttributeViolationCallback, $this, $keys);
            } else {
                throw new MassAssignmentException(sprintf(
                    'Add fillable property [%s] to allow mass assignment on [%s].',
                    implode(', ', $keys),
                    get_class($this)
                ));
            }
        }

        return $this;
    }

    /**
     * Fill the model with an array of attributes. Force mass assignment.
     *
     * @param  array  $attributes
     * @return $this
     */
    public function forceFill(array $attributes)
    {
        return static::unguarded(fn () => $this->fill($attributes));
    }

    /**
     * Qualify the given column name by the model's table.
     *
     * @param  string  $column
     * @return string
     */
    public function qualifyColumn($column)
    {
        if (str_contains($column, '.')) {
            return $column;
        }

        return $this->getTable().'.'.$column;
    }

    /**
     * Qualify the given columns with the model's table.
     *
     * @param  array  $columns
     * @return array
     */
    public function qualifyColumns($columns)
    {
        return collect($columns)->map(function ($column) {
            return $this->qualifyColumn($column);
        })->all();
    }

    /**
     * Create a new instance of the given model.
     *
     * @param  array  $attributes
     * @param  bool  $exists
     * @return static
     */
    public function newInstance($attributes = [], $exists = false)
    {
        // This method just provides a convenient way for us to generate fresh model
        // instances of this current model. It is particularly useful during the
        // hydration of new objects via the Eloquent query builder instances.
        $model = new static;

        $model->exists = $exists;

        $model->setConnection(
            $this->getConnectionName()
        );

        $model->setTable($this->getTable());

        $model->mergeCasts($this->casts);

        $model->fill((array) $attributes);

        return $model;
    }

    /**
     * Create a new model instance that is existing.
     *
     * @param  array  $attributes
     * @param  string|null  $connection
     * @return static
     */
    public function newFromBuilder($attributes = [], $connection = null)
    {
        $model = $this->newInstance([], true);

        $model->setRawAttributes((array) $attributes, true);

        $model->setConnection($connection ?: $this->getConnectionName());

        $model->fireModelEvent('retrieved', false);

        return $model;
    }

    /**
     * Begin querying the model on a given connection.
     *
     * @param  string|null  $connection
     * @return \Illuminate\Database\Eloquent\Builder
     */
    public static function on($connection = null)
    {
        // First we will just create a fresh instance of this model, and then we can set the
        // connection on the model so that it is used for the queries we execute, as well
        // as being set on every relation we retrieve without a custom connection name.
        $instance = new static;

        $instance->setConnection($connection);

        return $instance->newQuery();
    }

    /**
     * Begin querying the model on the write connection.
     *
     * @return \Illuminate\Database\Eloquent\Builder
     */
    public static function onWriteConnection()
    {
        return static::query()->useWritePdo();
    }

    /**
     * Get all of the models from the database.
     *
     * @param  array|string  $columns
     * @return \Illuminate\Database\Eloquent\Collection<int, static>
     */
    public static function all($columns = ['*'])
    {
        return static::query()->get(
            is_array($columns) ? $columns : func_get_args()
        );
    }

    /**
     * Begin querying a model with eager loading.
     *
     * @param  array|string  $relations
     * @return \Illuminate\Database\Eloquent\Builder
     */
    public static function with($relations)
    {
        return static::query()->with(
            is_string($relations) ? func_get_args() : $relations
        );
    }

    /**
     * Eager load relations on the model.
     *
     * @param  array|string  $relations
     * @return $this
     */
    public function load($relations)
    {
        $query = $this->newQueryWithoutRelationships()->with(
            is_string($relations) ? func_get_args() : $relations
        );

        $query->eagerLoadRelations([$this]);

        return $this;
    }

    /**
     * Eager load relationships on the polymorphic relation of a model.
     *
     * @param  string  $relation
     * @param  array  $relations
     * @return $this
     */
    public function loadMorph($relation, $relations)
    {
        if (! $this->{$relation}) {
            return $this;
        }

        $className = get_class($this->{$relation});

        $this->{$relation}->load($relations[$className] ?? []);

        return $this;
    }

    /**
     * Eager load relations on the model if they are not already eager loaded.
     *
     * @param  array|string  $relations
     * @return $this
     */
    public function loadMissing($relations)
    {
        $relations = is_string($relations) ? func_get_args() : $relations;

        $this->newCollection([$this])->loadMissing($relations);

        return $this;
    }

    /**
     * Eager load relation's column aggregations on the model.
     *
     * @param  array|string  $relations
     * @param  string  $column
     * @param  string|null  $function
     * @return $this
     */
    public function loadAggregate($relations, $column, $function = null)
    {
        $this->newCollection([$this])->loadAggregate($relations, $column, $function);

        return $this;
    }

    /**
     * Eager load relation counts on the model.
     *
     * @param  array|string  $relations
     * @return $this
     */
    public function loadCount($relations)
    {
        $relations = is_string($relations) ? func_get_args() : $relations;

        return $this->loadAggregate($relations, '*', 'count');
    }

    /**
     * Eager load relation max column values on the model.
     *
     * @param  array|string  $relations
     * @param  string  $column
     * @return $this
     */
    public function loadMax($relations, $column)
    {
        return $this->loadAggregate($relations, $column, 'max');
    }

    /**
     * Eager load relation min column values on the model.
     *
     * @param  array|string  $relations
     * @param  string  $column
     * @return $this
     */
    public function loadMin($relations, $column)
    {
        return $this->loadAggregate($relations, $column, 'min');
    }

    /**
     * Eager load relation's column summations on the model.
     *
     * @param  array|string  $relations
     * @param  string  $column
     * @return $this
     */
    public function loadSum($relations, $column)
    {
        return $this->loadAggregate($relations, $column, 'sum');
    }

    /**
     * Eager load relation average column values on the model.
     *
     * @param  array|string  $relations
     * @param  string  $column
     * @return $this
     */
    public function loadAvg($relations, $column)
    {
        return $this->loadAggregate($relations, $column, 'avg');
    }

    /**
     * Eager load related model existence values on the model.
     *
     * @param  array|string  $relations
     * @return $this
     */
    public function loadExists($relations)
    {
        return $this->loadAggregate($relations, '*', 'exists');
    }

    /**
     * Eager load relationship column aggregation on the polymorphic relation of a model.
     *
     * @param  string  $relation
     * @param  array  $relations
     * @param  string  $column
     * @param  string|null  $function
     * @return $this
     */
    public function loadMorphAggregate($relation, $relations, $column, $function = null)
    {
        if (! $this->{$relation}) {
            return $this;
        }

        $className = get_class($this->{$relation});

        $this->{$relation}->loadAggregate($relations[$className] ?? [], $column, $function);

        return $this;
    }

    /**
     * Eager load relationship counts on the polymorphic relation of a model.
     *
     * @param  string  $relation
     * @param  array  $relations
     * @return $this
     */
    public function loadMorphCount($relation, $relations)
    {
        return $this->loadMorphAggregate($relation, $relations, '*', 'count');
    }

    /**
     * Eager load relationship max column values on the polymorphic relation of a model.
     *
     * @param  string  $relation
     * @param  array  $relations
     * @param  string  $column
     * @return $this
     */
    public function loadMorphMax($relation, $relations, $column)
    {
        return $this->loadMorphAggregate($relation, $relations, $column, 'max');
    }

    /**
     * Eager load relationship min column values on the polymorphic relation of a model.
     *
     * @param  string  $relation
     * @param  array  $relations
     * @param  string  $column
     * @return $this
     */
    public function loadMorphMin($relation, $relations, $column)
    {
        return $this->loadMorphAggregate($relation, $relations, $column, 'min');
    }

    /**
     * Eager load relationship column summations on the polymorphic relation of a model.
     *
     * @param  string  $relation
     * @param  array  $relations
     * @param  string  $column
     * @return $this
     */
    public function loadMorphSum($relation, $relations, $column)
    {
        return $this->loadMorphAggregate($relation, $relations, $column, 'sum');
    }

    /**
     * Eager load relationship average column values on the polymorphic relation of a model.
     *
     * @param  string  $relation
     * @param  array  $relations
     * @param  string  $column
     * @return $this
     */
    public function loadMorphAvg($relation, $relations, $column)
    {
        return $this->loadMorphAggregate($relation, $relations, $column, 'avg');
    }

    /**
     * Increment a column's value by a given amount.
     *
     * @param  string  $column
     * @param  float|int  $amount
     * @param  array  $extra
     * @return int
     */
    protected function increment($column, $amount = 1, array $extra = [])
    {
        return $this->incrementOrDecrement($column, $amount, $extra, 'increment');
    }

    /**
     * Decrement a column's value by a given amount.
     *
     * @param  string  $column
     * @param  float|int  $amount
     * @param  array  $extra
     * @return int
     */
    protected function decrement($column, $amount = 1, array $extra = [])
    {
        return $this->incrementOrDecrement($column, $amount, $extra, 'decrement');
    }

    /**
     * Run the increment or decrement method on the model.
     *
     * @param  string  $column
     * @param  float|int  $amount
     * @param  array  $extra
     * @param  string  $method
     * @return int
     */
    protected function incrementOrDecrement($column, $amount, $extra, $method)
    {
        if (! $this->exists) {
            return $this->newQueryWithoutRelationships()->{$method}($column, $amount, $extra);
        }

        $this->{$column} = $this->isClassDeviable($column)
            ? $this->deviateClassCastableAttribute($method, $column, $amount)
            : $this->{$column} + ($method === 'increment' ? $amount : $amount * -1);

        $this->forceFill($extra);

        if ($this->fireModelEvent('updating') === false) {
            return false;
        }
<<<<<<< HEAD
=======

        if ($this->isClassDeviable($column)) {
            $amount = (clone $this)->setAttribute($column, $amount)->getAttributeFromArray($column);
        }

>>>>>>> 2c402417
        return tap($this->setKeysForSaveQuery($this->newQueryWithoutScopes())->{$method}($column, $amount, $extra), function () use ($column) {
            $this->syncChanges();

            $this->fireModelEvent('updated', false);

            $this->syncOriginalAttribute($column);
        });
    }

    /**
     * Update the model in the database.
     *
     * @param array $attributes
     * @param array $options
     *
     * @return bool
<<<<<<< HEAD
     * @throws ValidationException|FieldsValidationException
=======
     * @throws ValidationException
>>>>>>> 2c402417
     */
    public function update(array $attributes = [], array $options = [])
    {
        if (! $this->exists) {
            return false;
        }

        return $this->fill($attributes)->save($options);
    }

    /**
     * Update the model in the database within a transaction.
     *
     * @param  array  $attributes
     * @param  array  $options
     * @return bool
     *
     * @throws \Throwable
     */
    public function updateOrFail(array $attributes = [], array $options = [])
    {
        if (! $this->exists) {
            return false;
        }

        return $this->fill($attributes)->saveOrFail($options);
    }

    /**
     * Update the model in the database without raising any events.
     *
     * @param array $attributes
     * @param array $options
<<<<<<< HEAD
=======
     *
>>>>>>> 2c402417
     * @return bool
     * @throws ValidationException
     */
    public function updateQuietly(array $attributes = [], array $options = [])
    {
        if (! $this->exists) {
            return false;
        }

        return $this->fill($attributes)->saveQuietly($options);
    }

    /**
     * Increment a column's value by a given amount without raising any events.
     *
     * @param  string  $column
     * @param  float|int  $amount
     * @param  array  $extra
     * @return int
     */
    protected function incrementQuietly($column, $amount = 1, array $extra = [])
    {
        return static::withoutEvents(function () use ($column, $amount, $extra) {
            return $this->incrementOrDecrement($column, $amount, $extra, 'increment');
        });
    }

    /**
     * Decrement a column's value by a given amount without raising any events.
     *
     * @param  string  $column
     * @param  float|int  $amount
     * @param  array  $extra
     * @return int
     */
    protected function decrementQuietly($column, $amount = 1, array $extra = [])
    {
        return static::withoutEvents(function () use ($column, $amount, $extra) {
            return $this->incrementOrDecrement($column, $amount, $extra, 'decrement');
        });
    }

    /**
     * Save the model and all of its relationships.
     *
     * @return bool
     */
    public function push()
    {
        if (! $this->save()) {
            return false;
        }

        // To sync all of the relationships to the database, we will simply spin through
        // the relationships and save each model via this "push" method, which allows
        // us to recurse into all of these nested relations for the model instance.
        foreach ($this->relations as $models) {
            $models = $models instanceof Collection
                ? $models->all() : [$models];

            foreach (array_filter($models) as $model) {
                if (! $model->push()) {
                    return false;
                }
            }
        }

        return true;
    }

    /**
     * Save the model and all of its relationships without raising any events to the parent model.
     *
     * @return bool
     */
    public function pushQuietly()
    {
        return static::withoutEvents(fn () => $this->push());
    }

    /**
     * Save the model to the database without raising any events.
     *
     * @param  array  $options
     * @return bool
     */
    public function saveQuietly(array $options = [])
    {
        return static::withoutEvents(fn () => $this->save($options));
    }

    /**
     * Save the model to the database.
     *
     * @param array $options
<<<<<<< HEAD
=======
     *
>>>>>>> 2c402417
     * @return bool
     * @throws ValidationException
     * @throws FieldsValidationException
     */
    public function save(array $options = [])
    {
        $this->mergeAttributesFromCachedCasts();
        $query = $this->newModelQuery();

        // If the "saving" event returns false we'll bail out of the save and return
        // false, indicating that the save failed. This provides a chance for any
        // listeners to cancel save operations if validations fail or whatever.
        if ($this->fireModelEvent('saving') === false) {
            return false;
        }

        // If the model already exists in the database we can just update our record
        // that is already in this database using the current IDs in this "where"
        // clause to only update this model. Otherwise, we'll just insert them.
        if ($this->exists) {
            $saved = $this->isDirty() ?
                $this->performUpdate($query) : true;
        }

        // If the model is brand new, we'll insert it into our database and set the
        // ID attribute on the model to the value of the newly inserted row's ID
        // which is typically an auto-increment value managed by the database.
        else {
            $saved = $this->performInsert($query);

            if (! $this->getConnectionName() &&
                $connection = $query->getConnection()) {
                $this->setConnection($connection->getName());
            }
        }

        // If the model is successfully saved, we need to do a few more things once
        // that is done. We will call the "saved" method here to run any actions
        // we need to happen after a model gets successfully saved right here.
        if ($saved) {
            $this->finishSave($options);
        }

        return $saved;
    }

    /**
     * Save the model to the database within a transaction.
     *
     * @param  array  $options
     * @return bool
     *
     * @throws \Throwable
     */
    public function saveOrFail(array $options = [])
    {
        return $this->getConnection()->transaction(fn () => $this->save($options));
    }

    /**
     * Perform any actions that are necessary after the model is saved.
     *
     * @param  array  $options
     * @return void
     */
    protected function finishSave(array $options)
    {
        $this->fireModelEvent('saved', false);

        if ($this->isDirty() && ($options['touch'] ?? true)) {
            $this->touchOwners();
        }

        $this->syncOriginal();
    }

    /**
     * Perform a model update operation.
     *
     * @param  \Illuminate\Database\Eloquent\Builder  $query
     * @return bool
     */
    protected function performUpdate(Builder $query)
    {
        // If the updating event returns false, we will cancel the update operation so
        // developers can hook Validation systems into their models and cancel this
        // operation if the model does not pass validation. Otherwise, we update.
        if ($this->fireModelEvent('updating') === false) {
            return false;
        }

        // First we need to create a fresh query instance and touch the creation and
        // update timestamp on the model which are maintained by us for developer
        // convenience. Then we will just continue saving the model instances.
        if ($this->usesTimestamps()) {
            $this->updateTimestamps();
        }

        // Once we have run the update operation, we will fire the "updated" event for
        // this model instance. This will allow developers to hook into these after
        // models are updated, giving them a chance to do any special processing.
        $dirty = $this->getDirty();

        if (count($dirty) > 0) {
            $this->setKeysForSaveQuery($query)->update($dirty);

            $this->syncChanges();

            $this->fireModelEvent('updated', false);
        }

        return true;
    }

    /**
     * Set the keys for a select query.
     *
     * @param  \Illuminate\Database\Eloquent\Builder  $query
     * @return \Illuminate\Database\Eloquent\Builder
     */
    protected function setKeysForSelectQuery($query)
    {
        $query->where($this->getKeyName(), '=', $this->getKeyForSelectQuery());

        return $query;
    }

    /**
     * Get the primary key value for a select query.
     *
     * @return mixed
     */
    protected function getKeyForSelectQuery()
    {
        return $this->original[$this->getKeyName()] ?? $this->getKey();
    }

    /**
     * Set the keys for a save update query.
     *
     * @param  \Illuminate\Database\Eloquent\Builder  $query
     * @return \Illuminate\Database\Eloquent\Builder
     */
    protected function setKeysForSaveQuery($query)
    {
        $query->where($this->getKeyName(), '=', $this->getKeyForSaveQuery());

        return $query;
    }

    /**
     * Get the primary key value for a save query.
     *
     * @return mixed
     */
    protected function getKeyForSaveQuery()
    {
        return $this->original[$this->getKeyName()] ?? $this->getKey();
    }

    /**
     * Perform a model insert operation.
     *
     * @param  \Illuminate\Database\Eloquent\Builder  $query
     * @return bool
     */
    protected function performInsert(Builder $query)
    {
        if ($this->usesUniqueIds()) {
            $this->setUniqueIds();
        }

        if ($this->fireModelEvent('creating') === false) {
            return false;
        }

        // First we'll need to create a fresh query instance and touch the creation and
        // update timestamps on this model, which are maintained by us for developer
        // convenience. After, we will just continue saving these model instances.
        if ($this->usesTimestamps()) {
            $this->updateTimestamps();
        }

        // If the model has an incrementing key, we can use the "insertGetId" method on
        // the query builder, which will give us back the final inserted ID for this
        // table from the database. Not all tables have to be incrementing though.
        $attributes = $this->getAttributesForInsert();

        if ($this->getIncrementing()) {
            $this->insertAndSetId($query, $attributes);
        }

        // If the table isn't incrementing we'll simply insert these attributes as they
        // are. These attribute arrays must contain an "id" column previously placed
        // there by the developer as the manually determined key for these models.
        else {
            if (empty($attributes)) {
                return true;
            }

            $query->insert($attributes);
        }

        // We will go ahead and set the exists property to true, so that it is set when
        // the created event is fired, just in case the developer tries to update it
        // during the event. This will allow them to do so and run an update here.
        $this->exists = true;

        $this->wasRecentlyCreated = true;

        $this->fireModelEvent('created', false);

        return true;
    }

    /**
     * Insert the given attributes and set the ID on the model.
     *
     * @param  \Illuminate\Database\Eloquent\Builder  $query
     * @param  array  $attributes
     * @return void
     */
    protected function insertAndSetId(Builder $query, $attributes)
    {
        $id = $query->insertGetId($attributes, $keyName = $this->getKeyName());

        $this->setAttribute($keyName, $id);
    }

    /**
     * Destroy the models for the given IDs.
     *
     * @param  \Illuminate\Support\Collection|array|int|string  $ids
     * @return int
     */
    public static function destroy($ids)
    {
        if ($ids instanceof EloquentCollection) {
            $ids = $ids->modelKeys();
        }

        if ($ids instanceof BaseCollection) {
            $ids = $ids->all();
        }

        $ids = is_array($ids) ? $ids : func_get_args();

        if (count($ids) === 0) {
            return 0;
        }

        // We will actually pull the models from the database table and call delete on
        // each of them individually so that their events get fired properly with a
        // correct set of attributes in case the developers wants to check these.
        $key = ($instance = new static)->getKeyName();

        $count = 0;

        foreach ($instance->whereIn($key, $ids)->get() as $model) {
            if ($model->delete()) {
                $count++;
            }
        }

        return $count;
    }

    /**
     * Delete the model from the database.
     *
     * @return bool|null
     *
     * @throws \LogicException
     */
    public function delete()
    {
        $this->mergeAttributesFromCachedCasts();

        if (is_null($this->getKeyName())) {
            throw new LogicException('No primary key defined on model.');
        }

        // If the model doesn't exist, there is nothing to delete so we'll just return
        // immediately and not do anything else. Otherwise, we will continue with a
        // deletion process on the model, firing the proper events, and so forth.
        if (! $this->exists) {
            return;
        }

        if ($this->fireModelEvent('deleting') === false) {
            return false;
        }

        // Here, we'll touch the owning models, verifying these timestamps get updated
        // for the models. This will allow any caching to get broken on the parents
        // by the timestamp. Then we will go ahead and delete the model instance.
        $this->touchOwners();

        $this->performDeleteOnModel();

        // Once the model has been deleted, we will fire off the deleted event so that
        // the developers may hook into post-delete operations. We will then return
        // a boolean true as the delete is presumably successful on the database.
        $this->fireModelEvent('deleted', false);

        return true;
    }

    /**
     * Delete the model from the database without raising any events.
     *
     * @return bool
     */
    public function deleteQuietly()
    {
        return static::withoutEvents(fn () => $this->delete());
    }

    /**
     * Delete the model from the database within a transaction.
     *
     * @return bool|null
     *
     * @throws \Throwable
     */
    public function deleteOrFail()
    {
        if (! $this->exists) {
            return false;
        }

        return $this->getConnection()->transaction(fn () => $this->delete());
    }

    /**
     * Force a hard delete on a soft deleted model.
     *
     * This method protects developers from running forceDelete when the trait is missing.
     *
     * @return bool|null
     */
    public function forceDelete()
    {
        return $this->delete();
    }

    /**
     * Perform the actual delete query on this model instance.
     *
     * @return void
     */
    protected function performDeleteOnModel()
    {
        $this->setKeysForSaveQuery($this->newModelQuery())->delete();

        $this->exists = false;
    }

    /**
     * Begin querying the model.
     *
     * @return \Illuminate\Database\Eloquent\Builder
     */
    public static function query()
    {
        return (new static)->newQuery();
    }

    /**
     * Get a new query builder for the model's table.
     *
     * @return \Illuminate\Database\Eloquent\Builder
     */
    public function newQuery()
    {
        return $this->registerGlobalScopes($this->newQueryWithoutScopes());
    }

    /**
     * Get a new query builder that doesn't have any global scopes or eager loading.
     *
     * @return \Illuminate\Database\Eloquent\Builder|static
     */
    public function newModelQuery()
    {
        return $this->newEloquentBuilder(
            $this->newBaseQueryBuilder()
        )->setModel($this);
    }

    /**
     * Get a new query builder with no relationships loaded.
     *
     * @return \Illuminate\Database\Eloquent\Builder
     */
    public function newQueryWithoutRelationships()
    {
        return $this->registerGlobalScopes($this->newModelQuery());
    }

    /**
     * Register the global scopes for this builder instance.
     *
     * @param  \Illuminate\Database\Eloquent\Builder  $builder
     * @return \Illuminate\Database\Eloquent\Builder
     */
    public function registerGlobalScopes($builder)
    {
        foreach ($this->getGlobalScopes() as $identifier => $scope) {
            $builder->withGlobalScope($identifier, $scope);
        }

        return $builder;
    }

    /**
     * Get a new query builder that doesn't have any global scopes.
     *
     * @return \Illuminate\Database\Eloquent\Builder|static
     */
    public function newQueryWithoutScopes()
    {
        return $this->newModelQuery()
            ->with($this->with)
            ->withCount($this->withCount);
    }

    /**
     * Get a new query instance without a given scope.
     *
     * @param  \Illuminate\Database\Eloquent\Scope|string  $scope
     * @return \Illuminate\Database\Eloquent\Builder
     */
    public function newQueryWithoutScope($scope)
    {
        return $this->newQuery()->withoutGlobalScope($scope);
    }

    /**
     * Get a new query to restore one or more models by their queueable IDs.
     *
     * @param  array|int  $ids
     * @return \Illuminate\Database\Eloquent\Builder
     */
    public function newQueryForRestoration($ids)
    {
        return $this->newQueryWithoutScopes()->whereKey($ids);
    }

    /**
     * Create a new Eloquent query builder for the model.
     *
     * @param  \Illuminate\Database\Query\Builder  $query
     * @return \Illuminate\Database\Eloquent\Builder|static
     */
    public function newEloquentBuilder($query)
    {
        return new Builder($query);
    }

    /**
     * Get a new query builder instance for the connection.
     *
     * @return \Illuminate\Database\Query\Builder
     */
    protected function newBaseQueryBuilder()
    {
        return $this->getConnection()->query();
    }

    /**
     * Create a new Eloquent Collection instance.
     *
     * @param  array  $models
     * @return \Illuminate\Database\Eloquent\Collection
     */
    public function newCollection(array $models = [])
    {
        return new Collection($models);
    }

    /**
     * Create a new pivot model instance.
     *
     * @param  \Illuminate\Database\Eloquent\Model  $parent
     * @param  array  $attributes
     * @param  string  $table
     * @param  bool  $exists
     * @param  string|null  $using
     * @return \Illuminate\Database\Eloquent\Relations\Pivot
     */
    public function newPivot(self $parent, array $attributes, $table, $exists, $using = null)
    {
        return $using ? $using::fromRawAttributes($parent, $attributes, $table, $exists)
            : Pivot::fromAttributes($parent, $attributes, $table, $exists);
    }

    /**
     * Determine if the model has a given scope.
     *
     * @param  string  $scope
     * @return bool
     */
    public function hasNamedScope($scope)
    {
        return method_exists($this, 'scope'.ucfirst($scope));
    }

    /**
     * Apply the given named scope if possible.
     *
     * @param  string  $scope
     * @param  array  $parameters
     * @return mixed
     */
    public function callNamedScope($scope, array $parameters = [])
    {
        return $this->{'scope'.ucfirst($scope)}(...$parameters);
    }

    /**
     * Convert the model instance to an array.
     *
     * @return array
     */
    public function toArray()
    {
        return array_merge($this->attributesToArray(), $this->relationsToArray());
    }

    /**
     * Convert the model instance to JSON.
     *
     * @param  int  $options
     * @return string
     *
     * @throws \Illuminate\Database\Eloquent\JsonEncodingException
     */
    public function toJson($options = 0)
    {
        $json = json_encode($this->jsonSerialize(), $options);

        if (json_last_error() !== JSON_ERROR_NONE) {
            throw JsonEncodingException::forModel($this, json_last_error_msg());
        }

        return $json;
    }

    /**
     * Convert the object into something JSON serializable.
     *
     * @return mixed
     */
    public function jsonSerialize(): mixed
    {
        return $this->toArray();
    }

    /**
     * Reload a fresh model instance from the database.
     *
     * @param  array|string  $with
     * @return static|null
     */
    public function fresh($with = [])
    {
        if (! $this->exists) {
            return;
        }

        return $this->setKeysForSelectQuery($this->newQueryWithoutScopes())
            ->useWritePdo()
            ->with(is_string($with) ? func_get_args() : $with)
            ->first();
    }

    /**
     * Reload the current model instance with fresh attributes from the database.
     *
     * @return $this
     */
    public function refresh()
    {
        if (! $this->exists) {
            return $this;
        }

        $this->setRawAttributes(
            $this->setKeysForSelectQuery($this->newQueryWithoutScopes())
                ->useWritePdo()
                ->firstOrFail()
                ->attributes
        );

        $this->load(collect($this->relations)->reject(function ($relation) {
            return $relation instanceof Pivot
                || (is_object($relation) && in_array(AsPivot::class, class_uses_recursive($relation), true));
        })->keys()->all());

        $this->syncOriginal();

        return $this;
    }

    /**
     * Clone the model into a new, non-existing instance.
     *
     * @param  array|null  $except
     * @return static
     */
    public function replicate(array $except = null)
    {
        $defaults = array_values(array_filter([
            $this->getKeyName(),
            $this->getCreatedAtColumn(),
            $this->getUpdatedAtColumn(),
        ]));

        $attributes = Arr::except(
            $this->getAttributes(), $except ? array_unique(array_merge($except, $defaults)) : $defaults
        );

        return tap(new static, function ($instance) use ($attributes) {
            $instance->setRawAttributes($attributes);

            $instance->setRelations($this->relations);

            $instance->fireModelEvent('replicating', false);
        });
    }

    /**
     * Clone the model into a new, non-existing instance without raising any events.
     *
     * @param  array|null  $except
     * @return static
     */
    public function replicateQuietly(array $except = null)
    {
        return static::withoutEvents(fn () => $this->replicate($except));
    }

    /**
     * Determine if two models have the same ID and belong to the same table.
     *
     * @param  \Illuminate\Database\Eloquent\Model|null  $model
     * @return bool
     */
    public function is($model)
    {
        return ! is_null($model) &&
            $this->getKey() === $model->getKey() &&
            $this->getTable() === $model->getTable() &&
            $this->getConnectionName() === $model->getConnectionName();
    }

    /**
     * Determine if two models are not the same.
     *
     * @param  \Illuminate\Database\Eloquent\Model|null  $model
     * @return bool
     */
    public function isNot($model)
    {
        return ! $this->is($model);
    }

    /**
     * Get the database connection for the model.
     *
     * @return \Illuminate\Database\Connection
     */
    public function getConnection()
    {
        return static::resolveConnection($this->getConnectionName());
    }

    /**
     * Get the current connection name for the model.
     *
     * @return string|null
     */
    public function getConnectionName()
    {
        return $this->connection;
    }

    /**
     * Set the connection associated with the model.
     *
     * @param  string|null  $name
     * @return $this
     */
    public function setConnection($name)
    {
        $this->connection = $name;

        return $this;
    }

    /**
     * Resolve a connection instance.
     *
     * @param  string|null  $connection
     * @return \Illuminate\Database\Connection
     */
    public static function resolveConnection($connection = null)
    {
        return static::$resolver->connection($connection);
    }

    /**
     * Get the connection resolver instance.
     *
     * @return \Illuminate\Database\ConnectionResolverInterface|null
     */
    public static function getConnectionResolver()
    {
        return static::$resolver;
    }

    /**
     * Set the connection resolver instance.
     *
     * @param  \Illuminate\Database\ConnectionResolverInterface  $resolver
     * @return void
     */
    public static function setConnectionResolver(Resolver $resolver)
    {
        static::$resolver = $resolver;
    }

    /**
     * Unset the connection resolver for models.
     *
     * @return void
     */
    public static function unsetConnectionResolver()
    {
        static::$resolver = null;
    }

    /**
     * Get the table associated with the model.
     *
     * @return string
     */
    public function getTable()
    {
        return $this->table ?? Str::snake(Str::pluralStudly(class_basename($this)));
    }

    /**
     * Set the table associated with the model.
     *
     * @param  string  $table
     * @return $this
     */
    public function setTable($table)
    {
        $this->table = $table;

        return $this;
    }

    /**
     * Get the primary key for the model.
     *
     * @return string
     */
    public function getKeyName()
    {
        return $this->primaryKey;
    }

    /**
     * Set the primary key for the model.
     *
     * @param  string  $key
     * @return $this
     */
    public function setKeyName($key)
    {
        $this->primaryKey = $key;

        return $this;
    }

    /**
     * Get the table qualified key name.
     *
     * @return string
     */
    public function getQualifiedKeyName()
    {
        return $this->qualifyColumn($this->getKeyName());
    }

    /**
     * Get the auto-incrementing key type.
     *
     * @return string
     */
    public function getKeyType()
    {
        return $this->getAttributeInstance('primaryKey', Increment::class, 'property')->type;
    }

    /**
     * Set the data type for the primary key.
     *
     * @param  string  $type
     * @return $this
     */
    public function setKeyType($type)
    {
        $this->keyType = $type;

        return $this;
    }

    /**
     * Get the value indicating whether the IDs are incrementing.
     *
     * @return bool
     * @throws \ReflectionException
     */
    public function getIncrementing()
    {
        return $this->hasAttribute('primaryKey', Increment::class, 'property');
    }

    /**
     * Set whether IDs are incrementing.
     *
     * @param  bool  $value
     * @return $this
     */
    public function setIncrementing($value)
    {
        $this->incrementing = $value;

        return $this;
    }

    /**
     * Get the value of the model's primary key.
     *
     * @return mixed
     */
    public function getKey()
    {
        return $this->getAttribute($this->getKeyName());
    }

    /**
     * Get the queueable identity for the entity.
     *
     * @return mixed
     */
    public function getQueueableId()
    {
        return $this->getKey();
    }

    /**
     * Get the queueable relationships for the entity.
     *
     * @return array
     */
    public function getQueueableRelations()
    {
        $relations = [];

        foreach ($this->getRelations() as $key => $relation) {
            if (! method_exists($this, $key)) {
                continue;
            }

            $relations[] = $key;

            if ($relation instanceof QueueableCollection) {
                foreach ($relation->getQueueableRelations() as $collectionValue) {
                    $relations[] = $key.'.'.$collectionValue;
                }
            }

            if ($relation instanceof QueueableEntity) {
                foreach ($relation->getQueueableRelations() as $entityValue) {
                    $relations[] = $key.'.'.$entityValue;
                }
            }
        }

        return array_unique($relations);
    }

    /**
     * Get the queueable connection for the entity.
     *
     * @return string|null
     */
    public function getQueueableConnection()
    {
        return $this->getConnectionName();
    }

    /**
     * Get the value of the model's route key.
     *
     * @return mixed
     */
    public function getRouteKey()
    {
        return $this->getAttribute($this->getRouteKeyName());
    }

    /**
     * Get the route key for the model.
     *
     * @return string
     */
    public function getRouteKeyName()
    {
        return $this->getKeyName();
    }

    /**
     * Retrieve the model for a bound value.
     *
     * @param  mixed  $value
     * @param  string|null  $field
     * @return \Illuminate\Database\Eloquent\Model|null
     */
    public function resolveRouteBinding($value, $field = null)
    {
        return $this->resolveRouteBindingQuery($this, $value, $field)->first();
    }

    /**
     * Retrieve the model for a bound value.
     *
     * @param  mixed  $value
     * @param  string|null  $field
     * @return \Illuminate\Database\Eloquent\Model|null
     */
    public function resolveSoftDeletableRouteBinding($value, $field = null)
    {
        return $this->resolveRouteBindingQuery($this, $value, $field)->withTrashed()->first();
    }

    /**
     * Retrieve the child model for a bound value.
     *
     * @param  string  $childType
     * @param  mixed  $value
     * @param  string|null  $field
     * @return \Illuminate\Database\Eloquent\Model|null
     */
    public function resolveChildRouteBinding($childType, $value, $field)
    {
        return $this->resolveChildRouteBindingQuery($childType, $value, $field)->first();
    }

    /**
     * Retrieve the child model for a bound value.
     *
     * @param  string  $childType
     * @param  mixed  $value
     * @param  string|null  $field
     * @return \Illuminate\Database\Eloquent\Model|null
     */
    public function resolveSoftDeletableChildRouteBinding($childType, $value, $field)
    {
        return $this->resolveChildRouteBindingQuery($childType, $value, $field)->withTrashed()->first();
    }

    /**
     * Retrieve the child model query for a bound value.
     *
     * @param  string  $childType
     * @param  mixed  $value
     * @param  string|null  $field
     * @return \Illuminate\Database\Eloquent\Relations\Relation
     */
    protected function resolveChildRouteBindingQuery($childType, $value, $field)
    {
        $relationship = $this->{$this->childRouteBindingRelationshipName($childType)}();

        $field = $field ?: $relationship->getRelated()->getRouteKeyName();

        if ($relationship instanceof HasManyThrough ||
            $relationship instanceof BelongsToMany) {
            $field = $relationship->getRelated()->getTable().'.'.$field;
        }

        return $relationship instanceof Model
            ? $relationship->resolveRouteBindingQuery($relationship, $value, $field)
            : $relationship->getRelated()->resolveRouteBindingQuery($relationship, $value, $field);
    }

    /**
     * Retrieve the child route model binding relationship name for the given child type.
     *
     * @param  string  $childType
     * @return string
     */
    protected function childRouteBindingRelationshipName($childType)
    {
        return Str::plural(Str::camel($childType));
    }

    /**
     * Retrieve the model for a bound value.
     *
     * @param  \Illuminate\Database\Eloquent\Model|\Illuminate\Database\Eloquent\Relations\Relation  $query
     * @param  mixed  $value
     * @param  string|null  $field
     * @return \Illuminate\Database\Eloquent\Relations\Relation
     */
    public function resolveRouteBindingQuery($query, $value, $field = null)
    {
        return $query->where($field ?? $this->getRouteKeyName(), $value);
    }

    /**
     * Get the default foreign key name for the model.
     *
     * @return string
     */
    public function getForeignKey()
    {
        return Str::snake(class_basename($this)).'_'.$this->getKeyName();
    }

    /**
     * Get the number of models to return per page.
     *
     * @return int
     */
    public function getPerPage()
    {
        return $this->perPage;
    }

    /**
     * Set the number of models to return per page.
     *
     * @param  int  $perPage
     * @return $this
     */
    public function setPerPage($perPage)
    {
        $this->perPage = $perPage;

        return $this;
    }

    /**
     * Determine if lazy loading is disabled.
     *
     * @return bool
     */
    public static function preventsLazyLoading()
    {
        return static::$modelsShouldPreventLazyLoading;
    }

    /**
     * Determine if discarding guarded attribute fills is disabled.
     *
     * @return bool
     */
    public static function preventsSilentlyDiscardingAttributes()
    {
        return static::$modelsShouldPreventSilentlyDiscardingAttributes;
    }

    /**
     * Determine if accessing missing attributes is disabled.
     *
     * @return bool
     */
    public static function preventsAccessingMissingAttributes()
    {
        return static::$modelsShouldPreventAccessingMissingAttributes;
    }

    /**
     * Get the broadcast channel route definition that is associated with the given entity.
     *
     * @return string
     */
    public function broadcastChannelRoute()
    {
        return str_replace('\\', '.', get_class($this)).'.{'.Str::camel(class_basename($this)).'}';
    }

    /**
     * Get the broadcast channel name that is associated with the given entity.
     *
     * @return string
     */
    public function broadcastChannel()
    {
        return str_replace('\\', '.', get_class($this)).'.'.$this->getKey();
    }

    /**
     * Dynamically retrieve attributes on the model.
     *
     * @param  string  $key
     * @return mixed
     */
    public function __get($key)
    {
        return $this->getAttribute($key);
    }

    /**
     * Dynamically set attributes on the model.
     *
     * @param  string  $key
     * @param  mixed  $value
     * @return void
     */
    public function __set($key, $value)
    {
        $this->setAttribute($key, $value);
    }

    /**
     * Determine if the given attribute exists.
     *
     * @param  mixed  $offset
     * @return bool
     */
    public function offsetExists($offset): bool
    {
        try {
            return ! is_null($this->getAttribute($offset));
        } catch (MissingAttributeException) {
            return false;
        }
    }

    /**
     * Get the value for a given offset.
     *
     * @param  mixed  $offset
     * @return mixed
     */
    public function offsetGet($offset): mixed
    {
        return $this->getAttribute($offset);
    }

    /**
     * Set the value for a given offset.
     *
     * @param  mixed  $offset
     * @param  mixed  $value
     * @return void
     */
    public function offsetSet($offset, $value): void
    {
        $this->setAttribute($offset, $value);
    }

    /**
     * Unset the value for a given offset.
     *
     * @param  mixed  $offset
     * @return void
     */
    public function offsetUnset($offset): void
    {
        unset($this->attributes[$offset], $this->relations[$offset]);
    }

    /**
     * Determine if an attribute or relation exists on the model.
     *
     * @param  string  $key
     * @return bool
     */
    public function __isset($key)
    {
        return $this->offsetExists($key);
    }

    /**
     * Unset an attribute on the model.
     *
     * @param  string  $key
     * @return void
     */
    public function __unset($key)
    {
        $this->offsetUnset($key);
    }

    /**
     * Handle dynamic method calls into the model.
     *
     * @param  string  $method
     * @param  array  $parameters
     * @return mixed
     */
    public function __call($method, $parameters)
    {
        if (in_array($method, ['increment', 'decrement', 'incrementQuietly', 'decrementQuietly'])) {
            return $this->$method(...$parameters);
        }

        if ($resolver = $this->relationResolver(static::class, $method)) {
            return $resolver($this);
        }

        if (Str::startsWith($method, 'through') &&
            method_exists($this, $relationMethod = Str::of($method)->after('through')->lcfirst()->toString())) {
            return $this->through($relationMethod);
        }

        return $this->forwardCallTo($this->newQuery(), $method, $parameters);
    }

    /**
     * Handle dynamic static method calls into the model.
     *
     * @param  string  $method
     * @param  array  $parameters
     * @return mixed
     */
    public static function __callStatic($method, $parameters)
    {
        if($method === 'validateUsing'){
             return (new static)->validate(...$parameters);
        }
        return (new static)->$method(...$parameters);
    }

    /**
     * Convert the model to its string representation.
     *
     * @return string
     */
    public function __toString()
    {
        return $this->escapeWhenCastingToString
            ? e($this->toJson())
            : $this->toJson();
    }

    /**
     * Indicate that the object's string representation should be escaped when __toString is invoked.
     *
     * @param  bool  $escape
     * @return $this
     */
    public function escapeWhenCastingToString($escape = true)
    {
        $this->escapeWhenCastingToString = $escape;

        return $this;
    }

    /**
     * Prepare the object for serialization.
     *
     * @return array
     */
    public function __sleep()
    {
        $this->mergeAttributesFromCachedCasts();

        $this->classCastCache = [];
        $this->attributeCastCache = [];

        return array_keys(get_object_vars($this));
    }

    /**
     * When a model is being unserialized, check if it needs to be booted.
     *
     * @return void
     */
    public function __wakeup()
    {
        $this->bootIfNotBooted();

        $this->initializeTraits();
    }
}<|MERGE_RESOLUTION|>--- conflicted
+++ resolved
@@ -12,37 +12,22 @@
 use Illuminate\Contracts\Support\CanBeEscapedWhenCastToString;
 use Illuminate\Contracts\Support\Jsonable;
 use Illuminate\Database\ConnectionResolverInterface as Resolver;
-<<<<<<< HEAD
 use Illuminate\Database\Eloquent\Attributes\Cast;
-=======
->>>>>>> 2c402417
 use Illuminate\Database\Eloquent\Attributes\Increment;
 use Illuminate\Database\Eloquent\Collection as EloquentCollection;
 use Illuminate\Database\Eloquent\Relations\BelongsToMany;
 use Illuminate\Database\Eloquent\Relations\Concerns\AsPivot;
 use Illuminate\Database\Eloquent\Relations\HasManyThrough;
 use Illuminate\Database\Eloquent\Relations\Pivot;
-use Illuminate\Database\Eloquent\Validations\FieldsValidationException;
-<<<<<<< HEAD
-use Illuminate\Database\Eloquent\Validations\OnCreateRules;
-use Illuminate\Database\Eloquent\Validations\OnUpdateRules;
-=======
->>>>>>> 2c402417
 use Illuminate\Support\Arr;
 use Illuminate\Support\Collection as BaseCollection;
-use Illuminate\Support\Facades\Validator;
 use Illuminate\Support\Str;
 use Illuminate\Support\Traits\ForwardsCalls;
-use Illuminate\Validation\ValidationException;
 use JsonSerializable;
 use LogicException;
-<<<<<<< HEAD
 use ReflectionClass;
-=======
-use Stringable;
->>>>>>> 2c402417
-
-abstract class Model implements Arrayable, ArrayAccess, CanBeEscapedWhenCastToString, HasBroadcastChannel, Jsonable, JsonSerializable, QueueableEntity, Stringable, UrlRoutable
+
+abstract class Model implements Arrayable, ArrayAccess, CanBeEscapedWhenCastToString, HasBroadcastChannel, Jsonable, JsonSerializable, QueueableEntity, UrlRoutable
 {
     use Concerns\HasAttributes,
         Concerns\HasEvents,
@@ -219,13 +204,6 @@
 
 
     /**
-     * Model validation rules
-     *
-     * @var  array
-     */
-    protected array $rules = [];
-
-    /**
      * The name of the "created at" column.
      *
      * @var string|null
@@ -347,110 +325,6 @@
      */
     protected static function booted()
     {
-<<<<<<< HEAD
-       static::updating(function (self $model){
-           $model->getModelRules();
-           $model->getPropertyRules();
-           $model->validate();
-       });
-        static::creating(function (self $model){
-            $model->getModelRules(useOnCreateRules: false);
-            $model->getPropertyRules(useOnCreateRules: false);
-            $model->validate();
-        });
-
-    }
-
-    /**
-     * Validate the model's data before saving or updating.
-     *
-     * @param callable|null $callback
-     *
-     * @return Model
-     * @throws ValidationException
-     * @throws FieldsValidationException
-     * @throws \Throwable
-     */
-    public function validate(callable $callback = null): static
-    {
-        $this->getModelRules();
-        $this->getPropertyRules();
-        if (!is_null($callback)) {
-            $rules = $callback($this->rules);
-            $this->rules = tap($rules, fn($value) => throw_unless(is_array($value), new Exception('The validate callback should return an array')));
-        } else if(!empty($this->rules)){
-            $validator = Validator::make($this->attributesToArray(), $this->rules);
-            if ($validator->fails()) {
-                $rules = $validator->errors()->all();
-                throw new FieldsValidationException($rules);
-            }
-        }
-
-        return $this;
-    }
-
-    /**
-     * Get the validation rules for the model fields decorator.
-     *
-     * @param bool $useOnCreateRules
-     *
-     * @return Model
-     */
-    public function getModelRules(bool $useOnCreateRules = true): Model
-    {
-        $decorator = new ReflectionClass($this);
-        $class = $useOnCreateRules ? OnCreateRules::class : OnUpdateRules::class;
-        $attributes = $decorator->getAttributes($class);
-
-        if (!empty($attributes)) {
-            $modelRules = $attributes[0]->newInstance();
-
-            $rules = $modelRules->rules;
-            foreach ($rules as $field => $rule){
-
-                $this->rules[$field] = $rule;
-            }
-        }
-
-        return $this;
-    }
-
-    /**
-     * Get the validation rules for the model properties decorated with OnUpdateRules attribute.
-     *
-     * @param bool $useOnCreateRules
-     *
-     * @return Model
-     */
-    public function getPropertyRules(bool $useOnCreateRules = true): Model
-    {
-        $class = new ReflectionClass($this);
-        $properties = $class->getProperties();
-        foreach ($properties as $property) {
-            $class = $useOnCreateRules ? OnCreateRules::class : OnUpdateRules::class;
-            $attributes = $property->getAttributes($class);
-            if (!empty($attributes)) {
-                $propertyName = $property->getName();
-                $rules = $attributes[0]->newInstance()->rules;
-                if(is_array($rules) && Arr::isAssoc($rules)){
-                    if(!Arr::has($rules, $propertyName)){
-                       throw new \InvalidArgumentException("Invalid rules used on property $propertyName");
-                    }else{
-                        $rules = $rules[$propertyName];
-                    }
-                }elseif(is_string($rules)){
-                    $this->rules[$propertyName] =  [$rules];
-                }else{
-                    $this->rules[$propertyName] =  $rules;
-                }
-
-            }
-        }
-
-        return $this;
-    }
-=======
->>>>>>> 2c402417
 
     }
     /**
@@ -1082,14 +956,11 @@
         if ($this->fireModelEvent('updating') === false) {
             return false;
         }
-<<<<<<< HEAD
-=======
 
         if ($this->isClassDeviable($column)) {
             $amount = (clone $this)->setAttribute($column, $amount)->getAttributeFromArray($column);
         }
 
->>>>>>> 2c402417
         return tap($this->setKeysForSaveQuery($this->newQueryWithoutScopes())->{$method}($column, $amount, $extra), function () use ($column) {
             $this->syncChanges();
 
@@ -1101,55 +972,44 @@
 
     /**
      * Update the model in the database.
-     *
-     * @param array $attributes
-     * @param array $options
-     *
-     * @return bool
-<<<<<<< HEAD
-     * @throws ValidationException|FieldsValidationException
-=======
-     * @throws ValidationException
->>>>>>> 2c402417
-     */
-    public function update(array $attributes = [], array $options = [])
-    {
-        if (! $this->exists) {
-            return false;
-        }
-
-        return $this->fill($attributes)->save($options);
-    }
-
-    /**
-     * Update the model in the database within a transaction.
      *
      * @param  array  $attributes
      * @param  array  $options
      * @return bool
-     *
-     * @throws \Throwable
-     */
-    public function updateOrFail(array $attributes = [], array $options = [])
+     */
+    public function update(array $attributes = [], array $options = [])
     {
         if (! $this->exists) {
             return false;
         }
 
+        return $this->fill($attributes)->save($options);
+    }
+
+    /**
+     * Update the model in the database within a transaction.
+     *
+     * @param  array  $attributes
+     * @param  array  $options
+     * @return bool
+     *
+     * @throws \Throwable
+     */
+    public function updateOrFail(array $attributes = [], array $options = [])
+    {
+        if (! $this->exists) {
+            return false;
+        }
+
         return $this->fill($attributes)->saveOrFail($options);
     }
 
     /**
      * Update the model in the database without raising any events.
      *
-     * @param array $attributes
-     * @param array $options
-<<<<<<< HEAD
-=======
-     *
->>>>>>> 2c402417
+     * @param  array  $attributes
+     * @param  array  $options
      * @return bool
-     * @throws ValidationException
      */
     public function updateQuietly(array $attributes = [], array $options = [])
     {
@@ -1242,14 +1102,8 @@
     /**
      * Save the model to the database.
      *
-     * @param array $options
-<<<<<<< HEAD
-=======
-     *
->>>>>>> 2c402417
+     * @param  array  $options
      * @return bool
-     * @throws ValidationException
-     * @throws FieldsValidationException
      */
     public function save(array $options = [])
     {
@@ -2484,9 +2338,6 @@
      */
     public static function __callStatic($method, $parameters)
     {
-        if($method === 'validateUsing'){
-             return (new static)->validate(...$parameters);
-        }
         return (new static)->$method(...$parameters);
     }
 
