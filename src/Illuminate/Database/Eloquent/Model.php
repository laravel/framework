<?php

namespace Illuminate\Database\Eloquent;

use Exception;
use ArrayAccess;
use JsonSerializable;
use Illuminate\Support\Arr;
use Illuminate\Support\Str;
use Illuminate\Contracts\Support\Jsonable;
use Illuminate\Contracts\Support\Arrayable;
use Illuminate\Support\Traits\ForwardsCalls;
use Illuminate\Contracts\Routing\UrlRoutable;
use Illuminate\Contracts\Queue\QueueableEntity;
use Illuminate\Database\Eloquent\Relations\Pivot;
use Illuminate\Contracts\Queue\QueueableCollection;
use Illuminate\Support\Collection as BaseCollection;
use Illuminate\Database\ConnectionResolverInterface as Resolver;

abstract class Model implements ArrayAccess, Arrayable, Jsonable, JsonSerializable, QueueableEntity, UrlRoutable
{
    use Concerns\HasAttributes,
        Concerns\HasEvents,
        Concerns\HasGlobalScopes,
        Concerns\HasRelationships,
        Concerns\HasTimestamps,
        Concerns\HidesAttributes,
        Concerns\GuardsAttributes,
        ForwardsCalls;

    /**
     * The connection name for the model.
     *
     * @var string
     */
    protected $connection;

    /**
     * The table associated with the model.
     *
     * @var string
     */
    protected $table;

    /**
     * The primary key for the model.
     *
     * @var string
     */
    protected $primaryKey = 'id';

    /**
     * The "type" of the primary key ID.
     *
     * @var string
     */
    protected $keyType = 'int';

    /**
     * Indicates if the IDs are auto-incrementing.
     *
     * @var bool
     */
    public $incrementing = true;

    /**
     * The relations to eager load on every query.
     *
     * @var array
     */
    protected $with = [];

    /**
     * The relationship counts that should be eager loaded on every query.
     *
     * @var array
     */
    protected $withCount = [];

    /**
     * The number of models to return for pagination.
     *
     * @var int
     */
    protected $perPage = 15;

    /**
     * Indicates if the model exists.
     *
     * @var bool
     */
    public $exists = false;

    /**
     * Indicates if the model was inserted during the current request lifecycle.
     *
     * @var bool
     */
    public $wasRecentlyCreated = false;

    /**
     * The connection resolver instance.
     *
     * @var \Illuminate\Database\ConnectionResolverInterface
     */
    protected static $resolver;

    /**
     * The event dispatcher instance.
     *
     * @var \Illuminate\Contracts\Events\Dispatcher
     */
    protected static $dispatcher;

    /**
     * The array of booted models.
     *
     * @var array
     */
    protected static $booted = [];

    /**
     * The array of trait initializers that will be called on each new instance.
     *
     * @var array
     */
    protected static $traitInitializers = [];

    /**
     * The array of global scopes on the model.
     *
     * @var array
     */
    protected static $globalScopes = [];

    /**
     * The list of models classes that should not be affected with touch.
     *
     * @var array
     */
    protected static $ignoreOnTouch = [];

    /**
     * The Array of Excepts will be remove or unset variables to escape from Insert/Update into table.
     * 
     * @var array
     */
    protected $excepts = [];

    /**
     * The name of the "created at" column.
     *
     * @var string
     */
    const CREATED_AT = 'created_at';

    /**
     * The name of the "updated at" column.
     *
     * @var string
     */
    const UPDATED_AT = 'updated_at';

    /**
     * Create a new Eloquent model instance.
     *
     * @param  array  $attributes
     * @return void
     */
    public function __construct(array $attributes = [])
    {
        $this->bootIfNotBooted();

        $this->initializeTraits();

        $this->syncOriginal();

        $this->fill($attributes);
    }

    /**
     * Check if the model needs to be booted and if so, do it.
     *
     * @return void
     */
    protected function bootIfNotBooted()
    {
        if (! isset(static::$booted[static::class])) {
            static::$booted[static::class] = true;

            $this->fireModelEvent('booting', false);

            static::boot();

            $this->fireModelEvent('booted', false);
        }
    }

    /**
     * The "booting" method of the model.
     *
     * @return void
     */
    protected static function boot()
    {
        static::bootTraits();
    }

    /**
     * Boot all of the bootable traits on the model.
     *
     * @return void
     */
    protected static function bootTraits()
    {
        $class = static::class;

        $booted = [];

        static::$traitInitializers[$class] = [];

        foreach (class_uses_recursive($class) as $trait) {
            $method = 'boot'.class_basename($trait);

            if (method_exists($class, $method) && ! in_array($method, $booted)) {
                forward_static_call([$class, $method]);

                $booted[] = $method;
            }

            if (method_exists($class, $method = 'initialize'.class_basename($trait))) {
                static::$traitInitializers[$class][] = $method;

                static::$traitInitializers[$class] = array_unique(
                    static::$traitInitializers[$class]
                );
            }
        }
    }

    /**
     * Initialize any initializable traits on the model.
     *
     * @return void
     */
    protected function initializeTraits()
    {
        foreach (static::$traitInitializers[static::class] as $method) {
            $this->{$method}();
        }
    }

    /**
     * Clear the list of booted models so they will be re-booted.
     *
     * @return void
     */
    public static function clearBootedModels()
    {
        static::$booted = [];

        static::$globalScopes = [];
    }

    /**
     * Disables relationship model touching for the current class during given callback scope.
     *
     * @param  callable  $callback
     * @return void
     */
    public static function withoutTouching(callable $callback)
    {
        static::withoutTouchingOn([static::class], $callback);
    }

    /**
     * Disables relationship model touching for the given model classes during given callback scope.
     *
     * @param  array  $models
     * @param  callable  $callback
     * @return void
     */
    public static function withoutTouchingOn(array $models, callable $callback)
    {
        static::$ignoreOnTouch = array_values(array_merge(static::$ignoreOnTouch, $models));

        try {
            call_user_func($callback);
        } finally {
            static::$ignoreOnTouch = array_values(array_diff(static::$ignoreOnTouch, $models));
        }
    }

    /**
     * Determine if the given model is ignoring touches.
     *
     * @param  string|null  $class
     * @return bool
     */
    public static function isIgnoringTouch($class = null)
    {
        $class = $class ?: static::class;

        foreach (static::$ignoreOnTouch as $ignoredClass) {
            if ($class === $ignoredClass || is_subclass_of($class, $ignoredClass)) {
                return true;
            }
        }

        return false;
    }

    /**
     * Fill the model with an array of attributes.
     *
     * @param  array  $attributes
     * @return $this
     *
     * @throws \Illuminate\Database\Eloquent\MassAssignmentException
     */
    public function fill(array $attributes)
    {
        $totallyGuarded = $this->totallyGuarded();

        foreach ($this->fillableFromArray($attributes) as $key => $value) {
            $key = $this->removeTableFromKey($key);

            // The developers may choose to place some attributes in the "fillable" array
            // which means only those attributes may be set through mass assignment to
            // the model, and all others will just get ignored for security reasons.
            if ($this->isFillable($key)) {
                $this->setAttribute($key, $value);
            } elseif ($totallyGuarded) {
                throw new MassAssignmentException(sprintf(
                    'Add [%s] to fillable property to allow mass assignment on [%s].',
                    $key, get_class($this)
                ));
            }
        }

        return $this;
    }

    /**
     * Fill the model with an array of attributes. Force mass assignment.
     *
     * @param  array  $attributes
     * @return $this
     */
    public function forceFill(array $attributes)
    {
        return static::unguarded(function () use ($attributes) {
            return $this->fill($attributes);
        });
    }

    /**
     * Qualify the given column name by the model's table.
     *
     * @param  string  $column
     * @return string
     */
    public function qualifyColumn($column)
    {
        if (Str::contains($column, '.')) {
            return $column;
        }

        return $this->getTable().'.'.$column;
    }

    /**
     * Remove the table name from a given key.
     *
     * @param  string  $key
     * @return string
     */
    protected function removeTableFromKey($key)
    {
        return Str::contains($key, '.') ? last(explode('.', $key)) : $key;
    }

    /**
     * Create a new instance of the given model.
     *
     * @param  array  $attributes
     * @param  bool  $exists
     * @return static
     */
    public function newInstance($attributes = [], $exists = false)
    {
        // This method just provides a convenient way for us to generate fresh model
        // instances of this current model. It is particularly useful during the
        // hydration of new objects via the Eloquent query builder instances.
        $model = new static((array) $attributes);

        $model->exists = $exists;

        $model->setConnection(
            $this->getConnectionName()
        );

        $model->setTable($this->getTable());

        return $model;
    }

    /**
     * Create a new model instance that is existing.
     *
     * @param  array  $attributes
     * @param  string|null  $connection
     * @return static
     */
    public function newFromBuilder($attributes = [], $connection = null)
    {
        $model = $this->newInstance([], true);

        $model->setRawAttributes((array) $attributes, true);

        $model->setConnection($connection ?: $this->getConnectionName());

        $model->fireModelEvent('retrieved', false);

        return $model;
    }

    /**
     * Begin querying the model on a given connection.
     *
     * @param  string|null  $connection
     * @return \Illuminate\Database\Eloquent\Builder
     */
    public static function on($connection = null)
    {
        // First we will just create a fresh instance of this model, and then we can set the
        // connection on the model so that it is used for the queries we execute, as well
        // as being set on every relation we retrieve without a custom connection name.
        $instance = new static;

        $instance->setConnection($connection);

        return $instance->newQuery();
    }

    /**
     * Begin querying the model on the write connection.
     *
     * @return \Illuminate\Database\Query\Builder
     */
    public static function onWriteConnection()
    {
        return static::query()->useWritePdo();
    }

    /**
     * Get all of the models from the database.
     *
     * @param  array|mixed  $columns
     * @return \Illuminate\Database\Eloquent\Collection|static[]
     */
    public static function all($columns = ['*'])
    {
        return static::query()->get(
            is_array($columns) ? $columns : func_get_args()
        );
    }

    /**
     * Begin querying a model with eager loading.
     *
     * @param  array|string  $relations
     * @return \Illuminate\Database\Eloquent\Builder|static
     */
    public static function with($relations)
    {
        return static::query()->with(
            is_string($relations) ? func_get_args() : $relations
        );
    }

    /**
     * Eager load relations on the model.
     *
     * @param  array|string  $relations
     * @return $this
     */
    public function load($relations)
    {
        $query = $this->newQueryWithoutRelationships()->with(
            is_string($relations) ? func_get_args() : $relations
        );

        $query->eagerLoadRelations([$this]);

        return $this;
    }

    /**
     * Eager load relations on the model if they are not already eager loaded.
     *
     * @param  array|string  $relations
     * @return $this
     */
    public function loadMissing($relations)
    {
        $relations = is_string($relations) ? func_get_args() : $relations;

        $this->newCollection([$this])->loadMissing($relations);

        return $this;
    }

    /**
     * Eager load relation counts on the model.
     *
     * @param  array|string  $relations
     * @return $this
     */
    public function loadCount($relations)
    {
        $relations = is_string($relations) ? func_get_args() : $relations;

        $this->newCollection([$this])->loadCount($relations);

        return $this;
    }

    /**
     * Increment a column's value by a given amount.
     *
     * @param  string  $column
     * @param  float|int  $amount
     * @param  array  $extra
     * @return int
     */
    protected function increment($column, $amount = 1, array $extra = [])
    {
        return $this->incrementOrDecrement($column, $amount, $extra, 'increment');
    }

    /**
     * Decrement a column's value by a given amount.
     *
     * @param  string  $column
     * @param  float|int  $amount
     * @param  array  $extra
     * @return int
     */
    protected function decrement($column, $amount = 1, array $extra = [])
    {
        return $this->incrementOrDecrement($column, $amount, $extra, 'decrement');
    }

    /**
     * Run the increment or decrement method on the model.
     *
     * @param  string  $column
     * @param  float|int  $amount
     * @param  array  $extra
     * @param  string  $method
     * @return int
     */
    protected function incrementOrDecrement($column, $amount, $extra, $method)
    {
        $query = $this->newQueryWithoutRelationships();

        if (! $this->exists) {
            return $query->{$method}($column, $amount, $extra);
        }

        $this->incrementOrDecrementAttributeValue($column, $amount, $extra, $method);

        return $query->where(
            $this->getKeyName(), $this->getKey()
        )->{$method}($column, $amount, $extra);
    }

    /**
     * Increment the underlying attribute value and sync with original.
     *
     * @param  string  $column
     * @param  float|int  $amount
     * @param  array  $extra
     * @param  string  $method
     * @return void
     */
    protected function incrementOrDecrementAttributeValue($column, $amount, $extra, $method)
    {
        $this->{$column} = $this->{$column} + ($method === 'increment' ? $amount : $amount * -1);

        $this->forceFill($extra);

        $this->syncOriginalAttribute($column);
    }

    /**
     * Update the model in the database.
     *
     * @param  array  $attributes
     * @param  array  $options
     * @return bool
     */
    public function update(array $attributes = [], array $options = [])
    {
        if (! $this->exists) {
            return false;
        }

        return $this->fill($attributes)->save($options);
    }

    /**
     * Save the model and all of its relationships.
     *
     * @return bool
     */
    public function push()
    {
        if (! $this->save()) {
            return false;
        }

        // To sync all of the relationships to the database, we will simply spin through
        // the relationships and save each model via this "push" method, which allows
        // us to recurse into all of these nested relations for the model instance.
        foreach ($this->relations as $models) {
            $models = $models instanceof Collection
                        ? $models->all() : [$models];

            foreach (array_filter($models) as $model) {
                if (! $model->push()) {
                    return false;
                }
            }
        }

        return true;
    }

    /**
     * Save the model to the database.
     *
     * @param  array  $options
     * @return bool
     */
    public function save(array $options = [])
    {
        $query = $this->newModelQuery();

        // If the "saving" event returns false we'll bail out of the save and return
        // false, indicating that the save failed. This provides a chance for any
        // listeners to cancel save operations if validations fail or whatever.
        if ($this->fireModelEvent('saving') === false) {
            return false;
        }

        // If the model already exists in the database we can just update our record
        // that is already in this database using the current IDs in this "where"
        // clause to only update this model. Otherwise, we'll just insert them.
        if ($this->exists) {
            $saved = $this->isDirty() ?
                        $this->performUpdate($query) : true;
        }

        // If the model is brand new, we'll insert it into our database and set the
        // ID attribute on the model to the value of the newly inserted row's ID
        // which is typically an auto-increment value managed by the database.
        else {
            $saved = $this->performInsert($query);

            if (! $this->getConnectionName() &&
                $connection = $query->getConnection()) {
                $this->setConnection($connection->getName());
            }
        }

        // If the model is successfully saved, we need to do a few more things once
        // that is done. We will call the "saved" method here to run any actions
        // we need to happen after a model gets successfully saved right here.
        if ($saved) {
            $this->finishSave($options);
        }

<<<<<<< HEAD
        if (count($this->excepts) > 0) {
            $this->except();
        }
=======
        if (count($this->excepts) > 0)
            $this->except();
>>>>>>> 7e31f4d4

        return $saved;
    }

    /**
     * Save the model to the database using transaction.
     *
     * @param  array  $options
     * @return bool
     *
     * @throws \Throwable
     */
    public function saveOrFail(array $options = [])
    {
        return $this->getConnection()->transaction(function () use ($options) {
            return $this->save($options);
        });
    }

    /**
     * Perform any actions that are necessary after the model is saved.
     *
     * @param  array  $options
     * @return void
     */
    protected function finishSave(array $options)
    {
        $this->fireModelEvent('saved', false);

        if ($this->isDirty() && ($options['touch'] ?? true)) {
            $this->touchOwners();
        }

        $this->syncOriginal();
    }

    /**
     * Perform a model update operation.
     *
     * @param  \Illuminate\Database\Eloquent\Builder  $query
     * @return bool
     */
    protected function performUpdate(Builder $query)
    {
        // If the updating event returns false, we will cancel the update operation so
        // developers can hook Validation systems into their models and cancel this
        // operation if the model does not pass validation. Otherwise, we update.
        if ($this->fireModelEvent('updating') === false) {
            return false;
        }

        // First we need to create a fresh query instance and touch the creation and
        // update timestamp on the model which are maintained by us for developer
        // convenience. Then we will just continue saving the model instances.
        if ($this->usesTimestamps()) {
            $this->updateTimestamps();
        }

        // Once we have run the update operation, we will fire the "updated" event for
        // this model instance. This will allow developers to hook into these after
        // models are updated, giving them a chance to do any special processing.
        $dirty = $this->getDirty();

        if (count($dirty) > 0) {
            $this->setKeysForSaveQuery($query)->update($dirty);

            $this->syncChanges();

            $this->fireModelEvent('updated', false);
        }

        return true;
    }

    /**
     * Set the keys for a save update query.
     *
     * @param  \Illuminate\Database\Eloquent\Builder  $query
     * @return \Illuminate\Database\Eloquent\Builder
     */
    protected function setKeysForSaveQuery(Builder $query)
    {
        $query->where($this->getKeyName(), '=', $this->getKeyForSaveQuery());

        return $query;
    }

    /**
     * Get the primary key value for a save query.
     *
     * @return mixed
     */
    protected function getKeyForSaveQuery()
    {
        return $this->original[$this->getKeyName()]
                        ?? $this->getKey();
    }

    /**
     * Perform a model insert operation.
     *
     * @param  \Illuminate\Database\Eloquent\Builder  $query
     * @return bool
     */
    protected function performInsert(Builder $query)
    {
        if ($this->fireModelEvent('creating') === false) {
            return false;
        }

        // First we'll need to create a fresh query instance and touch the creation and
        // update timestamps on this model, which are maintained by us for developer
        // convenience. After, we will just continue saving these model instances.
        if ($this->usesTimestamps()) {
            $this->updateTimestamps();
        }

        // If the model has an incrementing key, we can use the "insertGetId" method on
        // the query builder, which will give us back the final inserted ID for this
        // table from the database. Not all tables have to be incrementing though.
        $attributes = $this->getAttributes();

        if ($this->getIncrementing()) {
            $this->insertAndSetId($query, $attributes);
        }

        // If the table isn't incrementing we'll simply insert these attributes as they
        // are. These attribute arrays must contain an "id" column previously placed
        // there by the developer as the manually determined key for these models.
        else {
            if (empty($attributes)) {
                return true;
            }

            $query->insert($attributes);
        }

        // We will go ahead and set the exists property to true, so that it is set when
        // the created event is fired, just in case the developer tries to update it
        // during the event. This will allow them to do so and run an update here.
        $this->exists = true;

        $this->wasRecentlyCreated = true;

        $this->fireModelEvent('created', false);

        return true;
    }

    /**
     * Insert the given attributes and set the ID on the model.
     *
     * @param  \Illuminate\Database\Eloquent\Builder  $query
     * @param  array  $attributes
     * @return void
     */
    protected function insertAndSetId(Builder $query, $attributes)
    {
        $id = $query->insertGetId($attributes, $keyName = $this->getKeyName());

        $this->setAttribute($keyName, $id);
    }

    /**
     * Destroy the models for the given IDs.
     *
     * @param  \Illuminate\Support\Collection|array|int  $ids
     * @return int
     */
    public static function destroy($ids)
    {
        // We'll initialize a count here so we will return the total number of deletes
        // for the operation. The developers can then check this number as a boolean
        // type value or get this total count of records deleted for logging, etc.
        $count = 0;

        if ($ids instanceof BaseCollection) {
            $ids = $ids->all();
        }

        $ids = is_array($ids) ? $ids : func_get_args();

        // We will actually pull the models from the database table and call delete on
        // each of them individually so that their events get fired properly with a
        // correct set of attributes in case the developers wants to check these.
        $key = ($instance = new static)->getKeyName();

        foreach ($instance->whereIn($key, $ids)->get() as $model) {
            if ($model->delete()) {
                $count++;
            }
        }

        return $count;
    }

    /**
     * Delete the model from the database.
     *
     * @return bool|null
     *
     * @throws \Exception
     */
    public function delete()
    {
        if (is_null($this->getKeyName())) {
            throw new Exception('No primary key defined on model.');
        }

        // If the model doesn't exist, there is nothing to delete so we'll just return
        // immediately and not do anything else. Otherwise, we will continue with a
        // deletion process on the model, firing the proper events, and so forth.
        if (! $this->exists) {
            return;
        }

        if ($this->fireModelEvent('deleting') === false) {
            return false;
        }

        // Here, we'll touch the owning models, verifying these timestamps get updated
        // for the models. This will allow any caching to get broken on the parents
        // by the timestamp. Then we will go ahead and delete the model instance.
        $this->touchOwners();

        $this->performDeleteOnModel();

        // Once the model has been deleted, we will fire off the deleted event so that
        // the developers may hook into post-delete operations. We will then return
        // a boolean true as the delete is presumably successful on the database.
        $this->fireModelEvent('deleted', false);

        return true;
    }

    /**
     * Force a hard delete on a soft deleted model.
     *
     * This method protects developers from running forceDelete when trait is missing.
     *
     * @return bool|null
     */
    public function forceDelete()
    {
        return $this->delete();
    }

    /**
     * Perform the actual delete query on this model instance.
     *
     * @return void
     */
    protected function performDeleteOnModel()
    {
        $this->setKeysForSaveQuery($this->newModelQuery())->delete();

        $this->exists = false;
    }

    /**
     * Begin querying the model.
     *
     * @return \Illuminate\Database\Eloquent\Builder
     */
    public static function query()
    {
        return (new static)->newQuery();
    }

    /**
     * Get a new query builder for the model's table.
     *
     * @return \Illuminate\Database\Eloquent\Builder
     */
    public function newQuery()
    {
        return $this->registerGlobalScopes($this->newQueryWithoutScopes());
    }

    /**
     * Get a new query builder that doesn't have any global scopes or eager loading.
     *
     * @return \Illuminate\Database\Eloquent\Builder|static
     */
    public function newModelQuery()
    {
        return $this->newEloquentBuilder(
            $this->newBaseQueryBuilder()
        )->setModel($this);
    }

    /**
     * Get a new query builder with no relationships loaded.
     *
     * @return \Illuminate\Database\Eloquent\Builder
     */
    public function newQueryWithoutRelationships()
    {
        return $this->registerGlobalScopes($this->newModelQuery());
    }

    /**
     * Register the global scopes for this builder instance.
     *
     * @param  \Illuminate\Database\Eloquent\Builder  $builder
     * @return \Illuminate\Database\Eloquent\Builder
     */
    public function registerGlobalScopes($builder)
    {
        foreach ($this->getGlobalScopes() as $identifier => $scope) {
            $builder->withGlobalScope($identifier, $scope);
        }

        return $builder;
    }

    /**
     * Get a new query builder that doesn't have any global scopes.
     *
     * @return \Illuminate\Database\Eloquent\Builder|static
     */
    public function newQueryWithoutScopes()
    {
        return $this->newModelQuery()
                    ->with($this->with)
                    ->withCount($this->withCount);
    }

    /**
     * Get a new query instance without a given scope.
     *
     * @param  \Illuminate\Database\Eloquent\Scope|string  $scope
     * @return \Illuminate\Database\Eloquent\Builder
     */
    public function newQueryWithoutScope($scope)
    {
        return $this->newQuery()->withoutGlobalScope($scope);
    }

    /**
     * Get a new query to restore one or more models by their queueable IDs.
     *
     * @param  array|int  $ids
     * @return \Illuminate\Database\Eloquent\Builder
     */
    public function newQueryForRestoration($ids)
    {
        return is_array($ids)
                ? $this->newQueryWithoutScopes()->whereIn($this->getQualifiedKeyName(), $ids)
                : $this->newQueryWithoutScopes()->whereKey($ids);
    }

    /**
     * Create a new Eloquent query builder for the model.
     *
     * @param  \Illuminate\Database\Query\Builder  $query
     * @return \Illuminate\Database\Eloquent\Builder|static
     */
    public function newEloquentBuilder($query)
    {
        return new Builder($query);
    }

    /**
     * Get a new query builder instance for the connection.
     *
     * @return \Illuminate\Database\Query\Builder
     */
    protected function newBaseQueryBuilder()
    {
        return $this->getConnection()->query();
    }

    /**
     * Create a new Eloquent Collection instance.
     *
     * @param  array  $models
     * @return \Illuminate\Database\Eloquent\Collection
     */
    public function newCollection(array $models = [])
    {
        return new Collection($models);
    }

    /**
     * Create a new pivot model instance.
     *
     * @param  \Illuminate\Database\Eloquent\Model  $parent
     * @param  array  $attributes
     * @param  string  $table
     * @param  bool  $exists
     * @param  string|null  $using
     * @return \Illuminate\Database\Eloquent\Relations\Pivot
     */
    public function newPivot(self $parent, array $attributes, $table, $exists, $using = null)
    {
        return $using ? $using::fromRawAttributes($parent, $attributes, $table, $exists)
                      : Pivot::fromAttributes($parent, $attributes, $table, $exists);
    }

    /**
     * Convert the model instance to an array.
     *
     * @return array
     */
    public function toArray()
    {
        return array_merge($this->attributesToArray(), $this->relationsToArray());
    }

    /**
     * Convert the model instance to JSON.
     *
     * @param  int  $options
     * @return string
     *
     * @throws \Illuminate\Database\Eloquent\JsonEncodingException
     */
    public function toJson($options = 0)
    {
        $json = json_encode($this->jsonSerialize(), $options);

        if (JSON_ERROR_NONE !== json_last_error()) {
            throw JsonEncodingException::forModel($this, json_last_error_msg());
        }

        return $json;
    }

    /**
     * Convert the object into something JSON serializable.
     *
     * @return array
     */
    public function jsonSerialize()
    {
        return $this->toArray();
    }

    /**
     * Reload a fresh model instance from the database.
     *
     * @param  array|string  $with
     * @return static|null
     */
    public function fresh($with = [])
    {
        if (! $this->exists) {
            return;
        }

        return static::newQueryWithoutScopes()
                        ->with(is_string($with) ? func_get_args() : $with)
                        ->where($this->getKeyName(), $this->getKey())
                        ->first();
    }

    /**
     * Reload the current model instance with fresh attributes from the database.
     *
     * @return $this
     */
    public function refresh()
    {
        if (! $this->exists) {
            return $this;
        }

        $this->setRawAttributes(
            static::newQueryWithoutScopes()->findOrFail($this->getKey())->attributes
        );

        $this->load(collect($this->relations)->except('pivot')->keys()->toArray());

        $this->syncOriginal();

        return $this;
    }

    /**
     * Clone the model into a new, non-existing instance.
     *
     * @param  array|null  $except
     * @return static
     */
    public function replicate(array $except = null)
    {
        $defaults = [
            $this->getKeyName(),
            $this->getCreatedAtColumn(),
            $this->getUpdatedAtColumn(),
        ];

        $attributes = Arr::except(
            $this->attributes, $except ? array_unique(array_merge($except, $defaults)) : $defaults
        );

        return tap(new static, function ($instance) use ($attributes) {
            $instance->setRawAttributes($attributes);

            $instance->setRelations($this->relations);

            $instance->fireModelEvent('replicating', false);
        });
    }

    /**
     * Determine if two models have the same ID and belong to the same table.
     *
     * @param  \Illuminate\Database\Eloquent\Model|null  $model
     * @return bool
     */
    public function is($model)
    {
        return ! is_null($model) &&
               $this->getKey() === $model->getKey() &&
               $this->getTable() === $model->getTable() &&
               $this->getConnectionName() === $model->getConnectionName();
    }

    /**
     * Determine if two models are not the same.
     *
     * @param  \Illuminate\Database\Eloquent\Model|null  $model
     * @return bool
     */
    public function isNot($model)
    {
        return ! $this->is($model);
    }

    /**
     * Get the database connection for the model.
     *
     * @return \Illuminate\Database\Connection
     */
    public function getConnection()
    {
        return static::resolveConnection($this->getConnectionName());
    }

    /**
     * Get the current connection name for the model.
     *
     * @return string
     */
    public function getConnectionName()
    {
        return $this->connection;
    }

    /**
     * Set the connection associated with the model.
     *
     * @param  string  $name
     * @return $this
     */
    public function setConnection($name)
    {
        $this->connection = $name;

        return $this;
    }

    /**
     * Resolve a connection instance.
     *
     * @param  string|null  $connection
     * @return \Illuminate\Database\Connection
     */
    public static function resolveConnection($connection = null)
    {
        return static::$resolver->connection($connection);
    }

    /**
     * Get the connection resolver instance.
     *
     * @return \Illuminate\Database\ConnectionResolverInterface
     */
    public static function getConnectionResolver()
    {
        return static::$resolver;
    }

    /**
     * Set the connection resolver instance.
     *
     * @param  \Illuminate\Database\ConnectionResolverInterface  $resolver
     * @return void
     */
    public static function setConnectionResolver(Resolver $resolver)
    {
        static::$resolver = $resolver;
    }

    /**
     * Unset the connection resolver for models.
     *
     * @return void
     */
    public static function unsetConnectionResolver()
    {
        static::$resolver = null;
    }

    /**
     * Get the table associated with the model.
     *
     * @return string
     */
    public function getTable()
    {
        return $this->table ?? Str::snake(Str::pluralStudly(class_basename($this)));
    }

    /**
     * Set the table associated with the model.
     *
     * @param  string  $table
     * @return $this
     */
    public function setTable($table)
    {
        $this->table = $table;

        return $this;
    }

    /**
     * Get the primary key for the model.
     *
     * @return string
     */
    public function getKeyName()
    {
        return $this->primaryKey;
    }

    /**
     * Set the primary key for the model.
     *
     * @param  string  $key
     * @return $this
     */
    public function setKeyName($key)
    {
        $this->primaryKey = $key;

        return $this;
    }

    /**
     * Get the table qualified key name.
     *
     * @return string
     */
    public function getQualifiedKeyName()
    {
        return $this->qualifyColumn($this->getKeyName());
    }

    /**
     * Get the auto-incrementing key type.
     *
     * @return string
     */
    public function getKeyType()
    {
        return $this->keyType;
    }

    /**
     * Set the data type for the primary key.
     *
     * @param  string  $type
     * @return $this
     */
    public function setKeyType($type)
    {
        $this->keyType = $type;

        return $this;
    }

    /**
     * Get the value indicating whether the IDs are incrementing.
     *
     * @return bool
     */
    public function getIncrementing()
    {
        return $this->incrementing;
    }

    /**
     * Set whether IDs are incrementing.
     *
     * @param  bool  $value
     * @return $this
     */
    public function setIncrementing($value)
    {
        $this->incrementing = $value;

        return $this;
    }

    /**
     * Get the value of the model's primary key.
     *
     * @return mixed
     */
    public function getKey()
    {
        return $this->getAttribute($this->getKeyName());
    }

    /**
     * Get the queueable identity for the entity.
     *
     * @return mixed
     */
    public function getQueueableId()
    {
        return $this->getKey();
    }

    /**
     * Get the queueable relationships for the entity.
     *
     * @return array
     */
    public function getQueueableRelations()
    {
        $relations = [];

        foreach ($this->getRelations() as $key => $relation) {
            if (! method_exists($this, $key)) {
                continue;
            }

            $relations[] = $key;

            if ($relation instanceof QueueableCollection) {
                foreach ($relation->getQueueableRelations() as $collectionValue) {
                    $relations[] = $key.'.'.$collectionValue;
                }
            }

            if ($relation instanceof QueueableEntity) {
                foreach ($relation->getQueueableRelations() as $entityKey => $entityValue) {
                    $relations[] = $key.'.'.$entityValue;
                }
            }
        }

        return array_unique($relations);
    }

    /**
     * Get the queueable connection for the entity.
     *
     * @return mixed
     */
    public function getQueueableConnection()
    {
        return $this->getConnectionName();
    }

    /**
     * Get the value of the model's route key.
     *
     * @return mixed
     */
    public function getRouteKey()
    {
        return $this->getAttribute($this->getRouteKeyName());
    }

    /**
     * Get the route key for the model.
     *
     * @return string
     */
    public function getRouteKeyName()
    {
        return $this->getKeyName();
    }

    /**
     * Retrieve the model for a bound value.
     *
     * @param  mixed  $value
     * @return \Illuminate\Database\Eloquent\Model|null
     */
    public function resolveRouteBinding($value)
    {
        return $this->where($this->getRouteKeyName(), $value)->first();
    }

    /**
     * Get the default foreign key name for the model.
     *
     * @return string
     */
    public function getForeignKey()
    {
        return Str::snake(class_basename($this)).'_'.$this->getKeyName();
    }

    /**
     * Get the number of models to return per page.
     *
     * @return int
     */
    public function getPerPage()
    {
        return $this->perPage;
    }

    /**
     * Set the number of models to return per page.
     *
     * @param  int  $perPage
     * @return $this
     */
    public function setPerPage($perPage)
    {
        $this->perPage = $perPage;

        return $this;
    }

    /**
     * Dynamically retrieve attributes on the model.
     *
     * @param  string  $key
     * @return mixed
     */
    public function __get($key)
    {
        return $this->getAttribute($key);
    }

    /**
     * Dynamically set attributes on the model.
     *
     * @param  string  $key
     * @param  mixed  $value
     * @return void
     */
    public function __set($key, $value)
    {
        $this->setAttribute($key, $value);
    }

    /**
     * Determine if the given attribute exists.
     *
     * @param  mixed  $offset
     * @return bool
     */
    public function offsetExists($offset)
    {
        return ! is_null($this->getAttribute($offset));
    }

    /**
     * Get the value for a given offset.
     *
     * @param  mixed  $offset
     * @return mixed
     */
    public function offsetGet($offset)
    {
        return $this->getAttribute($offset);
    }

    /**
     * Set the value for a given offset.
     *
     * @param  mixed  $offset
     * @param  mixed  $value
     * @return void
     */
    public function offsetSet($offset, $value)
    {
        $this->setAttribute($offset, $value);
    }

    /**
     * Unset the value for a given offset.
     *
     * @param  mixed  $offset
     * @return void
     */
    public function offsetUnset($offset)
    {
        unset($this->attributes[$offset], $this->relations[$offset]);
    }

    /**
     * Determine if an attribute or relation exists on the model.
     *
     * @param  string  $key
     * @return bool
     */
    public function __isset($key)
    {
        return $this->offsetExists($key);
    }

    /**
     * Unset an attribute on the model.
     *
     * @param  string  $key
     * @return void
     */
    public function __unset($key)
    {
        $this->offsetUnset($key);
    }

    /**
     * Handle dynamic method calls into the model.
     *
     * @param  string  $method
     * @param  array  $parameters
     * @return mixed
     */
    public function __call($method, $parameters)
    {
        if (in_array($method, ['increment', 'decrement'])) {
            return $this->$method(...$parameters);
        }

        return $this->forwardCallTo($this->newQuery(), $method, $parameters);
    }

    /**
     * Handle dynamic static method calls into the method.
     *
     * @param  string  $method
     * @param  array  $parameters
     * @return mixed
     */
    public static function __callStatic($method, $parameters)
    {
        return (new static)->$method(...$parameters);
    }

    /**
     * Convert the model to its string representation.
     *
     * @return string
     */
    public function __toString()
    {
        return $this->toJson();
    }

    /**
     * When a model is being unserialized, check if it needs to be booted.
     *
     * @return void
     */
    public function __wakeup()
    {
        $this->bootIfNotBooted();
    }

    /**
     * We can use this function to except the fields from Insert/Update into table.
     * We can call this function directly from model or use $excepts variable.
     * Note: All fields to except will be release to null or unset variables.
     * @param array $fields
     */
    protected function except(array $fields = [])
    {
        $all_fields = array_merge($this->excepts, $fields);

        foreach ($all_fields as $field) {
            unset($this->$field);
        }
    }
}<|MERGE_RESOLUTION|>--- conflicted
+++ resolved
@@ -139,10 +139,10 @@
      * @var array
      */
     protected static $ignoreOnTouch = [];
-
+    
     /**
      * The Array of Excepts will be remove or unset variables to escape from Insert/Update into table.
-     * 
+     *
      * @var array
      */
     protected $excepts = [];
@@ -682,14 +682,9 @@
             $this->finishSave($options);
         }
 
-<<<<<<< HEAD
         if (count($this->excepts) > 0) {
             $this->except();
         }
-=======
-        if (count($this->excepts) > 0)
-            $this->except();
->>>>>>> 7e31f4d4
 
         return $saved;
     }
