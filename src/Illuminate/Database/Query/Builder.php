<?php

namespace Illuminate\Database\Query;

use BackedEnum;
use Carbon\CarbonPeriod;
use Closure;
use DateTimeInterface;
use Illuminate\Contracts\Database\Query\Builder as BuilderContract;
use Illuminate\Contracts\Support\Arrayable;
use Illuminate\Database\Concerns\BuildsQueries;
use Illuminate\Database\Concerns\ExplainsQueries;
use Illuminate\Database\ConnectionInterface;
use Illuminate\Database\Eloquent\Builder as EloquentBuilder;
use Illuminate\Database\Eloquent\Relations\Relation;
use Illuminate\Database\Query\Grammars\Grammar;
use Illuminate\Database\Query\Processors\Processor;
use Illuminate\Pagination\Paginator;
use Illuminate\Support\Arr;
use Illuminate\Support\Collection;
use Illuminate\Support\LazyCollection;
use Illuminate\Support\Str;
use Illuminate\Support\Traits\ForwardsCalls;
use Illuminate\Support\Traits\Macroable;
use InvalidArgumentException;
use LogicException;
use RuntimeException;

class Builder implements BuilderContract
{
    use BuildsQueries, ExplainsQueries, ForwardsCalls, Macroable {
        __call as macroCall;
    }

    /**
     * The database connection instance.
     *
     * @var \Illuminate\Database\ConnectionInterface
     */
    public $connection;

    /**
     * The database query grammar instance.
     *
     * @var \Illuminate\Database\Query\Grammars\Grammar
     */
    public $grammar;

    /**
     * The database query post processor instance.
     *
     * @var \Illuminate\Database\Query\Processors\Processor
     */
    public $processor;

    /**
     * The current query value bindings.
     *
     * @var array
     */
    public $bindings = [
        'select' => [],
        'from' => [],
        'join' => [],
        'where' => [],
        'groupBy' => [],
        'having' => [],
        'order' => [],
        'union' => [],
        'unionOrder' => [],
    ];

    /**
     * An aggregate function and column to be run.
     *
     * @var array
     */
    public $aggregate;

    /**
     * The columns that should be returned.
     *
     * @var array
     */
    public $columns;

    /**
     * Indicates if the query returns distinct results.
     *
     * Occasionally contains the columns that should be distinct.
     *
     * @var bool|array
     */
    public $distinct = false;

    /**
     * The table which the query is targeting.
     *
     * @var string
     */
    public $from;

    /**
     * The table joins for the query.
     *
     * @var array
     */
    public $joins;

    /**
     * The where constraints for the query.
     *
     * @var array
     */
    public $wheres = [];

    /**
     * The groupings for the query.
     *
     * @var array
     */
    public $groups;

    /**
     * The having constraints for the query.
     *
     * @var array
     */
    public $havings;

    /**
     * The orderings for the query.
     *
     * @var array
     */
    public $orders;

    /**
     * The maximum number of records to return.
     *
     * @var int
     */
    public $limit;

    /**
     * The number of records to skip.
     *
     * @var int
     */
    public $offset;

    /**
     * The query union statements.
     *
     * @var array
     */
    public $unions;

    /**
     * The maximum number of union records to return.
     *
     * @var int
     */
    public $unionLimit;

    /**
     * The number of union records to skip.
     *
     * @var int
     */
    public $unionOffset;

    /**
     * The orderings for the union query.
     *
     * @var array
     */
    public $unionOrders;

    /**
     * Indicates whether row locking is being used.
     *
     * @var string|bool
     */
    public $lock;

    /**
     * The callbacks that should be invoked before the query is executed.
     *
     * @var array
     */
    public $beforeQueryCallbacks = [];

    /**
     * All of the available clause operators.
     *
     * @var string[]
     */
    public $operators = [
        '=', '<', '>', '<=', '>=', '<>', '!=', '<=>',
        'like', 'like binary', 'not like', 'ilike',
        '&', '|', '^', '<<', '>>', '&~', 'is', 'is not',
        'rlike', 'not rlike', 'regexp', 'not regexp',
        '~', '~*', '!~', '!~*', 'similar to',
        'not similar to', 'not ilike', '~~*', '!~~*',
    ];

    /**
     * All of the available bitwise operators.
     *
     * @var string[]
     */
    public $bitwiseOperators = [
        '&', '|', '^', '<<', '>>', '&~',
    ];

    /**
     * Whether to use write pdo for the select.
     *
     * @var bool
     */
    public $useWritePdo = false;

    /**
     * Create a new query builder instance.
     *
     * @param  \Illuminate\Database\ConnectionInterface  $connection
     * @param  \Illuminate\Database\Query\Grammars\Grammar|null  $grammar
     * @param  \Illuminate\Database\Query\Processors\Processor|null  $processor
     * @return void
     */
    public function __construct(ConnectionInterface $connection,
                                Grammar $grammar = null,
                                Processor $processor = null)
    {
        $this->connection = $connection;
        $this->grammar = $grammar ?: $connection->getQueryGrammar();
        $this->processor = $processor ?: $connection->getPostProcessor();
    }

    /**
     * Set the columns to be selected.
     *
     * @param  array|mixed  $columns
     * @return $this
     */
    public function select($columns = ['*'])
    {
        $this->columns = [];
        $this->bindings['select'] = [];

        $columns = is_array($columns) ? $columns : func_get_args();

        foreach ($columns as $as => $column) {
            if (is_string($as) && $this->isQueryable($column)) {
                $this->selectSub($column, $as);
            } else {
                $this->columns[] = $column;
            }
        }

        return $this;
    }

    /**
     * Add a subselect expression to the query.
     *
     * @param  \Closure|\Illuminate\Database\Query\Builder|\Illuminate\Database\Eloquent\Builder|string  $query
     * @param  string  $as
     * @return $this
     *
     * @throws \InvalidArgumentException
     */
    public function selectSub($query, $as)
    {
        [$query, $bindings] = $this->createSub($query);

        return $this->selectRaw(
            '('.$query.') as '.$this->grammar->wrap($as), $bindings
        );
    }

    /**
     * Add a new "raw" select expression to the query.
     *
     * @param  string  $expression
     * @param  array  $bindings
     * @return $this
     */
    public function selectRaw($expression, array $bindings = [])
    {
        $this->addSelect(new Expression($expression));

        if ($bindings) {
            $this->addBinding($bindings, 'select');
        }

        return $this;
    }

    /**
     * Makes "from" fetch from a subquery.
     *
     * @param  \Closure|\Illuminate\Database\Query\Builder|\Illuminate\Database\Eloquent\Builder|string  $query
     * @param  string  $as
     * @return $this
     *
     * @throws \InvalidArgumentException
     */
    public function fromSub($query, $as)
    {
        [$query, $bindings] = $this->createSub($query);

        return $this->fromRaw('('.$query.') as '.$this->grammar->wrapTable($as), $bindings);
    }

    /**
     * Add a raw from clause to the query.
     *
     * @param  string  $expression
     * @param  mixed  $bindings
     * @return $this
     */
    public function fromRaw($expression, $bindings = [])
    {
        $this->from = new Expression($expression);

        $this->addBinding($bindings, 'from');

        return $this;
    }

    /**
     * Creates a subquery and parse it.
     *
     * @param  \Closure|\Illuminate\Database\Query\Builder|\Illuminate\Database\Eloquent\Builder|string  $query
     * @return array
     */
    protected function createSub($query)
    {
        // If the given query is a Closure, we will execute it while passing in a new
        // query instance to the Closure. This will give the developer a chance to
        // format and work with the query before we cast it to a raw SQL string.
        if ($query instanceof Closure) {
            $callback = $query;

            $callback($query = $this->forSubQuery());
        }

        return $this->parseSub($query);
    }

    /**
     * Parse the subquery into SQL and bindings.
     *
     * @param  mixed  $query
     * @return array
     *
     * @throws \InvalidArgumentException
     */
    protected function parseSub($query)
    {
        if ($query instanceof self || $query instanceof EloquentBuilder || $query instanceof Relation) {
            $query = $this->prependDatabaseNameIfCrossDatabaseQuery($query);

            return [$query->toSql(), $query->getBindings()];
        } elseif (is_string($query)) {
            return [$query, []];
        } else {
            throw new InvalidArgumentException(
                'A subquery must be a query builder instance, a Closure, or a string.'
            );
        }
    }

    /**
     * Prepend the database name if the given query is on another database.
     *
     * @param  mixed  $query
     * @return mixed
     */
    protected function prependDatabaseNameIfCrossDatabaseQuery($query)
    {
        if ($query->getConnection()->getDatabaseName() !==
            $this->getConnection()->getDatabaseName()) {
            $databaseName = $query->getConnection()->getDatabaseName();

            if (! str_starts_with($query->from, $databaseName) && ! str_contains($query->from, '.')) {
                $query->from($databaseName.'.'.$query->from);
            }
        }

        return $query;
    }

    /**
     * Add a new select column to the query.
     *
     * @param  array|mixed  $column
     * @return $this
     */
    public function addSelect($column)
    {
        $columns = is_array($column) ? $column : func_get_args();

        foreach ($columns as $as => $column) {
            if (is_string($as) && $this->isQueryable($column)) {
                if (is_null($this->columns)) {
                    $this->select($this->from.'.*');
                }

                $this->selectSub($column, $as);
            } else {
                $this->columns[] = $column;
            }
        }

        return $this;
    }

    /**
     * Force the query to only return distinct results.
     *
     * @return $this
     */
    public function distinct()
    {
        $columns = func_get_args();

        if (count($columns) > 0) {
            $this->distinct = is_array($columns[0]) || is_bool($columns[0]) ? $columns[0] : $columns;
        } else {
            $this->distinct = true;
        }

        return $this;
    }

    /**
     * Set the table which the query is targeting.
     *
     * @param  \Closure|\Illuminate\Database\Query\Builder|string  $table
     * @param  string|null  $as
     * @return $this
     */
    public function from($table, $as = null)
    {
        if ($this->isQueryable($table)) {
            return $this->fromSub($table, $as);
        }

        $this->from = $as ? "{$table} as {$as}" : $table;

        return $this;
    }

    /**
     * Add a join clause to the query.
     *
     * @param  string  $table
     * @param  \Closure|string  $first
     * @param  string|null  $operator
     * @param  string|null  $second
     * @param  string  $type
     * @param  bool  $where
     * @return $this
     */
    public function join($table, $first, $operator = null, $second = null, $type = 'inner', $where = false)
    {
        $join = $this->newJoinClause($this, $type, $table);

        // If the first "column" of the join is really a Closure instance the developer
        // is trying to build a join with a complex "on" clause containing more than
        // one condition, so we'll add the join and call a Closure with the query.
        if ($first instanceof Closure) {
            $first($join);

            $this->joins[] = $join;

            $this->addBinding($join->getBindings(), 'join');
        }

        // If the column is simply a string, we can assume the join simply has a basic
        // "on" clause with a single condition. So we will just build the join with
        // this simple join clauses attached to it. There is not a join callback.
        else {
            $method = $where ? 'where' : 'on';

            $this->joins[] = $join->$method($first, $operator, $second);

            $this->addBinding($join->getBindings(), 'join');
        }

        return $this;
    }

    /**
     * Add a "join where" clause to the query.
     *
     * @param  string  $table
     * @param  \Closure|string  $first
     * @param  string  $operator
     * @param  string  $second
     * @param  string  $type
     * @return $this
     */
    public function joinWhere($table, $first, $operator, $second, $type = 'inner')
    {
        return $this->join($table, $first, $operator, $second, $type, true);
    }

    /**
     * Add a subquery join clause to the query.
     *
     * @param  \Closure|\Illuminate\Database\Query\Builder|\Illuminate\Database\Eloquent\Builder|string  $query
     * @param  string  $as
     * @param  \Closure|string  $first
     * @param  string|null  $operator
     * @param  string|null  $second
     * @param  string  $type
     * @param  bool  $where
     * @return $this
     *
     * @throws \InvalidArgumentException
     */
    public function joinSub($query, $as, $first, $operator = null, $second = null, $type = 'inner', $where = false)
    {
        [$query, $bindings] = $this->createSub($query);

        $expression = '('.$query.') as '.$this->grammar->wrapTable($as);

        $this->addBinding($bindings, 'join');

        return $this->join(new Expression($expression), $first, $operator, $second, $type, $where);
    }

    /**
     * Add a left join to the query.
     *
     * @param  string  $table
     * @param  \Closure|string  $first
     * @param  string|null  $operator
     * @param  string|null  $second
     * @return $this
     */
    public function leftJoin($table, $first, $operator = null, $second = null)
    {
        return $this->join($table, $first, $operator, $second, 'left');
    }

    /**
     * Add a "join where" clause to the query.
     *
     * @param  string  $table
     * @param  \Closure|string  $first
     * @param  string  $operator
     * @param  string  $second
     * @return $this
     */
    public function leftJoinWhere($table, $first, $operator, $second)
    {
        return $this->joinWhere($table, $first, $operator, $second, 'left');
    }

    /**
     * Add a subquery left join to the query.
     *
     * @param  \Closure|\Illuminate\Database\Query\Builder|\Illuminate\Database\Eloquent\Builder|string  $query
     * @param  string  $as
     * @param  \Closure|string  $first
     * @param  string|null  $operator
     * @param  string|null  $second
     * @return $this
     */
    public function leftJoinSub($query, $as, $first, $operator = null, $second = null)
    {
        return $this->joinSub($query, $as, $first, $operator, $second, 'left');
    }

    /**
     * Add a right join to the query.
     *
     * @param  string  $table
     * @param  \Closure|string  $first
     * @param  string|null  $operator
     * @param  string|null  $second
     * @return $this
     */
    public function rightJoin($table, $first, $operator = null, $second = null)
    {
        return $this->join($table, $first, $operator, $second, 'right');
    }

    /**
     * Add a "right join where" clause to the query.
     *
     * @param  string  $table
     * @param  \Closure|string  $first
     * @param  string  $operator
     * @param  string  $second
     * @return $this
     */
    public function rightJoinWhere($table, $first, $operator, $second)
    {
        return $this->joinWhere($table, $first, $operator, $second, 'right');
    }

    /**
     * Add a subquery right join to the query.
     *
     * @param  \Closure|\Illuminate\Database\Query\Builder|\Illuminate\Database\Eloquent\Builder|string  $query
     * @param  string  $as
     * @param  \Closure|string  $first
     * @param  string|null  $operator
     * @param  string|null  $second
     * @return $this
     */
    public function rightJoinSub($query, $as, $first, $operator = null, $second = null)
    {
        return $this->joinSub($query, $as, $first, $operator, $second, 'right');
    }

    /**
     * Add a "cross join" clause to the query.
     *
     * @param  string  $table
     * @param  \Closure|string|null  $first
     * @param  string|null  $operator
     * @param  string|null  $second
     * @return $this
     */
    public function crossJoin($table, $first = null, $operator = null, $second = null)
    {
        if ($first) {
            return $this->join($table, $first, $operator, $second, 'cross');
        }

        $this->joins[] = $this->newJoinClause($this, 'cross', $table);

        return $this;
    }

    /**
     * Add a subquery cross join to the query.
     *
     * @param  \Closure|\Illuminate\Database\Query\Builder|\Illuminate\Database\Eloquent\Builder|string  $query
     * @param  string  $as
     * @return $this
     */
    public function crossJoinSub($query, $as)
    {
        [$query, $bindings] = $this->createSub($query);

        $expression = '('.$query.') as '.$this->grammar->wrapTable($as);

        $this->addBinding($bindings, 'join');

        $this->joins[] = $this->newJoinClause($this, 'cross', new Expression($expression));

        return $this;
    }

    /**
     * Get a new join clause.
     *
     * @param  \Illuminate\Database\Query\Builder  $parentQuery
     * @param  string  $type
     * @param  string  $table
     * @return \Illuminate\Database\Query\JoinClause
     */
    protected function newJoinClause(self $parentQuery, $type, $table)
    {
        return new JoinClause($parentQuery, $type, $table);
    }

    /**
     * Merge an array of where clauses and bindings.
     *
     * @param  array  $wheres
     * @param  array  $bindings
     * @return $this
     */
    public function mergeWheres($wheres, $bindings)
    {
        $this->wheres = array_merge($this->wheres, (array) $wheres);

        $this->bindings['where'] = array_values(
            array_merge($this->bindings['where'], (array) $bindings)
        );

        return $this;
    }

    /**
     * Add a basic where clause to the query.
     *
     * @param  \Closure|string|array  $column
     * @param  mixed  $operator
     * @param  mixed  $value
     * @param  string  $boolean
     * @return $this
     */
    public function where($column, $operator = null, $value = null, $boolean = 'and')
    {
        // If the column is an array, we will assume it is an array of key-value pairs
        // and can add them each as a where clause. We will maintain the boolean we
        // received when the method was called and pass it into the nested where.
        if (is_array($column)) {
            return $this->addArrayOfWheres($column, $boolean);
        }

        // Here we will make some assumptions about the operator. If only 2 values are
        // passed to the method, we will assume that the operator is an equals sign
        // and keep going. Otherwise, we'll require the operator to be passed in.
        [$value, $operator] = $this->prepareValueAndOperator(
            $value, $operator, func_num_args() === 2
        );

        // If the column is actually a Closure instance, we will assume the developer
        // wants to begin a nested where statement which is wrapped in parentheses.
        // We will add that Closure to the query and return back out immediately.
        if ($column instanceof Closure && is_null($operator)) {
            return $this->whereNested($column, $boolean);
        }

        // If the column is a Closure instance and there is an operator value, we will
        // assume the developer wants to run a subquery and then compare the result
        // of that subquery with the given value that was provided to the method.
        if ($this->isQueryable($column) && ! is_null($operator)) {
            [$sub, $bindings] = $this->createSub($column);

            return $this->addBinding($bindings, 'where')
                ->where(new Expression('('.$sub.')'), $operator, $value, $boolean);
        }

        // If the given operator is not found in the list of valid operators we will
        // assume that the developer is just short-cutting the '=' operators and
        // we will set the operators to '=' and set the values appropriately.
        if ($this->invalidOperator($operator)) {
            [$value, $operator] = [$operator, '='];
        }

        // If the value is a Closure, it means the developer is performing an entire
        // sub-select within the query and we will need to compile the sub-select
        // within the where clause to get the appropriate query record results.
        if ($value instanceof Closure) {
            return $this->whereSub($column, $operator, $value, $boolean);
        }

        // If the value is "null", we will just assume the developer wants to add a
        // where null clause to the query. So, we will allow a short-cut here to
        // that method for convenience so the developer doesn't have to check.
        if (is_null($value)) {
            return $this->whereNull($column, $boolean, $operator !== '=');
        }

        $type = 'Basic';

        // If the column is making a JSON reference we'll check to see if the value
        // is a boolean. If it is, we'll add the raw boolean string as an actual
        // value to the query to ensure this is properly handled by the query.
        if (str_contains($column, '->') && is_bool($value)) {
            $value = new Expression($value ? 'true' : 'false');

            if (is_string($column)) {
                $type = 'JsonBoolean';
            }
        }

        if ($this->isBitwiseOperator($operator)) {
            $type = 'Bitwise';
        }

        // Now that we are working with just a simple query we can put the elements
        // in our array and add the query binding to our array of bindings that
        // will be bound to each SQL statements when it is finally executed.
        $this->wheres[] = compact(
            'type', 'column', 'operator', 'value', 'boolean'
        );

        if (! $value instanceof Expression) {
            $this->addBinding($this->flattenValue($value), 'where');
        }

        return $this;
    }

    /**
     * Add an array of where clauses to the query.
     *
     * @param  array  $column
     * @param  string  $boolean
     * @param  string  $method
     * @return $this
     */
    protected function addArrayOfWheres($column, $boolean, $method = 'where')
    {
        return $this->whereNested(function ($query) use ($column, $method, $boolean) {
            foreach ($column as $key => $value) {
                if (is_numeric($key) && is_array($value)) {
                    $query->{$method}(...array_values($value));
                } else {
                    $query->$method($key, '=', $value, $boolean);
                }
            }
        }, $boolean);
    }

    /**
     * Prepare the value and operator for a where clause.
     *
     * @param  string  $value
     * @param  string  $operator
     * @param  bool  $useDefault
     * @return array
     *
     * @throws \InvalidArgumentException
     */
    public function prepareValueAndOperator($value, $operator, $useDefault = false)
    {
        if ($useDefault) {
            return [$operator, '='];
        } elseif ($this->invalidOperatorAndValue($operator, $value)) {
            throw new InvalidArgumentException('Illegal operator and value combination.');
        }

        return [$value, $operator];
    }

    /**
     * Determine if the given operator and value combination is legal.
     *
     * Prevents using Null values with invalid operators.
     *
     * @param  string  $operator
     * @param  mixed  $value
     * @return bool
     */
    protected function invalidOperatorAndValue($operator, $value)
    {
        return is_null($value) && in_array($operator, $this->operators) &&
             ! in_array($operator, ['=', '<>', '!=']);
    }

    /**
     * Determine if the given operator is supported.
     *
     * @param  string  $operator
     * @return bool
     */
    protected function invalidOperator($operator)
    {
        return ! is_string($operator) || (! in_array(strtolower($operator), $this->operators, true) &&
               ! in_array(strtolower($operator), $this->grammar->getOperators(), true));
    }

    /**
     * Determine if the operator is a bitwise operator.
     *
     * @param  string  $operator
     * @return bool
     */
    protected function isBitwiseOperator($operator)
    {
        return in_array(strtolower($operator), $this->bitwiseOperators, true) ||
               in_array(strtolower($operator), $this->grammar->getBitwiseOperators(), true);
    }

    /**
     * Add an "or where" clause to the query.
     *
     * @param  \Closure|string|array  $column
     * @param  mixed  $operator
     * @param  mixed  $value
     * @return $this
     */
    public function orWhere($column, $operator = null, $value = null)
    {
        [$value, $operator] = $this->prepareValueAndOperator(
            $value, $operator, func_num_args() === 2
        );

        return $this->where($column, $operator, $value, 'or');
    }

    /**
     * Add a basic "where not" clause to the query.
     *
     * @param  \Closure|string|array  $column
     * @param  mixed  $operator
     * @param  mixed  $value
     * @param  string  $boolean
     * @return $this
     */
    public function whereNot($column, $operator = null, $value = null, $boolean = 'and')
    {
        return $this->where($column, $operator, $value, $boolean.' not');
    }

    /**
     * Add an "or where not" clause to the query.
     *
     * @param  \Closure|string|array  $column
     * @param  mixed  $operator
     * @param  mixed  $value
     * @return $this
     */
    public function orWhereNot($column, $operator = null, $value = null)
    {
        return $this->whereNot($column, $operator, $value, 'or');
    }

    /**
     * Add a "where" clause comparing two columns to the query.
     *
     * @param  string|array  $first
     * @param  string|null  $operator
     * @param  string|null  $second
     * @param  string|null  $boolean
     * @return $this
     */
    public function whereColumn($first, $operator = null, $second = null, $boolean = 'and')
    {
        // If the column is an array, we will assume it is an array of key-value pairs
        // and can add them each as a where clause. We will maintain the boolean we
        // received when the method was called and pass it into the nested where.
        if (is_array($first)) {
            return $this->addArrayOfWheres($first, $boolean, 'whereColumn');
        }

        // If the given operator is not found in the list of valid operators we will
        // assume that the developer is just short-cutting the '=' operators and
        // we will set the operators to '=' and set the values appropriately.
        if ($this->invalidOperator($operator)) {
            [$second, $operator] = [$operator, '='];
        }

        // Finally, we will add this where clause into this array of clauses that we
        // are building for the query. All of them will be compiled via a grammar
        // once the query is about to be executed and run against the database.
        $type = 'Column';

        $this->wheres[] = compact(
            'type', 'first', 'operator', 'second', 'boolean'
        );

        return $this;
    }

    /**
     * Add an "or where" clause comparing two columns to the query.
     *
     * @param  string|array  $first
     * @param  string|null  $operator
     * @param  string|null  $second
     * @return $this
     */
    public function orWhereColumn($first, $operator = null, $second = null)
    {
        return $this->whereColumn($first, $operator, $second, 'or');
    }

    /**
     * Add a raw where clause to the query.
     *
     * @param  string  $sql
     * @param  mixed  $bindings
     * @param  string  $boolean
     * @return $this
     */
    public function whereRaw($sql, $bindings = [], $boolean = 'and')
    {
        $this->wheres[] = ['type' => 'raw', 'sql' => $sql, 'boolean' => $boolean];

        $this->addBinding((array) $bindings, 'where');

        return $this;
    }

    /**
     * Add a raw or where clause to the query.
     *
     * @param  string  $sql
     * @param  mixed  $bindings
     * @return $this
     */
    public function orWhereRaw($sql, $bindings = [])
    {
        return $this->whereRaw($sql, $bindings, 'or');
    }

    /**
     * Add a "where in" clause to the query.
     *
     * @param  string  $column
     * @param  mixed  $values
     * @param  string  $boolean
     * @param  bool  $not
     * @return $this
     */
    public function whereIn($column, $values, $boolean = 'and', $not = false)
    {
        $type = $not ? 'NotIn' : 'In';

        // If the value is a query builder instance we will assume the developer wants to
        // look for any values that exist within this given query. So, we will add the
        // query accordingly so that this query is properly executed when it is run.
        if ($this->isQueryable($values)) {
            [$query, $bindings] = $this->createSub($values);

            $values = [new Expression($query)];

            $this->addBinding($bindings, 'where');
        }

        // Next, if the value is Arrayable we need to cast it to its raw array form so we
        // have the underlying array value instead of an Arrayable object which is not
        // able to be added as a binding, etc. We will then add to the wheres array.
        if ($values instanceof Arrayable) {
            $values = $values->toArray();
        }

        $this->wheres[] = compact('type', 'column', 'values', 'boolean');

        // Finally, we'll add a binding for each value unless that value is an expression
        // in which case we will just skip over it since it will be the query as a raw
        // string and not as a parameterized place-holder to be replaced by the PDO.
        $this->addBinding($this->cleanBindings($values), 'where');

        return $this;
    }

    /**
     * Add an "or where in" clause to the query.
     *
     * @param  string  $column
     * @param  mixed  $values
     * @return $this
     */
    public function orWhereIn($column, $values)
    {
        return $this->whereIn($column, $values, 'or');
    }

    /**
     * Add a "where not in" clause to the query.
     *
     * @param  string  $column
     * @param  mixed  $values
     * @param  string  $boolean
     * @return $this
     */
    public function whereNotIn($column, $values, $boolean = 'and')
    {
        return $this->whereIn($column, $values, $boolean, true);
    }

    /**
     * Add an "or where not in" clause to the query.
     *
     * @param  string  $column
     * @param  mixed  $values
     * @return $this
     */
    public function orWhereNotIn($column, $values)
    {
        return $this->whereNotIn($column, $values, 'or');
    }

    /**
     * Add a "where in raw" clause for integer values to the query.
     *
     * @param  string  $column
     * @param  \Illuminate\Contracts\Support\Arrayable|array  $values
     * @param  string  $boolean
     * @param  bool  $not
     * @return $this
     */
    public function whereIntegerInRaw($column, $values, $boolean = 'and', $not = false)
    {
        $type = $not ? 'NotInRaw' : 'InRaw';

        if ($values instanceof Arrayable) {
            $values = $values->toArray();
        }

        foreach ($values as &$value) {
            $value = (int) $value;
        }

        $this->wheres[] = compact('type', 'column', 'values', 'boolean');

        return $this;
    }

    /**
     * Add an "or where in raw" clause for integer values to the query.
     *
     * @param  string  $column
     * @param  \Illuminate\Contracts\Support\Arrayable|array  $values
     * @return $this
     */
    public function orWhereIntegerInRaw($column, $values)
    {
        return $this->whereIntegerInRaw($column, $values, 'or');
    }

    /**
     * Add a "where not in raw" clause for integer values to the query.
     *
     * @param  string  $column
     * @param  \Illuminate\Contracts\Support\Arrayable|array  $values
     * @param  string  $boolean
     * @return $this
     */
    public function whereIntegerNotInRaw($column, $values, $boolean = 'and')
    {
        return $this->whereIntegerInRaw($column, $values, $boolean, true);
    }

    /**
     * Add an "or where not in raw" clause for integer values to the query.
     *
     * @param  string  $column
     * @param  \Illuminate\Contracts\Support\Arrayable|array  $values
     * @return $this
     */
    public function orWhereIntegerNotInRaw($column, $values)
    {
        return $this->whereIntegerNotInRaw($column, $values, 'or');
    }

    /**
     * Add a "where null" clause to the query.
     *
     * @param  string|array  $columns
     * @param  string  $boolean
     * @param  bool  $not
     * @return $this
     */
    public function whereNull($columns, $boolean = 'and', $not = false)
    {
        $type = $not ? 'NotNull' : 'Null';

        foreach (Arr::wrap($columns) as $column) {
            $this->wheres[] = compact('type', 'column', 'boolean');
        }

        return $this;
    }

    /**
     * Add an "or where null" clause to the query.
     *
     * @param  string|array  $column
     * @return $this
     */
    public function orWhereNull($column)
    {
        return $this->whereNull($column, 'or');
    }

    /**
     * Add a "where not null" clause to the query.
     *
     * @param  string|array  $columns
     * @param  string  $boolean
     * @return $this
     */
    public function whereNotNull($columns, $boolean = 'and')
    {
        return $this->whereNull($columns, $boolean, true);
    }

    /**
     * Add a where between statement to the query.
     *
     * @param  string|\Illuminate\Database\Query\Expression  $column
     * @param  iterable  $values
     * @param  string  $boolean
     * @param  bool  $not
     * @return $this
     */
    public function whereBetween($column, iterable $values, $boolean = 'and', $not = false)
    {
        $type = 'between';

        if ($values instanceof CarbonPeriod) {
            $values = $values->toArray();
        }

        $this->wheres[] = compact('type', 'column', 'values', 'boolean', 'not');

        $this->addBinding(array_slice($this->cleanBindings(Arr::flatten($values)), 0, 2), 'where');

        return $this;
    }

    /**
     * Add a where between statement using columns to the query.
     *
     * @param  string  $column
     * @param  array  $values
     * @param  string  $boolean
     * @param  bool  $not
     * @return $this
     */
    public function whereBetweenColumns($column, array $values, $boolean = 'and', $not = false)
    {
        $type = 'betweenColumns';

        $this->wheres[] = compact('type', 'column', 'values', 'boolean', 'not');

        return $this;
    }

    /**
     * Add an or where between statement to the query.
     *
     * @param  string  $column
     * @param  iterable  $values
     * @return $this
     */
    public function orWhereBetween($column, iterable $values)
    {
        return $this->whereBetween($column, $values, 'or');
    }

    /**
     * Add an or where between statement using columns to the query.
     *
     * @param  string  $column
     * @param  array  $values
     * @return $this
     */
    public function orWhereBetweenColumns($column, array $values)
    {
        return $this->whereBetweenColumns($column, $values, 'or');
    }

    /**
     * Add a where not between statement to the query.
     *
     * @param  string  $column
     * @param  iterable  $values
     * @param  string  $boolean
     * @return $this
     */
    public function whereNotBetween($column, iterable $values, $boolean = 'and')
    {
        return $this->whereBetween($column, $values, $boolean, true);
    }

    /**
     * Add a where not between statement using columns to the query.
     *
     * @param  string  $column
     * @param  array  $values
     * @param  string  $boolean
     * @return $this
     */
    public function whereNotBetweenColumns($column, array $values, $boolean = 'and')
    {
        return $this->whereBetweenColumns($column, $values, $boolean, true);
    }

    /**
     * Add an or where not between statement to the query.
     *
     * @param  string  $column
     * @param  iterable  $values
     * @return $this
     */
    public function orWhereNotBetween($column, iterable $values)
    {
        return $this->whereNotBetween($column, $values, 'or');
    }

    /**
     * Add an or where not between statement using columns to the query.
     *
     * @param  string  $column
     * @param  array  $values
     * @return $this
     */
    public function orWhereNotBetweenColumns($column, array $values)
    {
        return $this->whereNotBetweenColumns($column, $values, 'or');
    }

    /**
     * Add an "or where not null" clause to the query.
     *
     * @param  string  $column
     * @return $this
     */
    public function orWhereNotNull($column)
    {
        return $this->whereNotNull($column, 'or');
    }

    /**
     * Add a "where date" statement to the query.
     *
     * @param  string  $column
     * @param  string  $operator
     * @param  \DateTimeInterface|string|null  $value
     * @param  string  $boolean
     * @return $this
     */
    public function whereDate($column, $operator, $value = null, $boolean = 'and')
    {
        [$value, $operator] = $this->prepareValueAndOperator(
            $value, $operator, func_num_args() === 2
        );

        $value = $this->flattenValue($value);

        if ($value instanceof DateTimeInterface) {
            $value = $value->format('Y-m-d');
        }

        return $this->addDateBasedWhere('Date', $column, $operator, $value, $boolean);
    }

    /**
     * Add an "or where date" statement to the query.
     *
     * @param  string  $column
     * @param  string  $operator
     * @param  \DateTimeInterface|string|null  $value
     * @return $this
     */
    public function orWhereDate($column, $operator, $value = null)
    {
        [$value, $operator] = $this->prepareValueAndOperator(
            $value, $operator, func_num_args() === 2
        );

        return $this->whereDate($column, $operator, $value, 'or');
    }

    /**
     * Add a "where time" statement to the query.
     *
     * @param  string  $column
     * @param  string  $operator
     * @param  \DateTimeInterface|string|null  $value
     * @param  string  $boolean
     * @return $this
     */
    public function whereTime($column, $operator, $value = null, $boolean = 'and')
    {
        [$value, $operator] = $this->prepareValueAndOperator(
            $value, $operator, func_num_args() === 2
        );

        $value = $this->flattenValue($value);

        if ($value instanceof DateTimeInterface) {
            $value = $value->format('H:i:s');
        }

        return $this->addDateBasedWhere('Time', $column, $operator, $value, $boolean);
    }

    /**
     * Add an "or where time" statement to the query.
     *
     * @param  string  $column
     * @param  string  $operator
     * @param  \DateTimeInterface|string|null  $value
     * @return $this
     */
    public function orWhereTime($column, $operator, $value = null)
    {
        [$value, $operator] = $this->prepareValueAndOperator(
            $value, $operator, func_num_args() === 2
        );

        return $this->whereTime($column, $operator, $value, 'or');
    }

    /**
     * Add a "where day" statement to the query.
     *
     * @param  string  $column
     * @param  string  $operator
     * @param  \DateTimeInterface|string|int|null  $value
     * @param  string  $boolean
     * @return $this
     */
    public function whereDay($column, $operator, $value = null, $boolean = 'and')
    {
        [$value, $operator] = $this->prepareValueAndOperator(
            $value, $operator, func_num_args() === 2
        );

        $value = $this->flattenValue($value);

        if ($value instanceof DateTimeInterface) {
            $value = $value->format('d');
        }

        if (! $value instanceof Expression) {
            $value = sprintf('%02d', $value);
        }

        return $this->addDateBasedWhere('Day', $column, $operator, $value, $boolean);
    }

    /**
     * Add an "or where day" statement to the query.
     *
     * @param  string  $column
     * @param  string  $operator
     * @param  \DateTimeInterface|string|int|null  $value
     * @return $this
     */
    public function orWhereDay($column, $operator, $value = null)
    {
        [$value, $operator] = $this->prepareValueAndOperator(
            $value, $operator, func_num_args() === 2
        );

        return $this->whereDay($column, $operator, $value, 'or');
    }

    /**
     * Add a "where month" statement to the query.
     *
     * @param  string  $column
     * @param  string  $operator
     * @param  \DateTimeInterface|string|int|null  $value
     * @param  string  $boolean
     * @return $this
     */
    public function whereMonth($column, $operator, $value = null, $boolean = 'and')
    {
        [$value, $operator] = $this->prepareValueAndOperator(
            $value, $operator, func_num_args() === 2
        );

        $value = $this->flattenValue($value);

        if ($value instanceof DateTimeInterface) {
            $value = $value->format('m');
        }

        if (! $value instanceof Expression) {
            $value = sprintf('%02d', $value);
        }

        return $this->addDateBasedWhere('Month', $column, $operator, $value, $boolean);
    }

    /**
     * Add an "or where month" statement to the query.
     *
     * @param  string  $column
     * @param  string  $operator
     * @param  \DateTimeInterface|string|int|null  $value
     * @return $this
     */
    public function orWhereMonth($column, $operator, $value = null)
    {
        [$value, $operator] = $this->prepareValueAndOperator(
            $value, $operator, func_num_args() === 2
        );

        return $this->whereMonth($column, $operator, $value, 'or');
    }

    /**
     * Add a "where year" statement to the query.
     *
     * @param  string  $column
     * @param  string  $operator
     * @param  \DateTimeInterface|string|int|null  $value
     * @param  string  $boolean
     * @return $this
     */
    public function whereYear($column, $operator, $value = null, $boolean = 'and')
    {
        [$value, $operator] = $this->prepareValueAndOperator(
            $value, $operator, func_num_args() === 2
        );

        $value = $this->flattenValue($value);

        if ($value instanceof DateTimeInterface) {
            $value = $value->format('Y');
        }

        return $this->addDateBasedWhere('Year', $column, $operator, $value, $boolean);
    }

    /**
     * Add an "or where year" statement to the query.
     *
     * @param  string  $column
     * @param  string  $operator
     * @param  \DateTimeInterface|string|int|null  $value
     * @return $this
     */
    public function orWhereYear($column, $operator, $value = null)
    {
        [$value, $operator] = $this->prepareValueAndOperator(
            $value, $operator, func_num_args() === 2
        );

        return $this->whereYear($column, $operator, $value, 'or');
    }

    /**
     * Add a date based (year, month, day, time) statement to the query.
     *
     * @param  string  $type
     * @param  string  $column
     * @param  string  $operator
     * @param  mixed  $value
     * @param  string  $boolean
     * @return $this
     */
    protected function addDateBasedWhere($type, $column, $operator, $value, $boolean = 'and')
    {
        $this->wheres[] = compact('column', 'type', 'boolean', 'operator', 'value');

        if (! $value instanceof Expression) {
            $this->addBinding($value, 'where');
        }

        return $this;
    }

    /**
     * Add a nested where statement to the query.
     *
     * @param  \Closure  $callback
     * @param  string  $boolean
     * @return $this
     */
    public function whereNested(Closure $callback, $boolean = 'and')
    {
        $callback($query = $this->forNestedWhere());

        return $this->addNestedWhereQuery($query, $boolean);
    }

    /**
     * Create a new query instance for nested where condition.
     *
     * @return \Illuminate\Database\Query\Builder
     */
    public function forNestedWhere()
    {
        return $this->newQuery()->from($this->from);
    }

    /**
     * Add another query builder as a nested where to the query builder.
     *
     * @param  \Illuminate\Database\Query\Builder  $query
     * @param  string  $boolean
     * @return $this
     */
    public function addNestedWhereQuery($query, $boolean = 'and')
    {
        if (count($query->wheres)) {
            $type = 'Nested';

            $this->wheres[] = compact('type', 'query', 'boolean');

            $this->addBinding($query->getRawBindings()['where'], 'where');
        }

        return $this;
    }

    /**
     * Add a full sub-select to the query.
     *
     * @param  string  $column
     * @param  string  $operator
     * @param  \Closure  $callback
     * @param  string  $boolean
     * @return $this
     */
    protected function whereSub($column, $operator, Closure $callback, $boolean)
    {
        $type = 'Sub';

        // Once we have the query instance we can simply execute it so it can add all
        // of the sub-select's conditions to itself, and then we can cache it off
        // in the array of where clauses for the "main" parent query instance.
        $callback($query = $this->forSubQuery());

        $this->wheres[] = compact(
            'type', 'column', 'operator', 'query', 'boolean'
        );

        $this->addBinding($query->getBindings(), 'where');

        return $this;
    }

    /**
     * Add an exists clause to the query.
     *
     * @param  \Closure  $callback
     * @param  string  $boolean
     * @param  bool  $not
     * @return $this
     */
    public function whereExists(Closure $callback, $boolean = 'and', $not = false)
    {
        $query = $this->forSubQuery();

        // Similar to the sub-select clause, we will create a new query instance so
        // the developer may cleanly specify the entire exists query and we will
        // compile the whole thing in the grammar and insert it into the SQL.
        $callback($query);

        return $this->addWhereExistsQuery($query, $boolean, $not);
    }

    /**
     * Add an or exists clause to the query.
     *
     * @param  \Closure  $callback
     * @param  bool  $not
     * @return $this
     */
    public function orWhereExists(Closure $callback, $not = false)
    {
        return $this->whereExists($callback, 'or', $not);
    }

    /**
     * Add a where not exists clause to the query.
     *
     * @param  \Closure  $callback
     * @param  string  $boolean
     * @return $this
     */
    public function whereNotExists(Closure $callback, $boolean = 'and')
    {
        return $this->whereExists($callback, $boolean, true);
    }

    /**
     * Add a where not exists clause to the query.
     *
     * @param  \Closure  $callback
     * @return $this
     */
    public function orWhereNotExists(Closure $callback)
    {
        return $this->orWhereExists($callback, true);
    }

    /**
     * Add an exists clause to the query.
     *
     * @param  \Illuminate\Database\Query\Builder  $query
     * @param  string  $boolean
     * @param  bool  $not
     * @return $this
     */
    public function addWhereExistsQuery(self $query, $boolean = 'and', $not = false)
    {
        $type = $not ? 'NotExists' : 'Exists';

        $this->wheres[] = compact('type', 'query', 'boolean');

        $this->addBinding($query->getBindings(), 'where');

        return $this;
    }

    /**
     * Adds a where condition using row values.
     *
     * @param  array  $columns
     * @param  string  $operator
     * @param  array  $values
     * @param  string  $boolean
     * @return $this
     *
     * @throws \InvalidArgumentException
     */
    public function whereRowValues($columns, $operator, $values, $boolean = 'and')
    {
        if (count($columns) !== count($values)) {
            throw new InvalidArgumentException('The number of columns must match the number of values');
        }

        $type = 'RowValues';

        $this->wheres[] = compact('type', 'columns', 'operator', 'values', 'boolean');

        $this->addBinding($this->cleanBindings($values));

        return $this;
    }

    /**
     * Adds an or where condition using row values.
     *
     * @param  array  $columns
     * @param  string  $operator
     * @param  array  $values
     * @return $this
     */
    public function orWhereRowValues($columns, $operator, $values)
    {
        return $this->whereRowValues($columns, $operator, $values, 'or');
    }

    /**
     * Add a "where JSON contains" clause to the query.
     *
     * @param  string  $column
     * @param  mixed  $value
     * @param  string  $boolean
     * @param  bool  $not
     * @return $this
     */
    public function whereJsonContains($column, $value, $boolean = 'and', $not = false)
    {
        $type = 'JsonContains';

        $this->wheres[] = compact('type', 'column', 'value', 'boolean', 'not');

        if (! $value instanceof Expression) {
            $this->addBinding($this->grammar->prepareBindingForJsonContains($value));
        }

        return $this;
    }

    /**
     * Add an "or where JSON contains" clause to the query.
     *
     * @param  string  $column
     * @param  mixed  $value
     * @return $this
     */
    public function orWhereJsonContains($column, $value)
    {
        return $this->whereJsonContains($column, $value, 'or');
    }

    /**
     * Add a "where JSON not contains" clause to the query.
     *
     * @param  string  $column
     * @param  mixed  $value
     * @param  string  $boolean
     * @return $this
     */
    public function whereJsonDoesntContain($column, $value, $boolean = 'and')
    {
        return $this->whereJsonContains($column, $value, $boolean, true);
    }

    /**
     * Add an "or where JSON not contains" clause to the query.
     *
     * @param  string  $column
     * @param  mixed  $value
     * @return $this
     */
    public function orWhereJsonDoesntContain($column, $value)
    {
        return $this->whereJsonDoesntContain($column, $value, 'or');
    }

    /**
     * Add a clause that determines if a JSON path exists to the query.
     *
     * @param  string  $column
     * @param  string  $boolean
     * @param  bool  $not
     * @return $this
     */
    public function whereJsonContainsKey($column, $boolean = 'and', $not = false)
    {
        $type = 'JsonContainsKey';

        $this->wheres[] = compact('type', 'column', 'boolean', 'not');

        return $this;
    }

    /**
     * Add an "or" clause that determines if a JSON path exists to the query.
     *
     * @param  string  $column
     * @return $this
     */
    public function orWhereJsonContainsKey($column)
    {
        return $this->whereJsonContainsKey($column, 'or');
    }

    /**
     * Add a clause that determines if a JSON path does not exist to the query.
     *
     * @param  string  $column
     * @param  string  $boolean
     * @return $this
     */
    public function whereJsonDoesntContainKey($column, $boolean = 'and')
    {
        return $this->whereJsonContainsKey($column, $boolean, true);
    }

    /**
     * Add an "or" clause that determines if a JSON path does not exist to the query.
     *
     * @param  string  $column
     * @return $this
     */
    public function orWhereJsonDoesntContainKey($column)
    {
        return $this->whereJsonDoesntContainKey($column, 'or');
    }

    /**
     * Add a "where JSON length" clause to the query.
     *
     * @param  string  $column
     * @param  mixed  $operator
     * @param  mixed  $value
     * @param  string  $boolean
     * @return $this
     */
    public function whereJsonLength($column, $operator, $value = null, $boolean = 'and')
    {
        $type = 'JsonLength';

        [$value, $operator] = $this->prepareValueAndOperator(
            $value, $operator, func_num_args() === 2
        );

        $this->wheres[] = compact('type', 'column', 'operator', 'value', 'boolean');

        if (! $value instanceof Expression) {
            $this->addBinding((int) $this->flattenValue($value));
        }

        return $this;
    }

    /**
     * Add an "or where JSON length" clause to the query.
     *
     * @param  string  $column
     * @param  mixed  $operator
     * @param  mixed  $value
     * @return $this
     */
    public function orWhereJsonLength($column, $operator, $value = null)
    {
        [$value, $operator] = $this->prepareValueAndOperator(
            $value, $operator, func_num_args() === 2
        );

        return $this->whereJsonLength($column, $operator, $value, 'or');
    }

    /**
     * Handles dynamic "where" clauses to the query.
     *
     * @param  string  $method
     * @param  array  $parameters
     * @return $this
     */
    public function dynamicWhere($method, $parameters)
    {
        $finder = substr($method, 5);

        $segments = preg_split(
            '/(And|Or)(?=[A-Z])/', $finder, -1, PREG_SPLIT_DELIM_CAPTURE
        );

        // The connector variable will determine which connector will be used for the
        // query condition. We will change it as we come across new boolean values
        // in the dynamic method strings, which could contain a number of these.
        $connector = 'and';

        $index = 0;

        foreach ($segments as $segment) {
            // If the segment is not a boolean connector, we can assume it is a column's name
            // and we will add it to the query as a new constraint as a where clause, then
            // we can keep iterating through the dynamic method string's segments again.
            if ($segment !== 'And' && $segment !== 'Or') {
                $this->addDynamic($segment, $connector, $parameters, $index);

                $index++;
            }

            // Otherwise, we will store the connector so we know how the next where clause we
            // find in the query should be connected to the previous ones, meaning we will
            // have the proper boolean connector to connect the next where clause found.
            else {
                $connector = $segment;
            }
        }

        return $this;
    }

    /**
     * Add a single dynamic where clause statement to the query.
     *
     * @param  string  $segment
     * @param  string  $connector
     * @param  array  $parameters
     * @param  int  $index
     * @return void
     */
    protected function addDynamic($segment, $connector, $parameters, $index)
    {
        // Once we have parsed out the columns and formatted the boolean operators we
        // are ready to add it to this query as a where clause just like any other
        // clause on the query. Then we'll increment the parameter index values.
        $bool = strtolower($connector);

        $this->where(Str::snake($segment), '=', $parameters[$index], $bool);
    }

    /**
     * Add a "where fulltext" clause to the query.
     *
     * @param  string|string[]  $columns
     * @param  string  $value
     * @param  string  $boolean
     * @return $this
     */
    public function whereFullText($columns, $value, array $options = [], $boolean = 'and')
    {
        $type = 'Fulltext';

        $columns = (array) $columns;

        $this->wheres[] = compact('type', 'columns', 'value', 'options', 'boolean');

        $this->addBinding($value);

        return $this;
    }

    /**
     * Add a "or where fulltext" clause to the query.
     *
     * @param  string|string[]  $columns
     * @param  string  $value
     * @return $this
     */
    public function orWhereFullText($columns, $value, array $options = [])
    {
        return $this->whereFulltext($columns, $value, $options, 'or');
    }

    /**
     * Add a "group by" clause to the query.
     *
     * @param  array|string  ...$groups
     * @return $this
     */
    public function groupBy(...$groups)
    {
        foreach ($groups as $group) {
            $this->groups = array_merge(
                (array) $this->groups,
                Arr::wrap($group)
            );
        }

        return $this;
    }

    /**
     * Add a raw groupBy clause to the query.
     *
     * @param  string  $sql
     * @param  array  $bindings
     * @return $this
     */
    public function groupByRaw($sql, array $bindings = [])
    {
        $this->groups[] = new Expression($sql);

        $this->addBinding($bindings, 'groupBy');

        return $this;
    }

    /**
     * Add a "having" clause to the query.
     *
     * @param  \Closure|string  $column
     * @param  string|int|float|null  $operator
     * @param  string|int|float|null  $value
     * @param  string  $boolean
     * @return $this
     */
    public function having($column, $operator = null, $value = null, $boolean = 'and')
    {
        $type = 'Basic';

        // Here we will make some assumptions about the operator. If only 2 values are
        // passed to the method, we will assume that the operator is an equals sign
        // and keep going. Otherwise, we'll require the operator to be passed in.
        [$value, $operator] = $this->prepareValueAndOperator(
            $value, $operator, func_num_args() === 2
        );

        if ($column instanceof Closure && is_null($operator)) {
            return $this->havingNested($column, $boolean);
        }

        // If the given operator is not found in the list of valid operators we will
        // assume that the developer is just short-cutting the '=' operators and
        // we will set the operators to '=' and set the values appropriately.
        if ($this->invalidOperator($operator)) {
            [$value, $operator] = [$operator, '='];
        }

        if ($this->isBitwiseOperator($operator)) {
            $type = 'Bitwise';
        }

        $this->havings[] = compact('type', 'column', 'operator', 'value', 'boolean');

        if (! $value instanceof Expression) {
            $this->addBinding($this->flattenValue($value), 'having');
        }

        return $this;
    }

    /**
     * Add an "or having" clause to the query.
     *
     * @param  \Closure|string  $column
     * @param  string|int|float|null  $operator
     * @param  string|int|float|null  $value
     * @return $this
     */
    public function orHaving($column, $operator = null, $value = null)
    {
        [$value, $operator] = $this->prepareValueAndOperator(
            $value, $operator, func_num_args() === 2
        );

        return $this->having($column, $operator, $value, 'or');
    }

    /**
     * Add a nested having statement to the query.
     *
     * @param  \Closure  $callback
     * @param  string  $boolean
     * @return $this
     */
    public function havingNested(Closure $callback, $boolean = 'and')
    {
        $callback($query = $this->forNestedWhere());

        return $this->addNestedHavingQuery($query, $boolean);
    }

    /**
     * Add another query builder as a nested having to the query builder.
     *
     * @param  \Illuminate\Database\Query\Builder  $query
     * @param  string  $boolean
     * @return $this
     */
    public function addNestedHavingQuery($query, $boolean = 'and')
    {
        if (count($query->havings)) {
            $type = 'Nested';

            $this->havings[] = compact('type', 'query', 'boolean');

            $this->addBinding($query->getRawBindings()['having'], 'having');
        }

        return $this;
    }

    /**
     * Add a "having null" clause to the query.
     *
     * @param  string|array  $columns
     * @param  string  $boolean
     * @param  bool  $not
     * @return $this
     */
    public function havingNull($columns, $boolean = 'and', $not = false)
    {
        $type = $not ? 'NotNull' : 'Null';

        foreach (Arr::wrap($columns) as $column) {
            $this->havings[] = compact('type', 'column', 'boolean');
        }

        return $this;
    }

    /**
     * Add an "or having null" clause to the query.
     *
     * @param  string  $column
     * @return $this
     */
    public function orHavingNull($column)
    {
        return $this->havingNull($column, 'or');
    }

    /**
     * Add a "having not null" clause to the query.
     *
     * @param  string|array  $columns
     * @param  string  $boolean
     * @return $this
     */
    public function havingNotNull($columns, $boolean = 'and')
    {
        return $this->havingNull($columns, $boolean, true);
    }

    /**
     * Add an "or having not null" clause to the query.
     *
     * @param  string  $column
     * @return $this
     */
    public function orHavingNotNull($column)
    {
        return $this->havingNotNull($column, 'or');
    }

    /**
     * Add a "having between " clause to the query.
     *
     * @param  string  $column
     * @param  array  $values
     * @param  string  $boolean
     * @param  bool  $not
     * @return $this
     */
    public function havingBetween($column, array $values, $boolean = 'and', $not = false)
    {
        $type = 'between';

        $this->havings[] = compact('type', 'column', 'values', 'boolean', 'not');

        $this->addBinding(array_slice($this->cleanBindings(Arr::flatten($values)), 0, 2), 'having');

        return $this;
    }

    /**
     * Add a raw having clause to the query.
     *
     * @param  string  $sql
     * @param  array  $bindings
     * @param  string  $boolean
     * @return $this
     */
    public function havingRaw($sql, array $bindings = [], $boolean = 'and')
    {
        $type = 'Raw';

        $this->havings[] = compact('type', 'sql', 'boolean');

        $this->addBinding($bindings, 'having');

        return $this;
    }

    /**
     * Add a raw or having clause to the query.
     *
     * @param  string  $sql
     * @param  array  $bindings
     * @return $this
     */
    public function orHavingRaw($sql, array $bindings = [])
    {
        return $this->havingRaw($sql, $bindings, 'or');
    }

    /**
     * Add an "order by" clause to the query.
     *
     * @param  \Closure|\Illuminate\Database\Query\Builder|\Illuminate\Database\Eloquent\Builder|\Illuminate\Database\Query\Expression|string  $column
     * @param  string  $direction
     * @return $this
     *
     * @throws \InvalidArgumentException
     */
    public function orderBy($column, $direction = 'asc')
    {
        if ($this->isQueryable($column)) {
            [$query, $bindings] = $this->createSub($column);

            $column = new Expression('('.$query.')');

            $this->addBinding($bindings, $this->unions ? 'unionOrder' : 'order');
        }

        $direction = strtolower($direction);

        if (! in_array($direction, ['asc', 'desc'], true)) {
            throw new InvalidArgumentException('Order direction must be "asc" or "desc".');
        }

        $this->{$this->unions ? 'unionOrders' : 'orders'}[] = [
            'column' => $column,
            'direction' => $direction,
        ];

        return $this;
    }

    /**
     * Add a descending "order by" clause to the query.
     *
     * @param  \Closure|\Illuminate\Database\Query\Builder|\Illuminate\Database\Eloquent\Builder|\Illuminate\Database\Query\Expression|string  $column
     * @return $this
     */
    public function orderByDesc($column)
    {
        return $this->orderBy($column, 'desc');
    }

    /**
     * Add an ascending "order by" clause to the query with the option to move the null values at the end.
     *
     * @param  \Closure|\Illuminate\Database\Query\Builder|\Illuminate\Database\Query\Expression|string  $column
     * @param  bool  $nullsLast
     * @return $this
     */
    public function orderByAsc($column, $nullsLast = false)
    {
<<<<<<< HEAD
        return $this->when($nullsLast, fn ($query) => $query->orderByRaw('ISNULL('.$column.')'))
=======
        return $this->when($nullsLast, fn($query) => $query->orderByRaw('ISNULL('.$column.')'))
>>>>>>> 312ae481
            ->orderBy($column);
    }

    /**
     * Add an "order by" clause for a timestamp to the query.
     *
     * @param  \Closure|\Illuminate\Database\Query\Builder|\Illuminate\Database\Query\Expression|string  $column
     * @return $this
     */
    public function latest($column = 'created_at')
    {
        return $this->orderBy($column, 'desc');
    }

    /**
     * Add an "order by" clause for a timestamp to the query.
     *
     * @param  \Closure|\Illuminate\Database\Query\Builder|\Illuminate\Database\Query\Expression|string  $column
     * @return $this
     */
    public function oldest($column = 'created_at')
    {
        return $this->orderBy($column, 'asc');
    }

    /**
     * Put the query's results in random order.
     *
     * @param  string  $seed
     * @return $this
     */
    public function inRandomOrder($seed = '')
    {
        return $this->orderByRaw($this->grammar->compileRandom($seed));
    }

    /**
     * Add a raw "order by" clause to the query.
     *
     * @param  string  $sql
     * @param  array  $bindings
     * @return $this
     */
    public function orderByRaw($sql, $bindings = [])
    {
        $type = 'Raw';

        $this->{$this->unions ? 'unionOrders' : 'orders'}[] = compact('type', 'sql');

        $this->addBinding($bindings, $this->unions ? 'unionOrder' : 'order');

        return $this;
    }

    /**
     * Alias to set the "offset" value of the query.
     *
     * @param  int  $value
     * @return $this
     */
    public function skip($value)
    {
        return $this->offset($value);
    }

    /**
     * Set the "offset" value of the query.
     *
     * @param  int  $value
     * @return $this
     */
    public function offset($value)
    {
        $property = $this->unions ? 'unionOffset' : 'offset';

        $this->$property = max(0, (int) $value);

        return $this;
    }

    /**
     * Alias to set the "limit" value of the query.
     *
     * @param  int  $value
     * @return $this
     */
    public function take($value)
    {
        return $this->limit($value);
    }

    /**
     * Set the "limit" value of the query.
     *
     * @param  int  $value
     * @return $this
     */
    public function limit($value)
    {
        $property = $this->unions ? 'unionLimit' : 'limit';

        if ($value >= 0) {
            $this->$property = ! is_null($value) ? (int) $value : null;
        }

        return $this;
    }

    /**
     * Set the limit and offset for a given page.
     *
     * @param  int  $page
     * @param  int  $perPage
     * @return $this
     */
    public function forPage($page, $perPage = 15)
    {
        return $this->offset(($page - 1) * $perPage)->limit($perPage);
    }

    /**
     * Constrain the query to the previous "page" of results before a given ID.
     *
     * @param  int  $perPage
     * @param  int|null  $lastId
     * @param  string  $column
     * @return $this
     */
    public function forPageBeforeId($perPage = 15, $lastId = 0, $column = 'id')
    {
        $this->orders = $this->removeExistingOrdersFor($column);

        if (! is_null($lastId)) {
            $this->where($column, '<', $lastId);
        }

        return $this->orderBy($column, 'desc')
                    ->limit($perPage);
    }

    /**
     * Constrain the query to the next "page" of results after a given ID.
     *
     * @param  int  $perPage
     * @param  int|null  $lastId
     * @param  string  $column
     * @return $this
     */
    public function forPageAfterId($perPage = 15, $lastId = 0, $column = 'id')
    {
        $this->orders = $this->removeExistingOrdersFor($column);

        if (! is_null($lastId)) {
            $this->where($column, '>', $lastId);
        }

        return $this->orderBy($column, 'asc')
                    ->limit($perPage);
    }

    /**
     * Remove all existing orders and optionally add a new order.
     *
     * @param  \Closure|\Illuminate\Database\Query\Builder|\Illuminate\Database\Query\Expression|string|null  $column
     * @param  string  $direction
     * @return $this
     */
    public function reorder($column = null, $direction = 'asc')
    {
        $this->orders = null;
        $this->unionOrders = null;
        $this->bindings['order'] = [];
        $this->bindings['unionOrder'] = [];

        if ($column) {
            return $this->orderBy($column, $direction);
        }

        return $this;
    }

    /**
     * Get an array with all orders with a given column removed.
     *
     * @param  string  $column
     * @return array
     */
    protected function removeExistingOrdersFor($column)
    {
        return Collection::make($this->orders)
                    ->reject(function ($order) use ($column) {
                        return isset($order['column'])
                               ? $order['column'] === $column : false;
                    })->values()->all();
    }

    /**
     * Add a union statement to the query.
     *
     * @param  \Closure|\Illuminate\Database\Query\Builder|\Illuminate\Database\Eloquent\Builder  $query
     * @param  bool  $all
     * @return $this
     */
    public function union($query, $all = false)
    {
        if ($query instanceof Closure) {
            $query($query = $this->newQuery());
        }

        $this->unions[] = compact('query', 'all');

        $this->addBinding($query->getBindings(), 'union');

        return $this;
    }

    /**
     * Add a union all statement to the query.
     *
     * @param  \Closure|\Illuminate\Database\Query\Builder|\Illuminate\Database\Eloquent\Builder  $query
     * @return $this
     */
    public function unionAll($query)
    {
        return $this->union($query, true);
    }

    /**
     * Lock the selected rows in the table.
     *
     * @param  string|bool  $value
     * @return $this
     */
    public function lock($value = true)
    {
        $this->lock = $value;

        if (! is_null($this->lock)) {
            $this->useWritePdo();
        }

        return $this;
    }

    /**
     * Lock the selected rows in the table for updating.
     *
     * @return \Illuminate\Database\Query\Builder
     */
    public function lockForUpdate()
    {
        return $this->lock(true);
    }

    /**
     * Share lock the selected rows in the table.
     *
     * @return \Illuminate\Database\Query\Builder
     */
    public function sharedLock()
    {
        return $this->lock(false);
    }

    /**
     * Register a closure to be invoked before the query is executed.
     *
     * @param  callable  $callback
     * @return $this
     */
    public function beforeQuery(callable $callback)
    {
        $this->beforeQueryCallbacks[] = $callback;

        return $this;
    }

    /**
     * Invoke the "before query" modification callbacks.
     *
     * @return void
     */
    public function applyBeforeQueryCallbacks()
    {
        foreach ($this->beforeQueryCallbacks as $callback) {
            $callback($this);
        }

        $this->beforeQueryCallbacks = [];
    }

    /**
     * Get the SQL representation of the query.
     *
     * @return string
     */
    public function toSql()
    {
        $this->applyBeforeQueryCallbacks();

        return $this->grammar->compileSelect($this);
    }

    /**
     * Execute a query for a single record by ID.
     *
     * @param  int|string  $id
     * @param  array|string  $columns
     * @return mixed|static
     */
    public function find($id, $columns = ['*'])
    {
        return $this->where('id', '=', $id)->first($columns);
    }

    /**
     * Execute a query for a single record by ID or call a callback.
     *
     * @param  mixed  $id
     * @param  \Closure|array|string  $columns
     * @param  \Closure|null  $callback
     * @return mixed|static
     */
    public function findOr($id, $columns = ['*'], Closure $callback = null)
    {
        if ($columns instanceof Closure) {
            $callback = $columns;

            $columns = ['*'];
        }

        if (! is_null($data = $this->find($id, $columns))) {
            return $data;
        }

        return $callback();
    }

    /**
     * Get a single column's value from the first result of a query.
     *
     * @param  string  $column
     * @return mixed
     */
    public function value($column)
    {
        $result = (array) $this->first([$column]);

        return count($result) > 0 ? reset($result) : null;
    }

    /**
     * Get a single column's value from the first result of a query if it's the sole matching record.
     *
     * @param  string  $column
     * @return mixed
     *
     * @throws \Illuminate\Database\RecordsNotFoundException
     * @throws \Illuminate\Database\MultipleRecordsFoundException
     */
    public function soleValue($column)
    {
        $result = (array) $this->sole([$column]);

        return reset($result);
    }

    /**
     * Execute the query as a "select" statement.
     *
     * @param  array|string  $columns
     * @return \Illuminate\Support\Collection
     */
    public function get($columns = ['*'])
    {
        return collect($this->onceWithColumns(Arr::wrap($columns), function () {
            return $this->processor->processSelect($this, $this->runSelect());
        }));
    }

    /**
     * Run the query as a "select" statement against the connection.
     *
     * @return array
     */
    protected function runSelect()
    {
        return $this->connection->select(
            $this->toSql(), $this->getBindings(), ! $this->useWritePdo
        );
    }

    /**
     * Paginate the given query into a simple paginator.
     *
     * @param  int|\Closure  $perPage
     * @param  array|string  $columns
     * @param  string  $pageName
     * @param  int|null  $page
     * @return \Illuminate\Contracts\Pagination\LengthAwarePaginator
     */
    public function paginate($perPage = 15, $columns = ['*'], $pageName = 'page', $page = null)
    {
        $page = $page ?: Paginator::resolveCurrentPage($pageName);

        $total = $this->getCountForPagination();

        $perPage = $perPage instanceof Closure ? $perPage($total) : $perPage;

        $results = $total ? $this->forPage($page, $perPage)->get($columns) : collect();

        return $this->paginator($results, $total, $perPage, $page, [
            'path' => Paginator::resolveCurrentPath(),
            'pageName' => $pageName,
        ]);
    }

    /**
     * Get a paginator only supporting simple next and previous links.
     *
     * This is more efficient on larger data-sets, etc.
     *
     * @param  int  $perPage
     * @param  array|string  $columns
     * @param  string  $pageName
     * @param  int|null  $page
     * @return \Illuminate\Contracts\Pagination\Paginator
     */
    public function simplePaginate($perPage = 15, $columns = ['*'], $pageName = 'page', $page = null)
    {
        $page = $page ?: Paginator::resolveCurrentPage($pageName);

        $this->offset(($page - 1) * $perPage)->limit($perPage + 1);

        return $this->simplePaginator($this->get($columns), $perPage, $page, [
            'path' => Paginator::resolveCurrentPath(),
            'pageName' => $pageName,
        ]);
    }

    /**
     * Get a paginator only supporting simple next and previous links.
     *
     * This is more efficient on larger data-sets, etc.
     *
     * @param  int|null  $perPage
     * @param  array|string  $columns
     * @param  string  $cursorName
     * @param  \Illuminate\Pagination\Cursor|string|null  $cursor
     * @return \Illuminate\Contracts\Pagination\CursorPaginator
     */
    public function cursorPaginate($perPage = 15, $columns = ['*'], $cursorName = 'cursor', $cursor = null)
    {
        return $this->paginateUsingCursor($perPage, $columns, $cursorName, $cursor);
    }

    /**
     * Ensure the proper order by required for cursor pagination.
     *
     * @param  bool  $shouldReverse
     * @return \Illuminate\Support\Collection
     */
    protected function ensureOrderForCursorPagination($shouldReverse = false)
    {
        $this->enforceOrderBy();

        return collect($this->orders ?? $this->unionOrders ?? [])->filter(function ($order) {
            return Arr::has($order, 'direction');
        })->when($shouldReverse, function (Collection $orders) {
            return $orders->map(function ($order) {
                $order['direction'] = $order['direction'] === 'asc' ? 'desc' : 'asc';

                return $order;
            });
        })->values();
    }

    /**
     * Get the count of the total records for the paginator.
     *
     * @param  array  $columns
     * @return int
     */
    public function getCountForPagination($columns = ['*'])
    {
        $results = $this->runPaginationCountQuery($columns);

        // Once we have run the pagination count query, we will get the resulting count and
        // take into account what type of query it was. When there is a group by we will
        // just return the count of the entire results set since that will be correct.
        if (! isset($results[0])) {
            return 0;
        } elseif (is_object($results[0])) {
            return (int) $results[0]->aggregate;
        }

        return (int) array_change_key_case((array) $results[0])['aggregate'];
    }

    /**
     * Run a pagination count query.
     *
     * @param  array  $columns
     * @return array
     */
    protected function runPaginationCountQuery($columns = ['*'])
    {
        if ($this->groups || $this->havings) {
            $clone = $this->cloneForPaginationCount();

            if (is_null($clone->columns) && ! empty($this->joins)) {
                $clone->select($this->from.'.*');
            }

            return $this->newQuery()
                ->from(new Expression('('.$clone->toSql().') as '.$this->grammar->wrap('aggregate_table')))
                ->mergeBindings($clone)
                ->setAggregate('count', $this->withoutSelectAliases($columns))
                ->get()->all();
        }

        $without = $this->unions ? ['orders', 'limit', 'offset'] : ['columns', 'orders', 'limit', 'offset'];

        return $this->cloneWithout($without)
                    ->cloneWithoutBindings($this->unions ? ['order'] : ['select', 'order'])
                    ->setAggregate('count', $this->withoutSelectAliases($columns))
                    ->get()->all();
    }

    /**
     * Clone the existing query instance for usage in a pagination subquery.
     *
     * @return self
     */
    protected function cloneForPaginationCount()
    {
        return $this->cloneWithout(['orders', 'limit', 'offset'])
                    ->cloneWithoutBindings(['order']);
    }

    /**
     * Remove the column aliases since they will break count queries.
     *
     * @param  array  $columns
     * @return array
     */
    protected function withoutSelectAliases(array $columns)
    {
        return array_map(function ($column) {
            return is_string($column) && ($aliasPosition = stripos($column, ' as ')) !== false
                    ? substr($column, 0, $aliasPosition) : $column;
        }, $columns);
    }

    /**
     * Get a lazy collection for the given query.
     *
     * @return \Illuminate\Support\LazyCollection
     */
    public function cursor()
    {
        if (is_null($this->columns)) {
            $this->columns = ['*'];
        }

        return new LazyCollection(function () {
            yield from $this->connection->cursor(
                $this->toSql(), $this->getBindings(), ! $this->useWritePdo
            );
        });
    }

    /**
     * Throw an exception if the query doesn't have an orderBy clause.
     *
     * @return void
     *
     * @throws \RuntimeException
     */
    protected function enforceOrderBy()
    {
        if (empty($this->orders) && empty($this->unionOrders)) {
            throw new RuntimeException('You must specify an orderBy clause when using this function.');
        }
    }

    /**
     * Get a collection instance containing the values of a given column.
     *
     * @param  string  $column
     * @param  string|null  $key
     * @return \Illuminate\Support\Collection
     */
    public function pluck($column, $key = null)
    {
        // First, we will need to select the results of the query accounting for the
        // given columns / key. Once we have the results, we will be able to take
        // the results and get the exact data that was requested for the query.
        $queryResult = $this->onceWithColumns(
            is_null($key) ? [$column] : [$column, $key],
            function () {
                return $this->processor->processSelect(
                    $this, $this->runSelect()
                );
            }
        );

        if (empty($queryResult)) {
            return collect();
        }

        // If the columns are qualified with a table or have an alias, we cannot use
        // those directly in the "pluck" operations since the results from the DB
        // are only keyed by the column itself. We'll strip the table out here.
        $column = $this->stripTableForPluck($column);

        $key = $this->stripTableForPluck($key);

        return is_array($queryResult[0])
                    ? $this->pluckFromArrayColumn($queryResult, $column, $key)
                    : $this->pluckFromObjectColumn($queryResult, $column, $key);
    }

    /**
     * Strip off the table name or alias from a column identifier.
     *
     * @param  string  $column
     * @return string|null
     */
    protected function stripTableForPluck($column)
    {
        if (is_null($column)) {
            return $column;
        }

        $separator = str_contains(strtolower($column), ' as ') ? ' as ' : '\.';

        return last(preg_split('~'.$separator.'~i', $column));
    }

    /**
     * Retrieve column values from rows represented as objects.
     *
     * @param  array  $queryResult
     * @param  string  $column
     * @param  string  $key
     * @return \Illuminate\Support\Collection
     */
    protected function pluckFromObjectColumn($queryResult, $column, $key)
    {
        $results = [];

        if (is_null($key)) {
            foreach ($queryResult as $row) {
                $results[] = $row->$column;
            }
        } else {
            foreach ($queryResult as $row) {
                $results[$row->$key] = $row->$column;
            }
        }

        return collect($results);
    }

    /**
     * Retrieve column values from rows represented as arrays.
     *
     * @param  array  $queryResult
     * @param  string  $column
     * @param  string  $key
     * @return \Illuminate\Support\Collection
     */
    protected function pluckFromArrayColumn($queryResult, $column, $key)
    {
        $results = [];

        if (is_null($key)) {
            foreach ($queryResult as $row) {
                $results[] = $row[$column];
            }
        } else {
            foreach ($queryResult as $row) {
                $results[$row[$key]] = $row[$column];
            }
        }

        return collect($results);
    }

    /**
     * Concatenate values of a given column as a string.
     *
     * @param  string  $column
     * @param  string  $glue
     * @return string
     */
    public function implode($column, $glue = '')
    {
        return $this->pluck($column)->implode($glue);
    }

    /**
     * Determine if any rows exist for the current query.
     *
     * @return bool
     */
    public function exists()
    {
        $this->applyBeforeQueryCallbacks();

        $results = $this->connection->select(
            $this->grammar->compileExists($this), $this->getBindings(), ! $this->useWritePdo
        );

        // If the results have rows, we will get the row and see if the exists column is a
        // boolean true. If there are no results for this query we will return false as
        // there are no rows for this query at all, and we can return that info here.
        if (isset($results[0])) {
            $results = (array) $results[0];

            return (bool) $results['exists'];
        }

        return false;
    }

    /**
     * Determine if no rows exist for the current query.
     *
     * @return bool
     */
    public function doesntExist()
    {
        return ! $this->exists();
    }

    /**
     * Execute the given callback if no rows exist for the current query.
     *
     * @param  \Closure  $callback
     * @return mixed
     */
    public function existsOr(Closure $callback)
    {
        return $this->exists() ? true : $callback();
    }

    /**
     * Execute the given callback if rows exist for the current query.
     *
     * @param  \Closure  $callback
     * @return mixed
     */
    public function doesntExistOr(Closure $callback)
    {
        return $this->doesntExist() ? true : $callback();
    }

    /**
     * Retrieve the "count" result of the query.
     *
     * @param  string  $columns
     * @return int
     */
    public function count($columns = '*')
    {
        return (int) $this->aggregate(__FUNCTION__, Arr::wrap($columns));
    }

    /**
     * Retrieve the minimum value of a given column.
     *
     * @param  string  $column
     * @return mixed
     */
    public function min($column)
    {
        return $this->aggregate(__FUNCTION__, [$column]);
    }

    /**
     * Retrieve the maximum value of a given column.
     *
     * @param  string  $column
     * @return mixed
     */
    public function max($column)
    {
        return $this->aggregate(__FUNCTION__, [$column]);
    }

    /**
     * Retrieve the sum of the values of a given column.
     *
     * @param  string  $column
     * @return mixed
     */
    public function sum($column)
    {
        $result = $this->aggregate(__FUNCTION__, [$column]);

        return $result ?: 0;
    }

    /**
     * Retrieve the average of the values of a given column.
     *
     * @param  string  $column
     * @return mixed
     */
    public function avg($column)
    {
        return $this->aggregate(__FUNCTION__, [$column]);
    }

    /**
     * Alias for the "avg" method.
     *
     * @param  string  $column
     * @return mixed
     */
    public function average($column)
    {
        return $this->avg($column);
    }

    /**
     * Execute an aggregate function on the database.
     *
     * @param  string  $function
     * @param  array  $columns
     * @return mixed
     */
    public function aggregate($function, $columns = ['*'])
    {
        $results = $this->cloneWithout($this->unions || $this->havings ? [] : ['columns'])
                        ->cloneWithoutBindings($this->unions || $this->havings ? [] : ['select'])
                        ->setAggregate($function, $columns)
                        ->get($columns);

        if (! $results->isEmpty()) {
            return array_change_key_case((array) $results[0])['aggregate'];
        }
    }

    /**
     * Execute a numeric aggregate function on the database.
     *
     * @param  string  $function
     * @param  array  $columns
     * @return float|int
     */
    public function numericAggregate($function, $columns = ['*'])
    {
        $result = $this->aggregate($function, $columns);

        // If there is no result, we can obviously just return 0 here. Next, we will check
        // if the result is an integer or float. If it is already one of these two data
        // types we can just return the result as-is, otherwise we will convert this.
        if (! $result) {
            return 0;
        }

        if (is_int($result) || is_float($result)) {
            return $result;
        }

        // If the result doesn't contain a decimal place, we will assume it is an int then
        // cast it to one. When it does we will cast it to a float since it needs to be
        // cast to the expected data type for the developers out of pure convenience.
        return ! str_contains((string) $result, '.')
                ? (int) $result : (float) $result;
    }

    /**
     * Set the aggregate property without running the query.
     *
     * @param  string  $function
     * @param  array  $columns
     * @return $this
     */
    protected function setAggregate($function, $columns)
    {
        $this->aggregate = compact('function', 'columns');

        if (empty($this->groups)) {
            $this->orders = null;

            $this->bindings['order'] = [];
        }

        return $this;
    }

    /**
     * Execute the given callback while selecting the given columns.
     *
     * After running the callback, the columns are reset to the original value.
     *
     * @param  array  $columns
     * @param  callable  $callback
     * @return mixed
     */
    protected function onceWithColumns($columns, $callback)
    {
        $original = $this->columns;

        if (is_null($original)) {
            $this->columns = $columns;
        }

        $result = $callback();

        $this->columns = $original;

        return $result;
    }

    /**
     * Insert new records into the database.
     *
     * @param  array  $values
     * @return bool
     */
    public function insert(array $values)
    {
        // Since every insert gets treated like a batch insert, we will make sure the
        // bindings are structured in a way that is convenient when building these
        // inserts statements by verifying these elements are actually an array.
        if (empty($values)) {
            return true;
        }

        if (! is_array(reset($values))) {
            $values = [$values];
        }

        // Here, we will sort the insert keys for every record so that each insert is
        // in the same order for the record. We need to make sure this is the case
        // so there are not any errors or problems when inserting these records.
        else {
            foreach ($values as $key => $value) {
                ksort($value);

                $values[$key] = $value;
            }
        }

        $this->applyBeforeQueryCallbacks();

        // Finally, we will run this query against the database connection and return
        // the results. We will need to also flatten these bindings before running
        // the query so they are all in one huge, flattened array for execution.
        return $this->connection->insert(
            $this->grammar->compileInsert($this, $values),
            $this->cleanBindings(Arr::flatten($values, 1))
        );
    }

    /**
     * Insert new records into the database while ignoring errors.
     *
     * @param  array  $values
     * @return int
     */
    public function insertOrIgnore(array $values)
    {
        if (empty($values)) {
            return 0;
        }

        if (! is_array(reset($values))) {
            $values = [$values];
        } else {
            foreach ($values as $key => $value) {
                ksort($value);
                $values[$key] = $value;
            }
        }

        $this->applyBeforeQueryCallbacks();

        return $this->connection->affectingStatement(
            $this->grammar->compileInsertOrIgnore($this, $values),
            $this->cleanBindings(Arr::flatten($values, 1))
        );
    }

    /**
     * Insert a new record and get the value of the primary key.
     *
     * @param  array  $values
     * @param  string|null  $sequence
     * @return int
     */
    public function insertGetId(array $values, $sequence = null)
    {
        $this->applyBeforeQueryCallbacks();

        $sql = $this->grammar->compileInsertGetId($this, $values, $sequence);

        $values = $this->cleanBindings($values);

        return $this->processor->processInsertGetId($this, $sql, $values, $sequence);
    }

    /**
     * Insert new records into the table using a subquery.
     *
     * @param  array  $columns
     * @param  \Closure|\Illuminate\Database\Query\Builder|\Illuminate\Database\Eloquent\Builder|string  $query
     * @return int
     */
    public function insertUsing(array $columns, $query)
    {
        $this->applyBeforeQueryCallbacks();

        [$sql, $bindings] = $this->createSub($query);

        return $this->connection->affectingStatement(
            $this->grammar->compileInsertUsing($this, $columns, $sql),
            $this->cleanBindings($bindings)
        );
    }

    /**
     * Update records in the database.
     *
     * @param  array  $values
     * @return int
     */
    public function update(array $values)
    {
        $this->applyBeforeQueryCallbacks();

        $sql = $this->grammar->compileUpdate($this, $values);

        return $this->connection->update($sql, $this->cleanBindings(
            $this->grammar->prepareBindingsForUpdate($this->bindings, $values)
        ));
    }

    /**
     * Update records in a PostgreSQL database using the update from syntax.
     *
     * @param  array  $values
     * @return int
     */
    public function updateFrom(array $values)
    {
        if (! method_exists($this->grammar, 'compileUpdateFrom')) {
            throw new LogicException('This database engine does not support the updateFrom method.');
        }

        $this->applyBeforeQueryCallbacks();

        $sql = $this->grammar->compileUpdateFrom($this, $values);

        return $this->connection->update($sql, $this->cleanBindings(
            $this->grammar->prepareBindingsForUpdateFrom($this->bindings, $values)
        ));
    }

    /**
     * Insert or update a record matching the attributes, and fill it with values.
     *
     * @param  array  $attributes
     * @param  array  $values
     * @return bool
     */
    public function updateOrInsert(array $attributes, array $values = [])
    {
        if (! $this->where($attributes)->exists()) {
            return $this->insert(array_merge($attributes, $values));
        }

        if (empty($values)) {
            return true;
        }

        return (bool) $this->limit(1)->update($values);
    }

    /**
     * Insert new records or update the existing ones.
     *
     * @param  array  $values
     * @param  array|string  $uniqueBy
     * @param  array|null  $update
     * @return int
     */
    public function upsert(array $values, $uniqueBy, $update = null)
    {
        if (empty($values)) {
            return 0;
        } elseif ($update === []) {
            return (int) $this->insert($values);
        }

        if (! is_array(reset($values))) {
            $values = [$values];
        } else {
            foreach ($values as $key => $value) {
                ksort($value);

                $values[$key] = $value;
            }
        }

        if (is_null($update)) {
            $update = array_keys(reset($values));
        }

        $this->applyBeforeQueryCallbacks();

        $bindings = $this->cleanBindings(array_merge(
            Arr::flatten($values, 1),
            collect($update)->reject(function ($value, $key) {
                return is_int($key);
            })->all()
        ));

        return $this->connection->affectingStatement(
            $this->grammar->compileUpsert($this, $values, (array) $uniqueBy, $update),
            $bindings
        );
    }

    /**
     * Increment a column's value by a given amount.
     *
     * @param  string  $column
     * @param  float|int  $amount
     * @param  array  $extra
     * @return int
     *
     * @throws \InvalidArgumentException
     */
    public function increment($column, $amount = 1, array $extra = [])
    {
        if (! is_numeric($amount)) {
            throw new InvalidArgumentException('Non-numeric value passed to increment method.');
        }

        $wrapped = $this->grammar->wrap($column);

        $columns = array_merge([$column => $this->raw("$wrapped + $amount")], $extra);

        return $this->update($columns);
    }

    /**
     * Decrement a column's value by a given amount.
     *
     * @param  string  $column
     * @param  float|int  $amount
     * @param  array  $extra
     * @return int
     *
     * @throws \InvalidArgumentException
     */
    public function decrement($column, $amount = 1, array $extra = [])
    {
        if (! is_numeric($amount)) {
            throw new InvalidArgumentException('Non-numeric value passed to decrement method.');
        }

        $wrapped = $this->grammar->wrap($column);

        $columns = array_merge([$column => $this->raw("$wrapped - $amount")], $extra);

        return $this->update($columns);
    }

    /**
     * Delete records from the database.
     *
     * @param  mixed  $id
     * @return int
     */
    public function delete($id = null)
    {
        // If an ID is passed to the method, we will set the where clause to check the
        // ID to let developers to simply and quickly remove a single row from this
        // database without manually specifying the "where" clauses on the query.
        if (! is_null($id)) {
            $this->where($this->from.'.id', '=', $id);
        }

        $this->applyBeforeQueryCallbacks();

        return $this->connection->delete(
            $this->grammar->compileDelete($this), $this->cleanBindings(
                $this->grammar->prepareBindingsForDelete($this->bindings)
            )
        );
    }

    /**
     * Run a truncate statement on the table.
     *
     * @return void
     */
    public function truncate()
    {
        $this->applyBeforeQueryCallbacks();

        foreach ($this->grammar->compileTruncate($this) as $sql => $bindings) {
            $this->connection->statement($sql, $bindings);
        }
    }

    /**
     * Get a new instance of the query builder.
     *
     * @return \Illuminate\Database\Query\Builder
     */
    public function newQuery()
    {
        return new static($this->connection, $this->grammar, $this->processor);
    }

    /**
     * Create a new query instance for a sub-query.
     *
     * @return \Illuminate\Database\Query\Builder
     */
    protected function forSubQuery()
    {
        return $this->newQuery();
    }

    /**
     * Create a raw database expression.
     *
     * @param  mixed  $value
     * @return \Illuminate\Database\Query\Expression
     */
    public function raw($value)
    {
        return $this->connection->raw($value);
    }

    /**
     * Get the current query value bindings in a flattened array.
     *
     * @return array
     */
    public function getBindings()
    {
        return Arr::flatten($this->bindings);
    }

    /**
     * Get the raw array of bindings.
     *
     * @return array
     */
    public function getRawBindings()
    {
        return $this->bindings;
    }

    /**
     * Set the bindings on the query builder.
     *
     * @param  array  $bindings
     * @param  string  $type
     * @return $this
     *
     * @throws \InvalidArgumentException
     */
    public function setBindings(array $bindings, $type = 'where')
    {
        if (! array_key_exists($type, $this->bindings)) {
            throw new InvalidArgumentException("Invalid binding type: {$type}.");
        }

        $this->bindings[$type] = $bindings;

        return $this;
    }

    /**
     * Add a binding to the query.
     *
     * @param  mixed  $value
     * @param  string  $type
     * @return $this
     *
     * @throws \InvalidArgumentException
     */
    public function addBinding($value, $type = 'where')
    {
        if (! array_key_exists($type, $this->bindings)) {
            throw new InvalidArgumentException("Invalid binding type: {$type}.");
        }

        if (is_array($value)) {
            $this->bindings[$type] = array_values(array_map(
                [$this, 'castBinding'],
                array_merge($this->bindings[$type], $value),
            ));
        } else {
            $this->bindings[$type][] = $this->castBinding($value);
        }

        return $this;
    }

    /**
     * Cast the given binding value.
     *
     * @param  mixed  $value
     * @return mixed
     */
    public function castBinding($value)
    {
        if (function_exists('enum_exists') && $value instanceof BackedEnum) {
            return $value->value;
        }

        return $value;
    }

    /**
     * Merge an array of bindings into our bindings.
     *
     * @param  \Illuminate\Database\Query\Builder  $query
     * @return $this
     */
    public function mergeBindings(self $query)
    {
        $this->bindings = array_merge_recursive($this->bindings, $query->bindings);

        return $this;
    }

    /**
     * Remove all of the expressions from a list of bindings.
     *
     * @param  array  $bindings
     * @return array
     */
    public function cleanBindings(array $bindings)
    {
        return collect($bindings)
                    ->reject(function ($binding) {
                        return $binding instanceof Expression;
                    })
                    ->map([$this, 'castBinding'])
                    ->values()
                    ->all();
    }

    /**
     * Get a scalar type value from an unknown type of input.
     *
     * @param  mixed  $value
     * @return mixed
     */
    protected function flattenValue($value)
    {
        return is_array($value) ? head(Arr::flatten($value)) : $value;
    }

    /**
     * Get the default key name of the table.
     *
     * @return string
     */
    protected function defaultKeyName()
    {
        return 'id';
    }

    /**
     * Get the database connection instance.
     *
     * @return \Illuminate\Database\ConnectionInterface
     */
    public function getConnection()
    {
        return $this->connection;
    }

    /**
     * Get the database query processor instance.
     *
     * @return \Illuminate\Database\Query\Processors\Processor
     */
    public function getProcessor()
    {
        return $this->processor;
    }

    /**
     * Get the query grammar instance.
     *
     * @return \Illuminate\Database\Query\Grammars\Grammar
     */
    public function getGrammar()
    {
        return $this->grammar;
    }

    /**
     * Use the "write" PDO connection when executing the query.
     *
     * @return $this
     */
    public function useWritePdo()
    {
        $this->useWritePdo = true;

        return $this;
    }

    /**
     * Determine if the value is a query builder instance or a Closure.
     *
     * @param  mixed  $value
     * @return bool
     */
    protected function isQueryable($value)
    {
        return $value instanceof self ||
               $value instanceof EloquentBuilder ||
               $value instanceof Relation ||
               $value instanceof Closure;
    }

    /**
     * Clone the query.
     *
     * @return static
     */
    public function clone()
    {
        return clone $this;
    }

    /**
     * Clone the query without the given properties.
     *
     * @param  array  $properties
     * @return static
     */
    public function cloneWithout(array $properties)
    {
        return tap($this->clone(), function ($clone) use ($properties) {
            foreach ($properties as $property) {
                $clone->{$property} = null;
            }
        });
    }

    /**
     * Clone the query without the given bindings.
     *
     * @param  array  $except
     * @return static
     */
    public function cloneWithoutBindings(array $except)
    {
        return tap($this->clone(), function ($clone) use ($except) {
            foreach ($except as $type) {
                $clone->bindings[$type] = [];
            }
        });
    }

    /**
     * Dump the current SQL and bindings.
     *
     * @return $this
     */
    public function dump()
    {
        dump($this->toSql(), $this->getBindings());

        return $this;
    }

    /**
     * Die and dump the current SQL and bindings.
     *
     * @return never
     */
    public function dd()
    {
        dd($this->toSql(), $this->getBindings());
    }

    /**
     * Handle dynamic method calls into the method.
     *
     * @param  string  $method
     * @param  array  $parameters
     * @return mixed
     *
     * @throws \BadMethodCallException
     */
    public function __call($method, $parameters)
    {
        if (static::hasMacro($method)) {
            return $this->macroCall($method, $parameters);
        }

        if (str_starts_with($method, 'where')) {
            return $this->dynamicWhere($method, $parameters);
        }

        static::throwBadMethodCallException($method);
    }
}<|MERGE_RESOLUTION|>--- conflicted
+++ resolved
@@ -2246,16 +2246,12 @@
      * Add an ascending "order by" clause to the query with the option to move the null values at the end.
      *
      * @param  \Closure|\Illuminate\Database\Query\Builder|\Illuminate\Database\Query\Expression|string  $column
-     * @param  bool  $nullsLast
+     * @param  Boolean  $nullsLast
      * @return $this
      */
     public function orderByAsc($column, $nullsLast = false)
     {
-<<<<<<< HEAD
-        return $this->when($nullsLast, fn ($query) => $query->orderByRaw('ISNULL('.$column.')'))
-=======
         return $this->when($nullsLast, fn($query) => $query->orderByRaw('ISNULL('.$column.')'))
->>>>>>> 312ae481
             ->orderBy($column);
     }
 
