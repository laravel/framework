--- conflicted
+++ resolved
@@ -2271,16 +2271,6 @@
     }
 
     /**
-<<<<<<< HEAD
-     * Preserve query modification to be applied before rendering the builder.
-     *
-     * @param  Closure  $closure
-     * @return $this
-     */
-    public function preserve(Closure $closure)
-    {
-        $this->preserved[] = $closure;
-=======
      * Register a closure to be invoked before the query is executed.
      *
      * @param  callable  $callback
@@ -2289,25 +2279,11 @@
     public function beforeQuery(callable $callback)
     {
         $this->beforeQueryCallbacks[] = $callback;
->>>>>>> 8dcc5aab
-
-        return $this;
-    }
-
-    /**
-<<<<<<< HEAD
-     * Apply preserved query modifications.
-     *
-     * @return void
-     */
-    public function applyPreserved()
-    {
-        foreach ($this->preserved as $modifier) {
-            $modifier($this);
-        }
-
-        $this->preserved = [];
-=======
+
+        return $this;
+    }
+
+    /**
      * Invoke the "before query" modification callbacks.
      *
      * @return void
@@ -2319,7 +2295,6 @@
         }
 
         $this->beforeQueryCallbacks = [];
->>>>>>> 8dcc5aab
     }
 
     /**
@@ -2329,11 +2304,7 @@
      */
     public function toSql()
     {
-<<<<<<< HEAD
-        $this->applyPreserved();
-=======
         $this->applyBeforeQueryCallbacks();
->>>>>>> 8dcc5aab
 
         return $this->grammar->compileSelect($this);
     }
@@ -2735,11 +2706,7 @@
      */
     public function exists()
     {
-<<<<<<< HEAD
-        $this->applyPreserved();
-=======
         $this->applyBeforeQueryCallbacks();
->>>>>>> 8dcc5aab
 
         $results = $this->connection->select(
             $this->grammar->compileExists($this), $this->getBindings(), ! $this->useWritePdo
@@ -2979,11 +2946,7 @@
             }
         }
 
-<<<<<<< HEAD
-        $this->applyPreserved();
-=======
         $this->applyBeforeQueryCallbacks();
->>>>>>> 8dcc5aab
 
         // Finally, we will run this query against the database connection and return
         // the results. We will need to also flatten these bindings before running
@@ -3015,11 +2978,7 @@
             }
         }
 
-<<<<<<< HEAD
-        $this->applyPreserved();
-=======
         $this->applyBeforeQueryCallbacks();
->>>>>>> 8dcc5aab
 
         return $this->connection->affectingStatement(
             $this->grammar->compileInsertOrIgnore($this, $values),
@@ -3036,11 +2995,7 @@
      */
     public function insertGetId(array $values, $sequence = null)
     {
-<<<<<<< HEAD
-        $this->applyPreserved();
-=======
         $this->applyBeforeQueryCallbacks();
->>>>>>> 8dcc5aab
 
         $sql = $this->grammar->compileInsertGetId($this, $values, $sequence);
 
@@ -3058,11 +3013,7 @@
      */
     public function insertUsing(array $columns, $query)
     {
-<<<<<<< HEAD
-        $this->applyPreserved();
-=======
         $this->applyBeforeQueryCallbacks();
->>>>>>> 8dcc5aab
 
         [$sql, $bindings] = $this->createSub($query);
 
@@ -3080,11 +3031,7 @@
      */
     public function update(array $values)
     {
-<<<<<<< HEAD
-        $this->applyPreserved();
-=======
         $this->applyBeforeQueryCallbacks();
->>>>>>> 8dcc5aab
 
         $sql = $this->grammar->compileUpdate($this, $values);
 
@@ -3143,11 +3090,7 @@
             $update = array_keys(reset($values));
         }
 
-<<<<<<< HEAD
-        $this->applyPreserved();
-=======
         $this->applyBeforeQueryCallbacks();
->>>>>>> 8dcc5aab
 
         $bindings = $this->cleanBindings(array_merge(
             Arr::flatten($values, 1),
@@ -3223,11 +3166,7 @@
             $this->where($this->from.'.id', '=', $id);
         }
 
-<<<<<<< HEAD
-        $this->applyPreserved();
-=======
         $this->applyBeforeQueryCallbacks();
->>>>>>> 8dcc5aab
 
         return $this->connection->delete(
             $this->grammar->compileDelete($this), $this->cleanBindings(
@@ -3243,11 +3182,7 @@
      */
     public function truncate()
     {
-<<<<<<< HEAD
-        $this->applyPreserved();
-=======
         $this->applyBeforeQueryCallbacks();
->>>>>>> 8dcc5aab
 
         foreach ($this->grammar->compileTruncate($this) as $sql => $bindings) {
             $this->connection->statement($sql, $bindings);
