<?php

namespace Illuminate\Database\Query;

use BackedEnum;
use Closure;
use DateTimeInterface;
use Illuminate\Contracts\Support\Arrayable;
use Illuminate\Database\Concerns\BuildsQueries;
use Illuminate\Database\Concerns\ExplainsQueries;
use Illuminate\Database\ConnectionInterface;
use Illuminate\Database\Eloquent\Builder as EloquentBuilder;
use Illuminate\Database\Eloquent\Relations\Relation;
use Illuminate\Database\Query\Grammars\Grammar;
use Illuminate\Database\Query\Processors\Processor;
use Illuminate\Pagination\Paginator;
use Illuminate\Support\Arr;
use Illuminate\Support\Collection;
use Illuminate\Support\LazyCollection;
use Illuminate\Support\Str;
use Illuminate\Support\Traits\ForwardsCalls;
use Illuminate\Support\Traits\Macroable;
use InvalidArgumentException;
use LogicException;
use RuntimeException;

class Builder
{
    use BuildsQueries, ExplainsQueries, ForwardsCalls, Macroable {
        __call as macroCall;
    }

    /**
     * The database connection instance.
     *
     * @var \Illuminate\Database\ConnectionInterface
     */
    public $connection;

    /**
     * The database query grammar instance.
     *
     * @var \Illuminate\Database\Query\Grammars\Grammar
     */
    public $grammar;

    /**
     * The database query post processor instance.
     *
     * @var \Illuminate\Database\Query\Processors\Processor
     */
    public $processor;

    /**
     * The current query value bindings.
     *
     * @var array
     */
    public $bindings = [
        'select' => [],
        'from' => [],
        'join' => [],
        'where' => [],
        'groupBy' => [],
        'having' => [],
        'order' => [],
        'union' => [],
        'unionOrder' => [],
    ];

    /**
     * An aggregate function and column to be run.
     *
     * @var array
     */
    public $aggregate;

    /**
     * The columns that should be returned.
     *
     * @var array
     */
    public $columns;

    /**
     * Indicates if the query returns distinct results.
     *
     * Occasionally contains the columns that should be distinct.
     *
     * @var bool|array
     */
    public $distinct = false;

    /**
     * The table which the query is targeting.
     *
     * @var string
     */
    public $from;

    /**
     * The table joins for the query.
     *
     * @var array
     */
    public $joins;

    /**
     * The where constraints for the query.
     *
     * @var array
     */
    public $wheres = [];

    /**
     * The groupings for the query.
     *
     * @var array
     */
    public $groups;

    /**
     * The having constraints for the query.
     *
     * @var array
     */
    public $havings;

    /**
     * The orderings for the query.
     *
     * @var array
     */
    public $orders;

    /**
     * The maximum number of records to return.
     *
     * @var int
     */
    public $limit;

    /**
     * The number of records to skip.
     *
     * @var int
     */
    public $offset;

    /**
     * The query union statements.
     *
     * @var array
     */
    public $unions;

    /**
     * The maximum number of union records to return.
     *
     * @var int
     */
    public $unionLimit;

    /**
     * The number of union records to skip.
     *
     * @var int
     */
    public $unionOffset;

    /**
     * The orderings for the union query.
     *
     * @var array
     */
    public $unionOrders;

    /**
     * Indicates whether row locking is being used.
     *
     * @var string|bool
     */
    public $lock;

    /**
     * The callbacks that should be invoked before the query is executed.
     *
     * @var array
     */
    public $beforeQueryCallbacks = [];

    /**
     * All of the available clause operators.
     *
     * @var string[]
     */
    public $operators = [
        '=', '<', '>', '<=', '>=', '<>', '!=', '<=>',
        'like', 'like binary', 'not like', 'ilike',
        '&', '|', '^', '<<', '>>', '&~',
        'rlike', 'not rlike', 'regexp', 'not regexp',
        '~', '~*', '!~', '!~*', 'similar to',
        'not similar to', 'not ilike', '~~*', '!~~*',
    ];

    /**
     * Whether to use write pdo for the select.
     *
     * @var bool
     */
    public $useWritePdo = false;

    /**
     * Create a new query builder instance.
     *
     * @param  \Illuminate\Database\ConnectionInterface  $connection
     * @param  \Illuminate\Database\Query\Grammars\Grammar|null  $grammar
     * @param  \Illuminate\Database\Query\Processors\Processor|null  $processor
     * @return void
     */
    public function __construct(ConnectionInterface $connection,
                                Grammar $grammar = null,
                                Processor $processor = null)
    {
        $this->connection = $connection;
        $this->grammar = $grammar ?: $connection->getQueryGrammar();
        $this->processor = $processor ?: $connection->getPostProcessor();
    }

    /**
     * Set the columns to be selected.
     *
     * @param  array|mixed  $columns
     * @return $this
     */
    public function select($columns = ['*'])
    {
        $this->columns = [];
        $this->bindings['select'] = [];
        $columns = is_array($columns) ? $columns : func_get_args();

        foreach ($columns as $as => $column) {
            if (is_string($as) && $this->isQueryable($column)) {
                $this->selectSub($column, $as);
            } else {
                $this->columns[] = $column;
            }
        }

        return $this;
    }

    /**
     * Add a subselect expression to the query.
     *
     * @param  \Closure|\Illuminate\Database\Query\Builder|\Illuminate\Database\Eloquent\Builder|string  $query
     * @param  string  $as
     * @return $this
     *
     * @throws \InvalidArgumentException
     */
    public function selectSub($query, $as)
    {
        [$query, $bindings] = $this->createSub($query);

        return $this->selectRaw(
            '('.$query.') as '.$this->grammar->wrap($as), $bindings
        );
    }

    /**
     * Add a new "raw" select expression to the query.
     *
     * @param  string  $expression
     * @param  array  $bindings
     * @return $this
     */
    public function selectRaw($expression, array $bindings = [])
    {
        $this->addSelect(new Expression($expression));

        if ($bindings) {
            $this->addBinding($bindings, 'select');
        }

        return $this;
    }

    /**
     * Makes "from" fetch from a subquery.
     *
     * @param  \Closure|\Illuminate\Database\Query\Builder|string  $query
     * @param  string  $as
     * @return $this
     *
     * @throws \InvalidArgumentException
     */
    public function fromSub($query, $as)
    {
        [$query, $bindings] = $this->createSub($query);

        return $this->fromRaw('('.$query.') as '.$this->grammar->wrapTable($as), $bindings);
    }

    /**
     * Add a raw from clause to the query.
     *
     * @param  string  $expression
     * @param  mixed  $bindings
     * @return $this
     */
    public function fromRaw($expression, $bindings = [])
    {
        $this->from = new Expression($expression);

        $this->addBinding($bindings, 'from');

        return $this;
    }

    /**
     * Creates a subquery and parse it.
     *
     * @param  \Closure|\Illuminate\Database\Query\Builder|string  $query
     * @return array
     */
    protected function createSub($query)
    {
        // If the given query is a Closure, we will execute it while passing in a new
        // query instance to the Closure. This will give the developer a chance to
        // format and work with the query before we cast it to a raw SQL string.
        if ($query instanceof Closure) {
            $callback = $query;

            $callback($query = $this->forSubQuery());
        }

        return $this->parseSub($query);
    }

    /**
     * Parse the subquery into SQL and bindings.
     *
     * @param  mixed  $query
     * @return array
     *
     * @throws \InvalidArgumentException
     */
    protected function parseSub($query)
    {
        if ($query instanceof self || $query instanceof EloquentBuilder || $query instanceof Relation) {
            $query = $this->prependDatabaseNameIfCrossDatabaseQuery($query);

            return [$query->toSql(), $query->getBindings()];
        } elseif (is_string($query)) {
            return [$query, []];
        } else {
            throw new InvalidArgumentException(
                'A subquery must be a query builder instance, a Closure, or a string.'
            );
        }
    }

    /**
     * Prepend the database name if the given query is on another database.
     *
     * @param  mixed  $query
     * @return mixed
     */
    protected function prependDatabaseNameIfCrossDatabaseQuery($query)
    {
        if ($query->getConnection()->getDatabaseName() !==
            $this->getConnection()->getDatabaseName()) {
            $databaseName = $query->getConnection()->getDatabaseName();

            if (strpos($query->from, $databaseName) !== 0 && strpos($query->from, '.') === false) {
                $query->from($databaseName.'.'.$query->from);
            }
        }

        return $query;
    }

    /**
     * Add a new select column to the query.
     *
     * @param  array|mixed  $column
     * @return $this
     */
    public function addSelect($column)
    {
        $columns = is_array($column) ? $column : func_get_args();

        foreach ($columns as $as => $column) {
            if (is_string($as) && $this->isQueryable($column)) {
                if (is_null($this->columns)) {
                    $this->select($this->from.'.*');
                }

                $this->selectSub($column, $as);
            } else {
                $this->columns[] = $column;
            }
        }

        return $this;
    }

    /**
     * Force the query to only return distinct results.
     *
     * @param  mixed  ...$distinct
     * @return $this
     */
    public function distinct()
    {
        $columns = func_get_args();

        if (count($columns) > 0) {
            $this->distinct = is_array($columns[0]) || is_bool($columns[0]) ? $columns[0] : $columns;
        } else {
            $this->distinct = true;
        }

        return $this;
    }

    /**
     * Set the table which the query is targeting.
     *
     * @param  \Closure|\Illuminate\Database\Query\Builder|string  $table
     * @param  string|null  $as
     * @return $this
     */
    public function from($table, $as = null)
    {
        if ($this->isQueryable($table)) {
            return $this->fromSub($table, $as);
        }

        $this->from = $as ? "{$table} as {$as}" : $table;

        return $this;
    }

    /**
     * Add a join clause to the query.
     *
     * @param  string  $table
     * @param  \Closure|string  $first
     * @param  string|null  $operator
     * @param  string|null  $second
     * @param  string  $type
     * @param  bool  $where
     * @return $this
     */
    public function join($table, $first, $operator = null, $second = null, $type = 'inner', $where = false)
    {
        $join = $this->newJoinClause($this, $type, $table);

        // If the first "column" of the join is really a Closure instance the developer
        // is trying to build a join with a complex "on" clause containing more than
        // one condition, so we'll add the join and call a Closure with the query.
        if ($first instanceof Closure) {
            $first($join);

            $this->joins[] = $join;

            $this->addBinding($join->getBindings(), 'join');
        }

        // If the column is simply a string, we can assume the join simply has a basic
        // "on" clause with a single condition. So we will just build the join with
        // this simple join clauses attached to it. There is not a join callback.
        else {
            $method = $where ? 'where' : 'on';

            $this->joins[] = $join->$method($first, $operator, $second);

            $this->addBinding($join->getBindings(), 'join');
        }

        return $this;
    }

    /**
     * Add a "join where" clause to the query.
     *
     * @param  string  $table
     * @param  \Closure|string  $first
     * @param  string  $operator
     * @param  string  $second
     * @param  string  $type
     * @return $this
     */
    public function joinWhere($table, $first, $operator, $second, $type = 'inner')
    {
        return $this->join($table, $first, $operator, $second, $type, true);
    }

    /**
     * Add a subquery join clause to the query.
     *
     * @param  \Closure|\Illuminate\Database\Query\Builder|\Illuminate\Database\Eloquent\Builder|string  $query
     * @param  string  $as
     * @param  \Closure|string  $first
     * @param  string|null  $operator
     * @param  string|null  $second
     * @param  string  $type
     * @param  bool  $where
     * @return $this
     *
     * @throws \InvalidArgumentException
     */
    public function joinSub($query, $as, $first, $operator = null, $second = null, $type = 'inner', $where = false)
    {
        [$query, $bindings] = $this->createSub($query);

        $expression = '('.$query.') as '.$this->grammar->wrapTable($as);

        $this->addBinding($bindings, 'join');

        return $this->join(new Expression($expression), $first, $operator, $second, $type, $where);
    }

    /**
     * Add a left join to the query.
     *
     * @param  string  $table
     * @param  \Closure|string  $first
     * @param  string|null  $operator
     * @param  string|null  $second
     * @return $this
     */
    public function leftJoin($table, $first, $operator = null, $second = null)
    {
        return $this->join($table, $first, $operator, $second, 'left');
    }

    /**
     * Add a "join where" clause to the query.
     *
     * @param  string  $table
     * @param  \Closure|string  $first
     * @param  string  $operator
     * @param  string  $second
     * @return $this
     */
    public function leftJoinWhere($table, $first, $operator, $second)
    {
        return $this->joinWhere($table, $first, $operator, $second, 'left');
    }

    /**
     * Add a subquery left join to the query.
     *
     * @param  \Closure|\Illuminate\Database\Query\Builder|\Illuminate\Database\Eloquent\Builder|string  $query
     * @param  string  $as
     * @param  \Closure|string  $first
     * @param  string|null  $operator
     * @param  string|null  $second
     * @return $this
     */
    public function leftJoinSub($query, $as, $first, $operator = null, $second = null)
    {
        return $this->joinSub($query, $as, $first, $operator, $second, 'left');
    }

    /**
     * Add a right join to the query.
     *
     * @param  string  $table
     * @param  \Closure|string  $first
     * @param  string|null  $operator
     * @param  string|null  $second
     * @return $this
     */
    public function rightJoin($table, $first, $operator = null, $second = null)
    {
        return $this->join($table, $first, $operator, $second, 'right');
    }

    /**
     * Add a "right join where" clause to the query.
     *
     * @param  string  $table
     * @param  \Closure|string  $first
     * @param  string  $operator
     * @param  string  $second
     * @return $this
     */
    public function rightJoinWhere($table, $first, $operator, $second)
    {
        return $this->joinWhere($table, $first, $operator, $second, 'right');
    }

    /**
     * Add a subquery right join to the query.
     *
     * @param  \Closure|\Illuminate\Database\Query\Builder|\Illuminate\Database\Eloquent\Builder|string  $query
     * @param  string  $as
     * @param  \Closure|string  $first
     * @param  string|null  $operator
     * @param  string|null  $second
     * @return $this
     */
    public function rightJoinSub($query, $as, $first, $operator = null, $second = null)
    {
        return $this->joinSub($query, $as, $first, $operator, $second, 'right');
    }

    /**
     * Add a "cross join" clause to the query.
     *
     * @param  string  $table
     * @param  \Closure|string|null  $first
     * @param  string|null  $operator
     * @param  string|null  $second
     * @return $this
     */
    public function crossJoin($table, $first = null, $operator = null, $second = null)
    {
        if ($first) {
            return $this->join($table, $first, $operator, $second, 'cross');
        }

        $this->joins[] = $this->newJoinClause($this, 'cross', $table);

        return $this;
    }

    /**
     * Add a subquery cross join to the query.
     *
     * @param  \Closure|\Illuminate\Database\Query\Builder|string  $query
     * @param  string  $as
     * @return $this
     */
    public function crossJoinSub($query, $as)
    {
        [$query, $bindings] = $this->createSub($query);

        $expression = '('.$query.') as '.$this->grammar->wrapTable($as);

        $this->addBinding($bindings, 'join');

        $this->joins[] = $this->newJoinClause($this, 'cross', new Expression($expression));

        return $this;
    }

    /**
     * Get a new join clause.
     *
     * @param  \Illuminate\Database\Query\Builder  $parentQuery
     * @param  string  $type
     * @param  string  $table
     * @return \Illuminate\Database\Query\JoinClause
     */
    protected function newJoinClause(self $parentQuery, $type, $table)
    {
        return new JoinClause($parentQuery, $type, $table);
    }

    /**
     * Merge an array of where clauses and bindings.
     *
     * @param  array  $wheres
     * @param  array  $bindings
     * @return void
     */
    public function mergeWheres($wheres, $bindings)
    {
        $this->wheres = array_merge($this->wheres, (array) $wheres);

        $this->bindings['where'] = array_values(
            array_merge($this->bindings['where'], (array) $bindings)
        );
    }

    /**
     * Add a basic where clause to the query.
     *
     * @param  \Closure|string|array  $column
     * @param  mixed  $operator
     * @param  mixed  $value
     * @param  string  $boolean
     * @return $this
     */
    public function where($column, $operator = null, $value = null, $boolean = 'and')
    {
        // If the column is an array, we will assume it is an array of key-value pairs
        // and can add them each as a where clause. We will maintain the boolean we
        // received when the method was called and pass it into the nested where.
        if (is_array($column)) {
            return $this->addArrayOfWheres($column, $boolean);
        }

        // Here we will make some assumptions about the operator. If only 2 values are
        // passed to the method, we will assume that the operator is an equals sign
        // and keep going. Otherwise, we'll require the operator to be passed in.
        [$value, $operator] = $this->prepareValueAndOperator(
            $value, $operator, func_num_args() === 2
        );

        // If the columns is actually a Closure instance, we will assume the developer
        // wants to begin a nested where statement which is wrapped in parenthesis.
        // We'll add that Closure to the query then return back out immediately.
        if ($column instanceof Closure && is_null($operator)) {
            return $this->whereNested($column, $boolean);
        }

        // If the column is a Closure instance and there is an operator value, we will
        // assume the developer wants to run a subquery and then compare the result
        // of that subquery with the given value that was provided to the method.
        if ($this->isQueryable($column) && ! is_null($operator)) {
            [$sub, $bindings] = $this->createSub($column);

            return $this->addBinding($bindings, 'where')
                ->where(new Expression('('.$sub.')'), $operator, $value, $boolean);
        }

        // If the given operator is not found in the list of valid operators we will
        // assume that the developer is just short-cutting the '=' operators and
        // we will set the operators to '=' and set the values appropriately.
        if ($this->invalidOperator($operator)) {
            [$value, $operator] = [$operator, '='];
        }

        // If the value is a Closure, it means the developer is performing an entire
        // sub-select within the query and we will need to compile the sub-select
        // within the where clause to get the appropriate query record results.
        if ($value instanceof Closure) {
            return $this->whereSub($column, $operator, $value, $boolean);
        }

        // If the value is "null", we will just assume the developer wants to add a
        // where null clause to the query. So, we will allow a short-cut here to
        // that method for convenience so the developer doesn't have to check.
        if (is_null($value)) {
            return $this->whereNull($column, $boolean, $operator !== '=');
        }

        $type = 'Basic';

        // If the column is making a JSON reference we'll check to see if the value
        // is a boolean. If it is, we'll add the raw boolean string as an actual
        // value to the query to ensure this is properly handled by the query.
        if (Str::contains($column, '->') && is_bool($value)) {
            $value = new Expression($value ? 'true' : 'false');

            if (is_string($column)) {
                $type = 'JsonBoolean';
            }
        }

        // Now that we are working with just a simple query we can put the elements
        // in our array and add the query binding to our array of bindings that
        // will be bound to each SQL statements when it is finally executed.
        $this->wheres[] = compact(
            'type', 'column', 'operator', 'value', 'boolean'
        );

        if (! $value instanceof Expression) {
            $this->addBinding($this->flattenValue($value), 'where');
        }

        return $this;
    }

    /**
     * Add an array of where clauses to the query.
     *
     * @param  array  $column
     * @param  string  $boolean
     * @param  string  $method
     * @return $this
     */
    protected function addArrayOfWheres($column, $boolean, $method = 'where')
    {
        return $this->whereNested(function ($query) use ($column, $method, $boolean) {
            foreach ($column as $key => $value) {
                if (is_numeric($key) && is_array($value)) {
                    $query->{$method}(...array_values($value));
                } else {
                    $query->$method($key, '=', $value, $boolean);
                }
            }
        }, $boolean);
    }

    /**
     * Prepare the value and operator for a where clause.
     *
     * @param  string  $value
     * @param  string  $operator
     * @param  bool  $useDefault
     * @return array
     *
     * @throws \InvalidArgumentException
     */
    public function prepareValueAndOperator($value, $operator, $useDefault = false)
    {
        if ($useDefault) {
            return [$operator, '='];
        } elseif ($this->invalidOperatorAndValue($operator, $value)) {
            throw new InvalidArgumentException('Illegal operator and value combination.');
        }

        return [$value, $operator];
    }

    /**
     * Determine if the given operator and value combination is legal.
     *
     * Prevents using Null values with invalid operators.
     *
     * @param  string  $operator
     * @param  mixed  $value
     * @return bool
     */
    protected function invalidOperatorAndValue($operator, $value)
    {
        return is_null($value) && in_array($operator, $this->operators) &&
             ! in_array($operator, ['=', '<>', '!=']);
    }

    /**
     * Determine if the given operator is supported.
     *
     * @param  string  $operator
     * @return bool
     */
    protected function invalidOperator($operator)
    {
        return ! in_array(strtolower($operator), $this->operators, true) &&
               ! in_array(strtolower($operator), $this->grammar->getOperators(), true);
    }

    /**
     * Add an "or where" clause to the query.
     *
     * @param  \Closure|string|array  $column
     * @param  mixed  $operator
     * @param  mixed  $value
     * @return $this
     */
    public function orWhere($column, $operator = null, $value = null)
    {
        [$value, $operator] = $this->prepareValueAndOperator(
            $value, $operator, func_num_args() === 2
        );

        return $this->where($column, $operator, $value, 'or');
    }

    /**
     * Add a "where" clause comparing two columns to the query.
     *
     * @param  string|array  $first
     * @param  string|null  $operator
     * @param  string|null  $second
     * @param  string|null  $boolean
     * @return $this
     */
    public function whereColumn($first, $operator = null, $second = null, $boolean = 'and')
    {
        // If the column is an array, we will assume it is an array of key-value pairs
        // and can add them each as a where clause. We will maintain the boolean we
        // received when the method was called and pass it into the nested where.
        if (is_array($first)) {
            return $this->addArrayOfWheres($first, $boolean, 'whereColumn');
        }

        // If the given operator is not found in the list of valid operators we will
        // assume that the developer is just short-cutting the '=' operators and
        // we will set the operators to '=' and set the values appropriately.
        if ($this->invalidOperator($operator)) {
            [$second, $operator] = [$operator, '='];
        }

        // Finally, we will add this where clause into this array of clauses that we
        // are building for the query. All of them will be compiled via a grammar
        // once the query is about to be executed and run against the database.
        $type = 'Column';

        $this->wheres[] = compact(
            'type', 'first', 'operator', 'second', 'boolean'
        );

        return $this;
    }

    /**
     * Add an "or where" clause comparing two columns to the query.
     *
     * @param  string|array  $first
     * @param  string|null  $operator
     * @param  string|null  $second
     * @return $this
     */
    public function orWhereColumn($first, $operator = null, $second = null)
    {
        return $this->whereColumn($first, $operator, $second, 'or');
    }

    /**
     * Add a raw where clause to the query.
     *
     * @param  string  $sql
     * @param  mixed  $bindings
     * @param  string  $boolean
     * @return $this
     */
    public function whereRaw($sql, $bindings = [], $boolean = 'and')
    {
        $this->wheres[] = ['type' => 'raw', 'sql' => $sql, 'boolean' => $boolean];

        $this->addBinding((array) $bindings, 'where');

        return $this;
    }

    /**
     * Add a raw or where clause to the query.
     *
     * @param  string  $sql
     * @param  mixed  $bindings
     * @return $this
     */
    public function orWhereRaw($sql, $bindings = [])
    {
        return $this->whereRaw($sql, $bindings, 'or');
    }

    /**
     * Add a "where in" clause to the query.
     *
     * @param  string  $column
     * @param  mixed  $values
     * @param  string  $boolean
     * @param  bool  $not
     * @return $this
     */
    public function whereIn($column, $values, $boolean = 'and', $not = false)
    {
        $type = $not ? 'NotIn' : 'In';

        // If the value is a query builder instance we will assume the developer wants to
        // look for any values that exists within this given query. So we will add the
        // query accordingly so that this query is properly executed when it is run.
        if ($this->isQueryable($values)) {
            [$query, $bindings] = $this->createSub($values);

            $values = [new Expression($query)];

            $this->addBinding($bindings, 'where');
        }

        // Next, if the value is Arrayable we need to cast it to its raw array form so we
        // have the underlying array value instead of an Arrayable object which is not
        // able to be added as a binding, etc. We will then add to the wheres array.
        if ($values instanceof Arrayable) {
            $values = $values->toArray();
        }

        $this->wheres[] = compact('type', 'column', 'values', 'boolean');

        // Finally we'll add a binding for each values unless that value is an expression
        // in which case we will just skip over it since it will be the query as a raw
        // string and not as a parameterized place-holder to be replaced by the PDO.
        $this->addBinding($this->cleanBindings($values), 'where');

        return $this;
    }

    /**
     * Add an "or where in" clause to the query.
     *
     * @param  string  $column
     * @param  mixed  $values
     * @return $this
     */
    public function orWhereIn($column, $values)
    {
        return $this->whereIn($column, $values, 'or');
    }

    /**
     * Add a "where not in" clause to the query.
     *
     * @param  string  $column
     * @param  mixed  $values
     * @param  string  $boolean
     * @return $this
     */
    public function whereNotIn($column, $values, $boolean = 'and')
    {
        return $this->whereIn($column, $values, $boolean, true);
    }

    /**
     * Add an "or where not in" clause to the query.
     *
     * @param  string  $column
     * @param  mixed  $values
     * @return $this
     */
    public function orWhereNotIn($column, $values)
    {
        return $this->whereNotIn($column, $values, 'or');
    }

    /**
     * Add a "where in raw" clause for integer values to the query.
     *
     * @param  string  $column
     * @param  \Illuminate\Contracts\Support\Arrayable|array  $values
     * @param  string  $boolean
     * @param  bool  $not
     * @return $this
     */
    public function whereIntegerInRaw($column, $values, $boolean = 'and', $not = false)
    {
        $type = $not ? 'NotInRaw' : 'InRaw';

        if ($values instanceof Arrayable) {
            $values = $values->toArray();
        }

        foreach ($values as &$value) {
            $value = (int) $value;
        }

        $this->wheres[] = compact('type', 'column', 'values', 'boolean');

        return $this;
    }

    /**
     * Add an "or where in raw" clause for integer values to the query.
     *
     * @param  string  $column
     * @param  \Illuminate\Contracts\Support\Arrayable|array  $values
     * @return $this
     */
    public function orWhereIntegerInRaw($column, $values)
    {
        return $this->whereIntegerInRaw($column, $values, 'or');
    }

    /**
     * Add a "where not in raw" clause for integer values to the query.
     *
     * @param  string  $column
     * @param  \Illuminate\Contracts\Support\Arrayable|array  $values
     * @param  string  $boolean
     * @return $this
     */
    public function whereIntegerNotInRaw($column, $values, $boolean = 'and')
    {
        return $this->whereIntegerInRaw($column, $values, $boolean, true);
    }

    /**
     * Add an "or where not in raw" clause for integer values to the query.
     *
     * @param  string  $column
     * @param  \Illuminate\Contracts\Support\Arrayable|array  $values
     * @return $this
     */
    public function orWhereIntegerNotInRaw($column, $values)
    {
        return $this->whereIntegerNotInRaw($column, $values, 'or');
    }

    /**
     * Add a "where null" clause to the query.
     *
     * @param  string|array  $columns
     * @param  string  $boolean
     * @param  bool  $not
     * @return $this
     */
    public function whereNull($columns, $boolean = 'and', $not = false)
    {
        $type = $not ? 'NotNull' : 'Null';

        foreach (Arr::wrap($columns) as $column) {
            $this->wheres[] = compact('type', 'column', 'boolean');
        }

        return $this;
    }

    /**
     * Add an "or where null" clause to the query.
     *
     * @param  string|array  $column
     * @return $this
     */
    public function orWhereNull($column)
    {
        return $this->whereNull($column, 'or');
    }

    /**
     * Add a "where not null" clause to the query.
     *
     * @param  string|array  $columns
     * @param  string  $boolean
     * @return $this
     */
    public function whereNotNull($columns, $boolean = 'and')
    {
        return $this->whereNull($columns, $boolean, true);
    }

    /**
     * Add a where between statement to the query.
     *
     * @param  string|\Illuminate\Database\Query\Expression  $column
     * @param  array  $values
     * @param  string  $boolean
     * @param  bool  $not
     * @return $this
     */
    public function whereBetween($column, array $values, $boolean = 'and', $not = false)
    {
        $type = 'between';

        $this->wheres[] = compact('type', 'column', 'values', 'boolean', 'not');

        $this->addBinding(array_slice($this->cleanBindings(Arr::flatten($values)), 0, 2), 'where');

        return $this;
    }

    /**
     * Add a where between statement using columns to the query.
     *
     * @param  string  $column
     * @param  array  $values
     * @param  string  $boolean
     * @param  bool  $not
     * @return $this
     */
    public function whereBetweenColumns($column, array $values, $boolean = 'and', $not = false)
    {
        $type = 'betweenColumns';

        $this->wheres[] = compact('type', 'column', 'values', 'boolean', 'not');

        return $this;
    }

    /**
     * Add an or where between statement to the query.
     *
     * @param  string  $column
     * @param  array  $values
     * @return $this
     */
    public function orWhereBetween($column, array $values)
    {
        return $this->whereBetween($column, $values, 'or');
    }

    /**
     * Add an or where between statement using columns to the query.
     *
     * @param  string  $column
     * @param  array  $values
     * @return $this
     */
    public function orWhereBetweenColumns($column, array $values)
    {
        return $this->whereBetweenColumns($column, $values, 'or');
    }

    /**
     * Add a where not between statement to the query.
     *
     * @param  string  $column
     * @param  array  $values
     * @param  string  $boolean
     * @return $this
     */
    public function whereNotBetween($column, array $values, $boolean = 'and')
    {
        return $this->whereBetween($column, $values, $boolean, true);
    }

    /**
     * Add a where not between statement using columns to the query.
     *
     * @param  string  $column
     * @param  array  $values
     * @param  string  $boolean
     * @return $this
     */
    public function whereNotBetweenColumns($column, array $values, $boolean = 'and')
    {
        return $this->whereBetweenColumns($column, $values, $boolean, true);
    }

    /**
     * Add an or where not between statement to the query.
     *
     * @param  string  $column
     * @param  array  $values
     * @return $this
     */
    public function orWhereNotBetween($column, array $values)
    {
        return $this->whereNotBetween($column, $values, 'or');
    }

    /**
     * Add an or where not between statement using columns to the query.
     *
     * @param  string  $column
     * @param  array  $values
     * @return $this
     */
    public function orWhereNotBetweenColumns($column, array $values)
    {
        return $this->whereNotBetweenColumns($column, $values, 'or');
    }

    /**
     * Add an "or where not null" clause to the query.
     *
     * @param  string  $column
     * @return $this
     */
    public function orWhereNotNull($column)
    {
        return $this->whereNotNull($column, 'or');
    }

    /**
     * Add a "where date" statement to the query.
     *
     * @param  \Illuminate\Database\Query\Expression|string  $column
     * @param  string  $operator
     * @param  \DateTimeInterface|string|null  $value
     * @param  string  $boolean
     * @return $this
     */
    public function whereDate($column, $operator, $value = null, $boolean = 'and')
    {
        [$value, $operator] = $this->prepareValueAndOperator(
            $value, $operator, func_num_args() === 2
        );

        $value = $this->flattenValue($value);

        if ($value instanceof DateTimeInterface) {
            $value = $value->format('Y-m-d');
        }

        return $this->addDateBasedWhere('Date', $column, $operator, $value, $boolean);
    }

    /**
     * Add an "or where date" statement to the query.
     *
     * @param  string  $column
     * @param  string  $operator
     * @param  \DateTimeInterface|string|null  $value
     * @return $this
     */
    public function orWhereDate($column, $operator, $value = null)
    {
        [$value, $operator] = $this->prepareValueAndOperator(
            $value, $operator, func_num_args() === 2
        );

        return $this->whereDate($column, $operator, $value, 'or');
    }

    /**
     * Add a "where time" statement to the query.
     *
     * @param  string  $column
     * @param  string  $operator
     * @param  \DateTimeInterface|string|null  $value
     * @param  string  $boolean
     * @return $this
     */
    public function whereTime($column, $operator, $value = null, $boolean = 'and')
    {
        [$value, $operator] = $this->prepareValueAndOperator(
            $value, $operator, func_num_args() === 2
        );

        $value = $this->flattenValue($value);

        if ($value instanceof DateTimeInterface) {
            $value = $value->format('H:i:s');
        }

        return $this->addDateBasedWhere('Time', $column, $operator, $value, $boolean);
    }

    /**
     * Add an "or where time" statement to the query.
     *
     * @param  string  $column
     * @param  string  $operator
     * @param  \DateTimeInterface|string|null  $value
     * @return $this
     */
    public function orWhereTime($column, $operator, $value = null)
    {
        [$value, $operator] = $this->prepareValueAndOperator(
            $value, $operator, func_num_args() === 2
        );

        return $this->whereTime($column, $operator, $value, 'or');
    }

    /**
     * Add a "where day" statement to the query.
     *
     * @param  string  $column
     * @param  string  $operator
     * @param  \DateTimeInterface|string|null  $value
     * @param  string  $boolean
     * @return $this
     */
    public function whereDay($column, $operator, $value = null, $boolean = 'and')
    {
        [$value, $operator] = $this->prepareValueAndOperator(
            $value, $operator, func_num_args() === 2
        );

        $value = $this->flattenValue($value);

        if ($value instanceof DateTimeInterface) {
            $value = $value->format('d');
        }

        if (! $value instanceof Expression) {
            $value = str_pad($value, 2, '0', STR_PAD_LEFT);
        }

        return $this->addDateBasedWhere('Day', $column, $operator, $value, $boolean);
    }

    /**
     * Add an "or where day" statement to the query.
     *
     * @param  string  $column
     * @param  string  $operator
     * @param  \DateTimeInterface|string|null  $value
     * @return $this
     */
    public function orWhereDay($column, $operator, $value = null)
    {
        [$value, $operator] = $this->prepareValueAndOperator(
            $value, $operator, func_num_args() === 2
        );

        return $this->whereDay($column, $operator, $value, 'or');
    }

    /**
     * Add a "where month" statement to the query.
     *
     * @param  string  $column
     * @param  string  $operator
     * @param  \DateTimeInterface|string|null  $value
     * @param  string  $boolean
     * @return $this
     */
    public function whereMonth($column, $operator, $value = null, $boolean = 'and')
    {
        [$value, $operator] = $this->prepareValueAndOperator(
            $value, $operator, func_num_args() === 2
        );

        $value = $this->flattenValue($value);

        if ($value instanceof DateTimeInterface) {
            $value = $value->format('m');
        }

        if (! $value instanceof Expression) {
            $value = str_pad($value, 2, '0', STR_PAD_LEFT);
        }

        return $this->addDateBasedWhere('Month', $column, $operator, $value, $boolean);
    }

    /**
     * Add an "or where month" statement to the query.
     *
     * @param  string  $column
     * @param  string  $operator
     * @param  \DateTimeInterface|string|null  $value
     * @return $this
     */
    public function orWhereMonth($column, $operator, $value = null)
    {
        [$value, $operator] = $this->prepareValueAndOperator(
            $value, $operator, func_num_args() === 2
        );

        return $this->whereMonth($column, $operator, $value, 'or');
    }

    /**
     * Add a "where year" statement to the query.
     *
     * @param  string  $column
     * @param  string  $operator
     * @param  \DateTimeInterface|string|int|null  $value
     * @param  string  $boolean
     * @return $this
     */
    public function whereYear($column, $operator, $value = null, $boolean = 'and')
    {
        [$value, $operator] = $this->prepareValueAndOperator(
            $value, $operator, func_num_args() === 2
        );

        $value = $this->flattenValue($value);

        if ($value instanceof DateTimeInterface) {
            $value = $value->format('Y');
        }

        return $this->addDateBasedWhere('Year', $column, $operator, $value, $boolean);
    }

    /**
     * Add an "or where year" statement to the query.
     *
     * @param  string  $column
     * @param  string  $operator
     * @param  \DateTimeInterface|string|int|null  $value
     * @return $this
     */
    public function orWhereYear($column, $operator, $value = null)
    {
        [$value, $operator] = $this->prepareValueAndOperator(
            $value, $operator, func_num_args() === 2
        );

        return $this->whereYear($column, $operator, $value, 'or');
    }

    /**
     * Add a date based (year, month, day, time) statement to the query.
     *
     * @param  string  $type
     * @param  string  $column
     * @param  string  $operator
     * @param  mixed  $value
     * @param  string  $boolean
     * @return $this
     */
    protected function addDateBasedWhere($type, $column, $operator, $value, $boolean = 'and')
    {
        $this->wheres[] = compact('column', 'type', 'boolean', 'operator', 'value');

        if (! $value instanceof Expression) {
            $this->addBinding($value, 'where');
        }

        return $this;
    }

    /**
     * Add a nested where statement to the query.
     *
     * @param  \Closure  $callback
     * @param  string  $boolean
     * @return $this
     */
    public function whereNested(Closure $callback, $boolean = 'and')
    {
        call_user_func($callback, $query = $this->forNestedWhere());

        return $this->addNestedWhereQuery($query, $boolean);
    }

    /**
     * Create a new query instance for nested where condition.
     *
     * @return \Illuminate\Database\Query\Builder
     */
    public function forNestedWhere()
    {
        return $this->newQuery()->from($this->from);
    }

    /**
     * Add another query builder as a nested where to the query builder.
     *
     * @param  \Illuminate\Database\Query\Builder  $query
     * @param  string  $boolean
     * @return $this
     */
    public function addNestedWhereQuery($query, $boolean = 'and')
    {
        if (count($query->wheres)) {
            $type = 'Nested';

            $this->wheres[] = compact('type', 'query', 'boolean');

            $this->addBinding($query->getRawBindings()['where'], 'where');
        }

        return $this;
    }

    /**
     * Add a full sub-select to the query.
     *
     * @param  string  $column
     * @param  string  $operator
     * @param  \Closure  $callback
     * @param  string  $boolean
     * @return $this
     */
    protected function whereSub($column, $operator, Closure $callback, $boolean)
    {
        $type = 'Sub';

        // Once we have the query instance we can simply execute it so it can add all
        // of the sub-select's conditions to itself, and then we can cache it off
        // in the array of where clauses for the "main" parent query instance.
        call_user_func($callback, $query = $this->forSubQuery());

        $this->wheres[] = compact(
            'type', 'column', 'operator', 'query', 'boolean'
        );

        $this->addBinding($query->getBindings(), 'where');

        return $this;
    }

    /**
     * Add an exists clause to the query.
     *
     * @param  \Closure  $callback
     * @param  string  $boolean
     * @param  bool  $not
     * @return $this
     */
    public function whereExists(Closure $callback, $boolean = 'and', $not = false)
    {
        $query = $this->forSubQuery();

        // Similar to the sub-select clause, we will create a new query instance so
        // the developer may cleanly specify the entire exists query and we will
        // compile the whole thing in the grammar and insert it into the SQL.
        call_user_func($callback, $query);

        return $this->addWhereExistsQuery($query, $boolean, $not);
    }

    /**
     * Add an or exists clause to the query.
     *
     * @param  \Closure  $callback
     * @param  bool  $not
     * @return $this
     */
    public function orWhereExists(Closure $callback, $not = false)
    {
        return $this->whereExists($callback, 'or', $not);
    }

    /**
     * Add a where not exists clause to the query.
     *
     * @param  \Closure  $callback
     * @param  string  $boolean
     * @return $this
     */
    public function whereNotExists(Closure $callback, $boolean = 'and')
    {
        return $this->whereExists($callback, $boolean, true);
    }

    /**
     * Add a where not exists clause to the query.
     *
     * @param  \Closure  $callback
     * @return $this
     */
    public function orWhereNotExists(Closure $callback)
    {
        return $this->orWhereExists($callback, true);
    }

    /**
     * Add an exists clause to the query.
     *
     * @param  \Illuminate\Database\Query\Builder  $query
     * @param  string  $boolean
     * @param  bool  $not
     * @return $this
     */
    public function addWhereExistsQuery(self $query, $boolean = 'and', $not = false)
    {
        $type = $not ? 'NotExists' : 'Exists';

        $this->wheres[] = compact('type', 'query', 'boolean');

        $this->addBinding($query->getBindings(), 'where');

        return $this;
    }

    /**
     * Adds a where condition using row values.
     *
     * @param  array  $columns
     * @param  string  $operator
     * @param  array  $values
     * @param  string  $boolean
     * @return $this
     *
     * @throws \InvalidArgumentException
     */
    public function whereRowValues($columns, $operator, $values, $boolean = 'and')
    {
        if (count($columns) !== count($values)) {
            throw new InvalidArgumentException('The number of columns must match the number of values');
        }

        $type = 'RowValues';

        $this->wheres[] = compact('type', 'columns', 'operator', 'values', 'boolean');

        $this->addBinding($this->cleanBindings($values));

        return $this;
    }

    /**
     * Adds an or where condition using row values.
     *
     * @param  array  $columns
     * @param  string  $operator
     * @param  array  $values
     * @return $this
     */
    public function orWhereRowValues($columns, $operator, $values)
    {
        return $this->whereRowValues($columns, $operator, $values, 'or');
    }

    /**
     * Add a "where JSON contains" clause to the query.
     *
     * @param  string  $column
     * @param  mixed  $value
     * @param  string  $boolean
     * @param  bool  $not
     * @return $this
     */
    public function whereJsonContains($column, $value, $boolean = 'and', $not = false)
    {
        $type = 'JsonContains';

        $this->wheres[] = compact('type', 'column', 'value', 'boolean', 'not');

        if (! $value instanceof Expression) {
            $this->addBinding($this->grammar->prepareBindingForJsonContains($value));
        }

        return $this;
    }

    /**
     * Add an "or where JSON contains" clause to the query.
     *
     * @param  string  $column
     * @param  mixed  $value
     * @return $this
     */
    public function orWhereJsonContains($column, $value)
    {
        return $this->whereJsonContains($column, $value, 'or');
    }

    /**
     * Add a "where JSON not contains" clause to the query.
     *
     * @param  string  $column
     * @param  mixed  $value
     * @param  string  $boolean
     * @return $this
     */
    public function whereJsonDoesntContain($column, $value, $boolean = 'and')
    {
        return $this->whereJsonContains($column, $value, $boolean, true);
    }

    /**
     * Add an "or where JSON not contains" clause to the query.
     *
     * @param  string  $column
     * @param  mixed  $value
     * @return $this
     */
    public function orWhereJsonDoesntContain($column, $value)
    {
        return $this->whereJsonDoesntContain($column, $value, 'or');
    }

    /**
     * Add a "where JSON length" clause to the query.
     *
     * @param  string  $column
     * @param  mixed  $operator
     * @param  mixed  $value
     * @param  string  $boolean
     * @return $this
     */
    public function whereJsonLength($column, $operator, $value = null, $boolean = 'and')
    {
        $type = 'JsonLength';

        [$value, $operator] = $this->prepareValueAndOperator(
            $value, $operator, func_num_args() === 2
        );

        $this->wheres[] = compact('type', 'column', 'operator', 'value', 'boolean');

        if (! $value instanceof Expression) {
            $this->addBinding((int) $this->flattenValue($value));
        }

        return $this;
    }

    /**
     * Add an "or where JSON length" clause to the query.
     *
     * @param  string  $column
     * @param  mixed  $operator
     * @param  mixed  $value
     * @return $this
     */
    public function orWhereJsonLength($column, $operator, $value = null)
    {
        [$value, $operator] = $this->prepareValueAndOperator(
            $value, $operator, func_num_args() === 2
        );

        return $this->whereJsonLength($column, $operator, $value, 'or');
    }

    /**
     * Handles dynamic "where" clauses to the query.
     *
     * @param  string  $method
     * @param  array  $parameters
     * @return $this
     */
    public function dynamicWhere($method, $parameters)
    {
        $finder = substr($method, 5);

        $segments = preg_split(
            '/(And|Or)(?=[A-Z])/', $finder, -1, PREG_SPLIT_DELIM_CAPTURE
        );

        // The connector variable will determine which connector will be used for the
        // query condition. We will change it as we come across new boolean values
        // in the dynamic method strings, which could contain a number of these.
        $connector = 'and';

        $index = 0;

        foreach ($segments as $segment) {
            // If the segment is not a boolean connector, we can assume it is a column's name
            // and we will add it to the query as a new constraint as a where clause, then
            // we can keep iterating through the dynamic method string's segments again.
            if ($segment !== 'And' && $segment !== 'Or') {
                $this->addDynamic($segment, $connector, $parameters, $index);

                $index++;
            }

            // Otherwise, we will store the connector so we know how the next where clause we
            // find in the query should be connected to the previous ones, meaning we will
            // have the proper boolean connector to connect the next where clause found.
            else {
                $connector = $segment;
            }
        }

        return $this;
    }

    /**
     * Add a single dynamic where clause statement to the query.
     *
     * @param  string  $segment
     * @param  string  $connector
     * @param  array  $parameters
     * @param  int  $index
     * @return void
     */
    protected function addDynamic($segment, $connector, $parameters, $index)
    {
        // Once we have parsed out the columns and formatted the boolean operators we
        // are ready to add it to this query as a where clause just like any other
        // clause on the query. Then we'll increment the parameter index values.
        $bool = strtolower($connector);

        $this->where(Str::snake($segment), '=', $parameters[$index], $bool);
    }

    /**
     * Add a "where fulltext" clause to the query.
     *
     * @param  string|string[]  $columns
     * @param  string  $value
     * @param  string  $boolean
     * @return $this
     */
<<<<<<< HEAD
    public function whereFulltext($columns, $value, array $options = [], $boolean = 'and')
=======
    public function whereFullText($columns, $value, array $options = [], $boolean = 'and')
>>>>>>> 566d89a2
    {
        $type = 'Fulltext';

        $columns = (array) $columns;

        $this->wheres[] = compact('type', 'columns', 'value', 'options', 'boolean');

        $this->addBinding($value);

        return $this;
    }

    /**
     * Add a "or where fulltext" clause to the query.
     *
     * @param  string|string[]  $columns
     * @param  string  $value
     * @return $this
     */
<<<<<<< HEAD
    public function orWhereFulltext($columns, $value, array $options = [])
=======
    public function orWhereFullText($columns, $value, array $options = [])
>>>>>>> 566d89a2
    {
        return $this->whereFulltext($columns, $value, $options, 'or');
    }

    /**
     * Add a "group by" clause to the query.
     *
     * @param  array|string  ...$groups
     * @return $this
     */
    public function groupBy(...$groups)
    {
        foreach ($groups as $group) {
            $this->groups = array_merge(
                (array) $this->groups,
                Arr::wrap($group)
            );
        }

        return $this;
    }

    /**
     * Add a raw groupBy clause to the query.
     *
     * @param  string  $sql
     * @param  array  $bindings
     * @return $this
     */
    public function groupByRaw($sql, array $bindings = [])
    {
        $this->groups[] = new Expression($sql);

        $this->addBinding($bindings, 'groupBy');

        return $this;
    }

    /**
     * Add a "having" clause to the query.
     *
     * @param  string  $column
     * @param  string|null  $operator
     * @param  string|null  $value
     * @param  string  $boolean
     * @return $this
     */
    public function having($column, $operator = null, $value = null, $boolean = 'and')
    {
        $type = 'Basic';

        // Here we will make some assumptions about the operator. If only 2 values are
        // passed to the method, we will assume that the operator is an equals sign
        // and keep going. Otherwise, we'll require the operator to be passed in.
        [$value, $operator] = $this->prepareValueAndOperator(
            $value, $operator, func_num_args() === 2
        );

        // If the given operator is not found in the list of valid operators we will
        // assume that the developer is just short-cutting the '=' operators and
        // we will set the operators to '=' and set the values appropriately.
        if ($this->invalidOperator($operator)) {
            [$value, $operator] = [$operator, '='];
        }

        $this->havings[] = compact('type', 'column', 'operator', 'value', 'boolean');

        if (! $value instanceof Expression) {
            $this->addBinding($this->flattenValue($value), 'having');
        }

        return $this;
    }

    /**
     * Add an "or having" clause to the query.
     *
     * @param  string  $column
     * @param  string|null  $operator
     * @param  string|null  $value
     * @return $this
     */
    public function orHaving($column, $operator = null, $value = null)
    {
        [$value, $operator] = $this->prepareValueAndOperator(
            $value, $operator, func_num_args() === 2
        );

        return $this->having($column, $operator, $value, 'or');
    }

    /**
     * Add a "having between " clause to the query.
     *
     * @param  string  $column
     * @param  array  $values
     * @param  string  $boolean
     * @param  bool  $not
     * @return $this
     */
    public function havingBetween($column, array $values, $boolean = 'and', $not = false)
    {
        $type = 'between';

        $this->havings[] = compact('type', 'column', 'values', 'boolean', 'not');

        $this->addBinding(array_slice($this->cleanBindings(Arr::flatten($values)), 0, 2), 'having');

        return $this;
    }

    /**
     * Add a raw having clause to the query.
     *
     * @param  string  $sql
     * @param  array  $bindings
     * @param  string  $boolean
     * @return $this
     */
    public function havingRaw($sql, array $bindings = [], $boolean = 'and')
    {
        $type = 'Raw';

        $this->havings[] = compact('type', 'sql', 'boolean');

        $this->addBinding($bindings, 'having');

        return $this;
    }

    /**
     * Add a raw or having clause to the query.
     *
     * @param  string  $sql
     * @param  array  $bindings
     * @return $this
     */
    public function orHavingRaw($sql, array $bindings = [])
    {
        return $this->havingRaw($sql, $bindings, 'or');
    }

    /**
     * Add an "order by" clause to the query.
     *
     * @param  \Closure|\Illuminate\Database\Eloquent\Builder|\Illuminate\Database\Query\Builder|\Illuminate\Database\Query\Expression|string  $column
     * @param  string  $direction
     * @return $this
     *
     * @throws \InvalidArgumentException
     */
    public function orderBy($column, $direction = 'asc')
    {
        if ($this->isQueryable($column)) {
            [$query, $bindings] = $this->createSub($column);

            $column = new Expression('('.$query.')');

            $this->addBinding($bindings, $this->unions ? 'unionOrder' : 'order');
        }

        $direction = strtolower($direction);

        if (! in_array($direction, ['asc', 'desc'], true)) {
            throw new InvalidArgumentException('Order direction must be "asc" or "desc".');
        }

        $this->{$this->unions ? 'unionOrders' : 'orders'}[] = [
            'column' => $column,
            'direction' => $direction,
        ];

        return $this;
    }

    /**
     * Add a descending "order by" clause to the query.
     *
     * @param  \Closure|\Illuminate\Database\Eloquent\Builder|\Illuminate\Database\Query\Builder|\Illuminate\Database\Query\Expression|string  $column
     * @return $this
     */
    public function orderByDesc($column)
    {
        return $this->orderBy($column, 'desc');
    }

    /**
     * Add an "order by" clause for a timestamp to the query.
     *
     * @param  \Closure|\Illuminate\Database\Eloquent\Builder|\Illuminate\Database\Query\Builder|\Illuminate\Database\Query\Expression|string  $column
     * @return $this
     */
    public function latest($column = 'created_at')
    {
        return $this->orderBy($column, 'desc');
    }

    /**
     * Add an "order by" clause for a timestamp to the query.
     *
     * @param  \Closure|\Illuminate\Database\Eloquent\Builder|\Illuminate\Database\Query\Builder|\Illuminate\Database\Query\Expression|string  $column
     * @return $this
     */
    public function oldest($column = 'created_at')
    {
        return $this->orderBy($column, 'asc');
    }

    /**
     * Put the query's results in random order.
     *
     * @param  string  $seed
     * @return $this
     */
    public function inRandomOrder($seed = '')
    {
        return $this->orderByRaw($this->grammar->compileRandom($seed));
    }

    /**
     * Add a raw "order by" clause to the query.
     *
     * @param  string  $sql
     * @param  array  $bindings
     * @return $this
     */
    public function orderByRaw($sql, $bindings = [])
    {
        $type = 'Raw';

        $this->{$this->unions ? 'unionOrders' : 'orders'}[] = compact('type', 'sql');

        $this->addBinding($bindings, $this->unions ? 'unionOrder' : 'order');

        return $this;
    }

    /**
     * Alias to set the "offset" value of the query.
     *
     * @param  int  $value
     * @return $this
     */
    public function skip($value)
    {
        return $this->offset($value);
    }

    /**
     * Set the "offset" value of the query.
     *
     * @param  int  $value
     * @return $this
     */
    public function offset($value)
    {
        $property = $this->unions ? 'unionOffset' : 'offset';

        $this->$property = max(0, (int) $value);

        return $this;
    }

    /**
     * Alias to set the "limit" value of the query.
     *
     * @param  int  $value
     * @return $this
     */
    public function take($value)
    {
        return $this->limit($value);
    }

    /**
     * Set the "limit" value of the query.
     *
     * @param  int  $value
     * @return $this
     */
    public function limit($value)
    {
        $property = $this->unions ? 'unionLimit' : 'limit';

        if ($value >= 0) {
            $this->$property = ! is_null($value) ? (int) $value : null;
        }

        return $this;
    }

    /**
     * Set the limit and offset for a given page.
     *
     * @param  int  $page
     * @param  int  $perPage
     * @return $this
     */
    public function forPage($page, $perPage = 15)
    {
        return $this->offset(($page - 1) * $perPage)->limit($perPage);
    }

    /**
     * Constrain the query to the previous "page" of results before a given ID.
     *
     * @param  int  $perPage
     * @param  int|null  $lastId
     * @param  string  $column
     * @return $this
     */
    public function forPageBeforeId($perPage = 15, $lastId = 0, $column = 'id')
    {
        $this->orders = $this->removeExistingOrdersFor($column);

        if (! is_null($lastId)) {
            $this->where($column, '<', $lastId);
        }

        return $this->orderBy($column, 'desc')
                    ->limit($perPage);
    }

    /**
     * Constrain the query to the next "page" of results after a given ID.
     *
     * @param  int  $perPage
     * @param  int|null  $lastId
     * @param  string  $column
     * @return $this
     */
    public function forPageAfterId($perPage = 15, $lastId = 0, $column = 'id')
    {
        $this->orders = $this->removeExistingOrdersFor($column);

        if (! is_null($lastId)) {
            $this->where($column, '>', $lastId);
        }

        return $this->orderBy($column, 'asc')
                    ->limit($perPage);
    }

    /**
     * Remove all existing orders and optionally add a new order.
     *
     * @param  \Closure|\Illuminate\Database\Query\Builder|\Illuminate\Database\Query\Expression|string|null  $column
     * @param  string  $direction
     * @return $this
     */
    public function reorder($column = null, $direction = 'asc')
    {
        $this->orders = null;
        $this->unionOrders = null;
        $this->bindings['order'] = [];
        $this->bindings['unionOrder'] = [];

        if ($column) {
            return $this->orderBy($column, $direction);
        }

        return $this;
    }

    /**
     * Get an array with all orders with a given column removed.
     *
     * @param  string  $column
     * @return array
     */
    protected function removeExistingOrdersFor($column)
    {
        return Collection::make($this->orders)
                    ->reject(function ($order) use ($column) {
                        return isset($order['column'])
                               ? $order['column'] === $column : false;
                    })->values()->all();
    }

    /**
     * Add a union statement to the query.
     *
     * @param  \Illuminate\Database\Query\Builder|\Closure  $query
     * @param  bool  $all
     * @return $this
     */
    public function union($query, $all = false)
    {
        if ($query instanceof Closure) {
            call_user_func($query, $query = $this->newQuery());
        }

        $this->unions[] = compact('query', 'all');

        $this->addBinding($query->getBindings(), 'union');

        return $this;
    }

    /**
     * Add a union all statement to the query.
     *
     * @param  \Illuminate\Database\Query\Builder|\Closure  $query
     * @return $this
     */
    public function unionAll($query)
    {
        return $this->union($query, true);
    }

    /**
     * Lock the selected rows in the table.
     *
     * @param  string|bool  $value
     * @return $this
     */
    public function lock($value = true)
    {
        $this->lock = $value;

        if (! is_null($this->lock)) {
            $this->useWritePdo();
        }

        return $this;
    }

    /**
     * Lock the selected rows in the table for updating.
     *
     * @return \Illuminate\Database\Query\Builder
     */
    public function lockForUpdate()
    {
        return $this->lock(true);
    }

    /**
     * Share lock the selected rows in the table.
     *
     * @return \Illuminate\Database\Query\Builder
     */
    public function sharedLock()
    {
        return $this->lock(false);
    }

    /**
     * Register a closure to be invoked before the query is executed.
     *
     * @param  callable  $callback
     * @return $this
     */
    public function beforeQuery(callable $callback)
    {
        $this->beforeQueryCallbacks[] = $callback;

        return $this;
    }

    /**
     * Invoke the "before query" modification callbacks.
     *
     * @return void
     */
    public function applyBeforeQueryCallbacks()
    {
        foreach ($this->beforeQueryCallbacks as $callback) {
            $callback($this);
        }

        $this->beforeQueryCallbacks = [];
    }

    /**
     * Get the SQL representation of the query.
     *
     * @return string
     */
    public function toSql()
    {
        $this->applyBeforeQueryCallbacks();

        return $this->grammar->compileSelect($this);
    }

    /**
     * Execute a query for a single record by ID.
     *
     * @param  int|string  $id
     * @param  array  $columns
     * @return mixed|static
     */
    public function find($id, $columns = ['*'])
    {
        return $this->where('id', '=', $id)->first($columns);
    }

    /**
     * Get a single column's value from the first result of a query.
     *
     * @param  string  $column
     * @return mixed
     */
    public function value($column)
    {
        $result = (array) $this->first([$column]);

        return count($result) > 0 ? reset($result) : null;
    }

    /**
     * Execute the query as a "select" statement.
     *
     * @param  array|string  $columns
     * @return \Illuminate\Support\Collection
     */
    public function get($columns = ['*'])
    {
        return collect($this->onceWithColumns(Arr::wrap($columns), function () {
            return $this->processor->processSelect($this, $this->runSelect());
        }));
    }

    /**
     * Run the query as a "select" statement against the connection.
     *
     * @return array
     */
    protected function runSelect()
    {
        return $this->connection->select(
            $this->toSql(), $this->getBindings(), ! $this->useWritePdo
        );
    }

    /**
     * Paginate the given query into a simple paginator.
     *
     * @param  int  $perPage
     * @param  array  $columns
     * @param  string  $pageName
     * @param  int|null  $page
     * @return \Illuminate\Contracts\Pagination\LengthAwarePaginator
     */
    public function paginate($perPage = 15, $columns = ['*'], $pageName = 'page', $page = null)
    {
        $page = $page ?: Paginator::resolveCurrentPage($pageName);

        $total = $this->getCountForPagination();

        $results = $total ? $this->forPage($page, $perPage)->get($columns) : collect();

        return $this->paginator($results, $total, $perPage, $page, [
            'path' => Paginator::resolveCurrentPath(),
            'pageName' => $pageName,
        ]);
    }

    /**
     * Get a paginator only supporting simple next and previous links.
     *
     * This is more efficient on larger data-sets, etc.
     *
     * @param  int  $perPage
     * @param  array  $columns
     * @param  string  $pageName
     * @param  int|null  $page
     * @return \Illuminate\Contracts\Pagination\Paginator
     */
    public function simplePaginate($perPage = 15, $columns = ['*'], $pageName = 'page', $page = null)
    {
        $page = $page ?: Paginator::resolveCurrentPage($pageName);

        $this->offset(($page - 1) * $perPage)->limit($perPage + 1);

        return $this->simplePaginator($this->get($columns), $perPage, $page, [
            'path' => Paginator::resolveCurrentPath(),
            'pageName' => $pageName,
        ]);
    }

    /**
     * Get a paginator only supporting simple next and previous links.
     *
     * This is more efficient on larger data-sets, etc.
     *
     * @param  int|null  $perPage
     * @param  array  $columns
     * @param  string  $cursorName
     * @param  \Illuminate\Pagination\Cursor|string|null  $cursor
     * @return \Illuminate\Contracts\Pagination\CursorPaginator
     */
    public function cursorPaginate($perPage = 15, $columns = ['*'], $cursorName = 'cursor', $cursor = null)
    {
        return $this->paginateUsingCursor($perPage, $columns, $cursorName, $cursor);
    }

    /**
     * Ensure the proper order by required for cursor pagination.
     *
     * @param  bool  $shouldReverse
     * @return \Illuminate\Support\Collection
     */
    protected function ensureOrderForCursorPagination($shouldReverse = false)
    {
        $this->enforceOrderBy();

        if ($shouldReverse) {
            $this->orders = collect($this->orders)->map(function ($order) {
                $order['direction'] = $order['direction'] === 'asc' ? 'desc' : 'asc';

                return $order;
            })->toArray();
        }

        return collect($this->orders);
    }

    /**
     * Get the count of the total records for the paginator.
     *
     * @param  array  $columns
     * @return int
     */
    public function getCountForPagination($columns = ['*'])
    {
        $results = $this->runPaginationCountQuery($columns);

        // Once we have run the pagination count query, we will get the resulting count and
        // take into account what type of query it was. When there is a group by we will
        // just return the count of the entire results set since that will be correct.
        if (! isset($results[0])) {
            return 0;
        } elseif (is_object($results[0])) {
            return (int) $results[0]->aggregate;
        }

        return (int) array_change_key_case((array) $results[0])['aggregate'];
    }

    /**
     * Run a pagination count query.
     *
     * @param  array  $columns
     * @return array
     */
    protected function runPaginationCountQuery($columns = ['*'])
    {
        if ($this->groups || $this->havings) {
            $clone = $this->cloneForPaginationCount();

            if (is_null($clone->columns) && ! empty($this->joins)) {
                $clone->select($this->from.'.*');
            }

            return $this->newQuery()
                ->from(new Expression('('.$clone->toSql().') as '.$this->grammar->wrap('aggregate_table')))
                ->mergeBindings($clone)
                ->setAggregate('count', $this->withoutSelectAliases($columns))
                ->get()->all();
        }

        $without = $this->unions ? ['orders', 'limit', 'offset'] : ['columns', 'orders', 'limit', 'offset'];

        return $this->cloneWithout($without)
                    ->cloneWithoutBindings($this->unions ? ['order'] : ['select', 'order'])
                    ->setAggregate('count', $this->withoutSelectAliases($columns))
                    ->get()->all();
    }

    /**
     * Clone the existing query instance for usage in a pagination subquery.
     *
     * @return self
     */
    protected function cloneForPaginationCount()
    {
        return $this->cloneWithout(['orders', 'limit', 'offset'])
                    ->cloneWithoutBindings(['order']);
    }

    /**
     * Remove the column aliases since they will break count queries.
     *
     * @param  array  $columns
     * @return array
     */
    protected function withoutSelectAliases(array $columns)
    {
        return array_map(function ($column) {
            return is_string($column) && ($aliasPosition = stripos($column, ' as ')) !== false
                    ? substr($column, 0, $aliasPosition) : $column;
        }, $columns);
    }

    /**
     * Get a lazy collection for the given query.
     *
     * @return \Illuminate\Support\LazyCollection
     */
    public function cursor()
    {
        if (is_null($this->columns)) {
            $this->columns = ['*'];
        }

        return new LazyCollection(function () {
            yield from $this->connection->cursor(
                $this->toSql(), $this->getBindings(), ! $this->useWritePdo
            );
        });
    }

    /**
     * Throw an exception if the query doesn't have an orderBy clause.
     *
     * @return void
     *
     * @throws \RuntimeException
     */
    protected function enforceOrderBy()
    {
        if (empty($this->orders) && empty($this->unionOrders)) {
            throw new RuntimeException('You must specify an orderBy clause when using this function.');
        }
    }

    /**
     * Get a collection instance containing the values of a given column.
     *
     * @param  string  $column
     * @param  string|null  $key
     * @return \Illuminate\Support\Collection
     */
    public function pluck($column, $key = null)
    {
        // First, we will need to select the results of the query accounting for the
        // given columns / key. Once we have the results, we will be able to take
        // the results and get the exact data that was requested for the query.
        $queryResult = $this->onceWithColumns(
            is_null($key) ? [$column] : [$column, $key],
            function () {
                return $this->processor->processSelect(
                    $this, $this->runSelect()
                );
            }
        );

        if (empty($queryResult)) {
            return collect();
        }

        // If the columns are qualified with a table or have an alias, we cannot use
        // those directly in the "pluck" operations since the results from the DB
        // are only keyed by the column itself. We'll strip the table out here.
        $column = $this->stripTableForPluck($column);

        $key = $this->stripTableForPluck($key);

        return is_array($queryResult[0])
                    ? $this->pluckFromArrayColumn($queryResult, $column, $key)
                    : $this->pluckFromObjectColumn($queryResult, $column, $key);
    }

    /**
     * Strip off the table name or alias from a column identifier.
     *
     * @param  string  $column
     * @return string|null
     */
    protected function stripTableForPluck($column)
    {
        if (is_null($column)) {
            return $column;
        }

        $separator = strpos(strtolower($column), ' as ') !== false ? ' as ' : '\.';

        return last(preg_split('~'.$separator.'~i', $column));
    }

    /**
     * Retrieve column values from rows represented as objects.
     *
     * @param  array  $queryResult
     * @param  string  $column
     * @param  string  $key
     * @return \Illuminate\Support\Collection
     */
    protected function pluckFromObjectColumn($queryResult, $column, $key)
    {
        $results = [];

        if (is_null($key)) {
            foreach ($queryResult as $row) {
                $results[] = $row->$column;
            }
        } else {
            foreach ($queryResult as $row) {
                $results[$row->$key] = $row->$column;
            }
        }

        return collect($results);
    }

    /**
     * Retrieve column values from rows represented as arrays.
     *
     * @param  array  $queryResult
     * @param  string  $column
     * @param  string  $key
     * @return \Illuminate\Support\Collection
     */
    protected function pluckFromArrayColumn($queryResult, $column, $key)
    {
        $results = [];

        if (is_null($key)) {
            foreach ($queryResult as $row) {
                $results[] = $row[$column];
            }
        } else {
            foreach ($queryResult as $row) {
                $results[$row[$key]] = $row[$column];
            }
        }

        return collect($results);
    }

    /**
     * Concatenate values of a given column as a string.
     *
     * @param  string  $column
     * @param  string  $glue
     * @return string
     */
    public function implode($column, $glue = '')
    {
        return $this->pluck($column)->implode($glue);
    }

    /**
     * Determine if any rows exist for the current query.
     *
     * @return bool
     */
    public function exists()
    {
        $this->applyBeforeQueryCallbacks();

        $results = $this->connection->select(
            $this->grammar->compileExists($this), $this->getBindings(), ! $this->useWritePdo
        );

        // If the results has rows, we will get the row and see if the exists column is a
        // boolean true. If there is no results for this query we will return false as
        // there are no rows for this query at all and we can return that info here.
        if (isset($results[0])) {
            $results = (array) $results[0];

            return (bool) $results['exists'];
        }

        return false;
    }

    /**
     * Determine if no rows exist for the current query.
     *
     * @return bool
     */
    public function doesntExist()
    {
        return ! $this->exists();
    }

    /**
     * Execute the given callback if no rows exist for the current query.
     *
     * @param  \Closure  $callback
     * @return mixed
     */
    public function existsOr(Closure $callback)
    {
        return $this->exists() ? true : $callback();
    }

    /**
     * Execute the given callback if rows exist for the current query.
     *
     * @param  \Closure  $callback
     * @return mixed
     */
    public function doesntExistOr(Closure $callback)
    {
        return $this->doesntExist() ? true : $callback();
    }

    /**
     * Retrieve the "count" result of the query.
     *
     * @param  string  $columns
     * @return int
     */
    public function count($columns = '*')
    {
        return (int) $this->aggregate(__FUNCTION__, Arr::wrap($columns));
    }

    /**
     * Retrieve the minimum value of a given column.
     *
     * @param  string  $column
     * @return mixed
     */
    public function min($column)
    {
        return $this->aggregate(__FUNCTION__, [$column]);
    }

    /**
     * Retrieve the maximum value of a given column.
     *
     * @param  string  $column
     * @return mixed
     */
    public function max($column)
    {
        return $this->aggregate(__FUNCTION__, [$column]);
    }

    /**
     * Retrieve the sum of the values of a given column.
     *
     * @param  string  $column
     * @return mixed
     */
    public function sum($column)
    {
        $result = $this->aggregate(__FUNCTION__, [$column]);

        return $result ?: 0;
    }

    /**
     * Retrieve the average of the values of a given column.
     *
     * @param  string  $column
     * @return mixed
     */
    public function avg($column)
    {
        return $this->aggregate(__FUNCTION__, [$column]);
    }

    /**
     * Alias for the "avg" method.
     *
     * @param  string  $column
     * @return mixed
     */
    public function average($column)
    {
        return $this->avg($column);
    }

    /**
     * Execute an aggregate function on the database.
     *
     * @param  string  $function
     * @param  array  $columns
     * @return mixed
     */
    public function aggregate($function, $columns = ['*'])
    {
        $results = $this->cloneWithout($this->unions || $this->havings ? [] : ['columns'])
                        ->cloneWithoutBindings($this->unions || $this->havings ? [] : ['select'])
                        ->setAggregate($function, $columns)
                        ->get($columns);

        if (! $results->isEmpty()) {
            return array_change_key_case((array) $results[0])['aggregate'];
        }
    }

    /**
     * Execute a numeric aggregate function on the database.
     *
     * @param  string  $function
     * @param  array  $columns
     * @return float|int
     */
    public function numericAggregate($function, $columns = ['*'])
    {
        $result = $this->aggregate($function, $columns);

        // If there is no result, we can obviously just return 0 here. Next, we will check
        // if the result is an integer or float. If it is already one of these two data
        // types we can just return the result as-is, otherwise we will convert this.
        if (! $result) {
            return 0;
        }

        if (is_int($result) || is_float($result)) {
            return $result;
        }

        // If the result doesn't contain a decimal place, we will assume it is an int then
        // cast it to one. When it does we will cast it to a float since it needs to be
        // cast to the expected data type for the developers out of pure convenience.
        return strpos((string) $result, '.') === false
                ? (int) $result : (float) $result;
    }

    /**
     * Set the aggregate property without running the query.
     *
     * @param  string  $function
     * @param  array  $columns
     * @return $this
     */
    protected function setAggregate($function, $columns)
    {
        $this->aggregate = compact('function', 'columns');

        if (empty($this->groups)) {
            $this->orders = null;

            $this->bindings['order'] = [];
        }

        return $this;
    }

    /**
     * Execute the given callback while selecting the given columns.
     *
     * After running the callback, the columns are reset to the original value.
     *
     * @param  array  $columns
     * @param  callable  $callback
     * @return mixed
     */
    protected function onceWithColumns($columns, $callback)
    {
        $original = $this->columns;

        if (is_null($original)) {
            $this->columns = $columns;
        }

        $result = $callback();

        $this->columns = $original;

        return $result;
    }

    /**
     * Insert new records into the database.
     *
     * @param  array  $values
     * @return bool
     */
    public function insert(array $values)
    {
        // Since every insert gets treated like a batch insert, we will make sure the
        // bindings are structured in a way that is convenient when building these
        // inserts statements by verifying these elements are actually an array.
        if (empty($values)) {
            return true;
        }

        if (! is_array(reset($values))) {
            $values = [$values];
        }

        // Here, we will sort the insert keys for every record so that each insert is
        // in the same order for the record. We need to make sure this is the case
        // so there are not any errors or problems when inserting these records.
        else {
            foreach ($values as $key => $value) {
                ksort($value);

                $values[$key] = $value;
            }
        }

        $this->applyBeforeQueryCallbacks();

        // Finally, we will run this query against the database connection and return
        // the results. We will need to also flatten these bindings before running
        // the query so they are all in one huge, flattened array for execution.
        return $this->connection->insert(
            $this->grammar->compileInsert($this, $values),
            $this->cleanBindings(Arr::flatten($values, 1))
        );
    }

    /**
     * Insert new records into the database while ignoring errors.
     *
     * @param  array  $values
     * @return int
     */
    public function insertOrIgnore(array $values)
    {
        if (empty($values)) {
            return 0;
        }

        if (! is_array(reset($values))) {
            $values = [$values];
        } else {
            foreach ($values as $key => $value) {
                ksort($value);
                $values[$key] = $value;
            }
        }

        $this->applyBeforeQueryCallbacks();

        return $this->connection->affectingStatement(
            $this->grammar->compileInsertOrIgnore($this, $values),
            $this->cleanBindings(Arr::flatten($values, 1))
        );
    }

    /**
     * Insert a new record and get the value of the primary key.
     *
     * @param  array  $values
     * @param  string|null  $sequence
     * @return int
     */
    public function insertGetId(array $values, $sequence = null)
    {
        $this->applyBeforeQueryCallbacks();

        $sql = $this->grammar->compileInsertGetId($this, $values, $sequence);

        $values = $this->cleanBindings($values);

        return $this->processor->processInsertGetId($this, $sql, $values, $sequence);
    }

    /**
     * Insert new records into the table using a subquery.
     *
     * @param  array  $columns
     * @param  \Closure|\Illuminate\Database\Query\Builder|string  $query
     * @return int
     */
    public function insertUsing(array $columns, $query)
    {
        $this->applyBeforeQueryCallbacks();

        [$sql, $bindings] = $this->createSub($query);

        return $this->connection->affectingStatement(
            $this->grammar->compileInsertUsing($this, $columns, $sql),
            $this->cleanBindings($bindings)
        );
    }

    /**
     * Update records in the database.
     *
     * @param  array  $values
     * @return int
     */
    public function update(array $values)
    {
        $this->applyBeforeQueryCallbacks();

        $sql = $this->grammar->compileUpdate($this, $values);

        return $this->connection->update($sql, $this->cleanBindings(
            $this->grammar->prepareBindingsForUpdate($this->bindings, $values)
        ));
    }

    /**
     * Update records in a PostgreSQL database using the update from syntax.
     *
     * @param  array  $values
     * @return int
     */
    public function updateFrom(array $values)
    {
        if (! method_exists($this->grammar, 'compileUpdateFrom')) {
            throw new LogicException('This database engine does not support the updateFrom method.');
        }

        $this->applyBeforeQueryCallbacks();

        $sql = $this->grammar->compileUpdateFrom($this, $values);

        return $this->connection->update($sql, $this->cleanBindings(
            $this->grammar->prepareBindingsForUpdateFrom($this->bindings, $values)
        ));
    }

    /**
     * Insert or update a record matching the attributes, and fill it with values.
     *
     * @param  array  $attributes
     * @param  array  $values
     * @return bool
     */
    public function updateOrInsert(array $attributes, array $values = [])
    {
        if (! $this->where($attributes)->exists()) {
            return $this->insert(array_merge($attributes, $values));
        }

        if (empty($values)) {
            return true;
        }

        return (bool) $this->limit(1)->update($values);
    }

    /**
     * Insert new records or update the existing ones.
     *
     * @param  array  $values
     * @param  array|string  $uniqueBy
     * @param  array|null  $update
     * @return int
     */
    public function upsert(array $values, $uniqueBy, $update = null)
    {
        if (empty($values)) {
            return 0;
        } elseif ($update === []) {
            return (int) $this->insert($values);
        }

        if (! is_array(reset($values))) {
            $values = [$values];
        } else {
            foreach ($values as $key => $value) {
                ksort($value);

                $values[$key] = $value;
            }
        }

        if (is_null($update)) {
            $update = array_keys(reset($values));
        }

        $this->applyBeforeQueryCallbacks();

        $bindings = $this->cleanBindings(array_merge(
            Arr::flatten($values, 1),
            collect($update)->reject(function ($value, $key) {
                return is_int($key);
            })->all()
        ));

        return $this->connection->affectingStatement(
            $this->grammar->compileUpsert($this, $values, (array) $uniqueBy, $update),
            $bindings
        );
    }

    /**
     * Increment a column's value by a given amount.
     *
     * @param  string  $column
     * @param  float|int  $amount
     * @param  array  $extra
     * @return int
     *
     * @throws \InvalidArgumentException
     */
    public function increment($column, $amount = 1, array $extra = [])
    {
        if (! is_numeric($amount)) {
            throw new InvalidArgumentException('Non-numeric value passed to increment method.');
        }

        $wrapped = $this->grammar->wrap($column);

        $columns = array_merge([$column => $this->raw("$wrapped + $amount")], $extra);

        return $this->update($columns);
    }

    /**
     * Decrement a column's value by a given amount.
     *
     * @param  string  $column
     * @param  float|int  $amount
     * @param  array  $extra
     * @return int
     *
     * @throws \InvalidArgumentException
     */
    public function decrement($column, $amount = 1, array $extra = [])
    {
        if (! is_numeric($amount)) {
            throw new InvalidArgumentException('Non-numeric value passed to decrement method.');
        }

        $wrapped = $this->grammar->wrap($column);

        $columns = array_merge([$column => $this->raw("$wrapped - $amount")], $extra);

        return $this->update($columns);
    }

    /**
     * Delete records from the database.
     *
     * @param  mixed  $id
     * @return int
     */
    public function delete($id = null)
    {
        // If an ID is passed to the method, we will set the where clause to check the
        // ID to let developers to simply and quickly remove a single row from this
        // database without manually specifying the "where" clauses on the query.
        if (! is_null($id)) {
            $this->where($this->from.'.id', '=', $id);
        }

        $this->applyBeforeQueryCallbacks();

        return $this->connection->delete(
            $this->grammar->compileDelete($this), $this->cleanBindings(
                $this->grammar->prepareBindingsForDelete($this->bindings)
            )
        );
    }

    /**
     * Run a truncate statement on the table.
     *
     * @return void
     */
    public function truncate()
    {
        $this->applyBeforeQueryCallbacks();

        foreach ($this->grammar->compileTruncate($this) as $sql => $bindings) {
            $this->connection->statement($sql, $bindings);
        }
    }

    /**
     * Get a new instance of the query builder.
     *
     * @return \Illuminate\Database\Query\Builder
     */
    public function newQuery()
    {
        return new static($this->connection, $this->grammar, $this->processor);
    }

    /**
     * Create a new query instance for a sub-query.
     *
     * @return \Illuminate\Database\Query\Builder
     */
    protected function forSubQuery()
    {
        return $this->newQuery();
    }

    /**
     * Create a raw database expression.
     *
     * @param  mixed  $value
     * @return \Illuminate\Database\Query\Expression
     */
    public function raw($value)
    {
        return $this->connection->raw($value);
    }

    /**
     * Get the current query value bindings in a flattened array.
     *
     * @return array
     */
    public function getBindings()
    {
        return Arr::flatten($this->bindings);
    }

    /**
     * Get the raw array of bindings.
     *
     * @return array
     */
    public function getRawBindings()
    {
        return $this->bindings;
    }

    /**
     * Set the bindings on the query builder.
     *
     * @param  array  $bindings
     * @param  string  $type
     * @return $this
     *
     * @throws \InvalidArgumentException
     */
    public function setBindings(array $bindings, $type = 'where')
    {
        if (! array_key_exists($type, $this->bindings)) {
            throw new InvalidArgumentException("Invalid binding type: {$type}.");
        }

        $this->bindings[$type] = $bindings;

        return $this;
    }

    /**
     * Add a binding to the query.
     *
     * @param  mixed  $value
     * @param  string  $type
     * @return $this
     *
     * @throws \InvalidArgumentException
     */
    public function addBinding($value, $type = 'where')
    {
        if (! array_key_exists($type, $this->bindings)) {
            throw new InvalidArgumentException("Invalid binding type: {$type}.");
        }

        if (is_array($value)) {
            $this->bindings[$type] = array_values(array_map(
                [$this, 'castBinding'],
                array_merge($this->bindings[$type], $value),
            ));
        } else {
            $this->bindings[$type][] = $this->castBinding($value);
        }

        return $this;
    }

    /**
     * Cast the given binding value.
     *
     * @param  mixed  $value
     * @return mixed
     */
    public function castBinding($value)
    {
        if (function_exists('enum_exists') && $value instanceof BackedEnum) {
            return $value->value;
        }

        return $value;
    }

    /**
     * Merge an array of bindings into our bindings.
     *
     * @param  \Illuminate\Database\Query\Builder  $query
     * @return $this
     */
    public function mergeBindings(self $query)
    {
        $this->bindings = array_merge_recursive($this->bindings, $query->bindings);

        return $this;
    }

    /**
     * Remove all of the expressions from a list of bindings.
     *
     * @param  array  $bindings
     * @return array
     */
    public function cleanBindings(array $bindings)
    {
        return collect($bindings)
                    ->reject(function ($binding) {
                        return $binding instanceof Expression;
                    })
                    ->map([$this, 'castBinding'])
                    ->values()
                    ->all();
    }

    /**
     * Get a scalar type value from an unknown type of input.
     *
     * @param  mixed  $value
     * @return mixed
     */
    protected function flattenValue($value)
    {
        return is_array($value) ? head(Arr::flatten($value)) : $value;
    }

    /**
     * Get the default key name of the table.
     *
     * @return string
     */
    protected function defaultKeyName()
    {
        return 'id';
    }

    /**
     * Get the database connection instance.
     *
     * @return \Illuminate\Database\ConnectionInterface
     */
    public function getConnection()
    {
        return $this->connection;
    }

    /**
     * Get the database query processor instance.
     *
     * @return \Illuminate\Database\Query\Processors\Processor
     */
    public function getProcessor()
    {
        return $this->processor;
    }

    /**
     * Get the query grammar instance.
     *
     * @return \Illuminate\Database\Query\Grammars\Grammar
     */
    public function getGrammar()
    {
        return $this->grammar;
    }

    /**
     * Use the write pdo for query.
     *
     * @return $this
     */
    public function useWritePdo()
    {
        $this->useWritePdo = true;

        return $this;
    }

    /**
     * Determine if the value is a query builder instance or a Closure.
     *
     * @param  mixed  $value
     * @return bool
     */
    protected function isQueryable($value)
    {
        return $value instanceof self ||
               $value instanceof EloquentBuilder ||
               $value instanceof Relation ||
               $value instanceof Closure;
    }

    /**
     * Clone the query.
     *
     * @return static
     */
    public function clone()
    {
        return clone $this;
    }

    /**
     * Clone the query without the given properties.
     *
     * @param  array  $properties
     * @return static
     */
    public function cloneWithout(array $properties)
    {
        return tap($this->clone(), function ($clone) use ($properties) {
            foreach ($properties as $property) {
                $clone->{$property} = null;
            }
        });
    }

    /**
     * Clone the query without the given bindings.
     *
     * @param  array  $except
     * @return static
     */
    public function cloneWithoutBindings(array $except)
    {
        return tap($this->clone(), function ($clone) use ($except) {
            foreach ($except as $type) {
                $clone->bindings[$type] = [];
            }
        });
    }

    /**
     * Dump the current SQL and bindings.
     *
     * @return $this
     */
    public function dump()
    {
        dump($this->toSql(), $this->getBindings());

        return $this;
    }

    /**
     * Die and dump the current SQL and bindings.
     *
     * @return never
     */
    public function dd()
    {
        dd($this->toSql(), $this->getBindings());
    }

    /**
     * Handle dynamic method calls into the method.
     *
     * @param  string  $method
     * @param  array  $parameters
     * @return mixed
     *
     * @throws \BadMethodCallException
     */
    public function __call($method, $parameters)
    {
        if (static::hasMacro($method)) {
            return $this->macroCall($method, $parameters);
        }

        if (Str::startsWith($method, 'where')) {
            return $this->dynamicWhere($method, $parameters);
        }

        static::throwBadMethodCallException($method);
    }
}<|MERGE_RESOLUTION|>--- conflicted
+++ resolved
@@ -1829,11 +1829,7 @@
      * @param  string  $boolean
      * @return $this
      */
-<<<<<<< HEAD
-    public function whereFulltext($columns, $value, array $options = [], $boolean = 'and')
-=======
     public function whereFullText($columns, $value, array $options = [], $boolean = 'and')
->>>>>>> 566d89a2
     {
         $type = 'Fulltext';
 
@@ -1853,11 +1849,7 @@
      * @param  string  $value
      * @return $this
      */
-<<<<<<< HEAD
-    public function orWhereFulltext($columns, $value, array $options = [])
-=======
     public function orWhereFullText($columns, $value, array $options = [])
->>>>>>> 566d89a2
     {
         return $this->whereFulltext($columns, $value, $options, 'or');
     }
