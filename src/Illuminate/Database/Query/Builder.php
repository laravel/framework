<?php

namespace Illuminate\Database\Query;

use Closure;
use RuntimeException;
use DateTimeInterface;
use Illuminate\Support\Arr;
use Illuminate\Support\Str;
use InvalidArgumentException;
use Illuminate\Support\Collection;
use Illuminate\Pagination\Paginator;
use Illuminate\Support\Traits\Macroable;
use Illuminate\Contracts\Support\Arrayable;
use Illuminate\Database\ConnectionInterface;
use Illuminate\Support\Traits\ForwardsCalls;
use Illuminate\Database\Concerns\BuildsQueries;
use Illuminate\Database\Query\Grammars\Grammar;
use Illuminate\Database\Query\Processors\Processor;
use Illuminate\Database\Eloquent\Builder as EloquentBuilder;

class Builder
{
    use BuildsQueries, ForwardsCalls, Macroable {
        __call as macroCall;
    }

    /**
     * The database connection instance.
     *
     * @var \Illuminate\Database\ConnectionInterface
     */
    public $connection;

    /**
     * The database query grammar instance.
     *
     * @var \Illuminate\Database\Query\Grammars\Grammar
     */
    public $grammar;

    /**
     * The database query post processor instance.
     *
     * @var \Illuminate\Database\Query\Processors\Processor
     */
    public $processor;

    /**
     * The current query value bindings.
     *
     * @var array
     */
    public $bindings = [
        'select' => [],
        'from'   => [],
        'join'   => [],
        'where'  => [],
        'having' => [],
        'order'  => [],
        'union'  => [],
    ];

    /**
     * An aggregate function and column to be run.
     *
     * @var array
     */
    public $aggregate;

    /**
     * The columns that should be returned.
     *
     * @var array
     */
    public $columns;

    /**
     * Indicates if the query returns distinct results.
     *
     * Occasionally contains the columns that should be distinct.
     *
     * @var bool|array
     */
    public $distinct = false;

    /**
     * The table which the query is targeting.
     *
     * @var string
     */
    public $from;

    /**
     * The table joins for the query.
     *
     * @var array
     */
    public $joins;

    /**
     * The where constraints for the query.
     *
     * @var array
     */
    public $wheres = [];

    /**
     * The groupings for the query.
     *
     * @var array
     */
    public $groups;

    /**
     * The having constraints for the query.
     *
     * @var array
     */
    public $havings;

    /**
     * The orderings for the query.
     *
     * @var array
     */
    public $orders;

    /**
     * The maximum number of records to return.
     *
     * @var int
     */
    public $limit;

    /**
     * The number of records to skip.
     *
     * @var int
     */
    public $offset;

    /**
     * The query union statements.
     *
     * @var array
     */
    public $unions;

    /**
     * The maximum number of union records to return.
     *
     * @var int
     */
    public $unionLimit;

    /**
     * The number of union records to skip.
     *
     * @var int
     */
    public $unionOffset;

    /**
     * The orderings for the union query.
     *
     * @var array
     */
    public $unionOrders;

    /**
     * Indicates whether row locking is being used.
     *
     * @var string|bool
     */
    public $lock;

    /**
     * All of the available clause operators.
     *
     * @var array
     */
    public $operators = [
        '=', '<', '>', '<=', '>=', '<>', '!=', '<=>',
        'like', 'like binary', 'not like', 'ilike',
        '&', '|', '^', '<<', '>>',
        'rlike', 'regexp', 'not regexp',
        '~', '~*', '!~', '!~*', 'similar to',
        'not similar to', 'not ilike', '~~*', '!~~*',
    ];

    /**
     * Whether use write pdo for select.
     *
     * @var bool
     */
    public $useWritePdo = false;

    /**
     * Create a new query builder instance.
     *
     * @param  \Illuminate\Database\ConnectionInterface  $connection
     * @param  \Illuminate\Database\Query\Grammars\Grammar|null  $grammar
     * @param  \Illuminate\Database\Query\Processors\Processor|null  $processor
     * @return void
     */
    public function __construct(ConnectionInterface $connection,
                                Grammar $grammar = null,
                                Processor $processor = null)
    {
        $this->connection = $connection;
        $this->grammar = $grammar ?: $connection->getQueryGrammar();
        $this->processor = $processor ?: $connection->getPostProcessor();
    }

    /**
     * Set the columns to be selected.
     *
     * @param  array|mixed  $columns
     * @return $this
     */
    public function select($columns = ['*'])
    {
        $this->columns = is_array($columns) ? $columns : func_get_args();

        return $this;
    }

    /**
     * Add a subselect expression to the query.
     *
     * @param  \Closure|\Illuminate\Database\Query\Builder|string $query
     * @param  string  $as
     * @return \Illuminate\Database\Query\Builder|static
     *
     * @throws \InvalidArgumentException
     */
    public function selectSub($query, $as)
    {
        [$query, $bindings] = $this->createSub($query);

        return $this->selectRaw(
            '('.$query.') as '.$this->grammar->wrap($as), $bindings
        );
    }

    /**
     * Add a new "raw" select expression to the query.
     *
     * @param  string  $expression
     * @param  array   $bindings
     * @return \Illuminate\Database\Query\Builder|static
     */
    public function selectRaw($expression, array $bindings = [])
    {
        $this->addSelect(new Expression($expression));

        if ($bindings) {
            $this->addBinding($bindings, 'select');
        }

        return $this;
    }

    /**
     * Makes "from" fetch from a subquery.
     *
     * @param  \Closure|\Illuminate\Database\Query\Builder|string $query
     * @param  string  $as
     * @return \Illuminate\Database\Query\Builder|static
     *
     * @throws \InvalidArgumentException
     */
    public function fromSub($query, $as)
    {
        [$query, $bindings] = $this->createSub($query);

        return $this->fromRaw('('.$query.') as '.$this->grammar->wrapTable($as), $bindings);
    }

    /**
     * Add a raw from clause to the query.
     *
     * @param  string  $expression
     * @param  mixed   $bindings
     * @return \Illuminate\Database\Query\Builder|static
     */
    public function fromRaw($expression, $bindings = [])
    {
        $this->from = new Expression($expression);

        $this->addBinding($bindings, 'from');

        return $this;
    }

    /**
     * Creates a subquery and parse it.
     *
     * @param  \Closure|\Illuminate\Database\Query\Builder|string $query
     * @return array
     */
    protected function createSub($query)
    {
        // If the given query is a Closure, we will execute it while passing in a new
        // query instance to the Closure. This will give the developer a chance to
        // format and work with the query before we cast it to a raw SQL string.
        if ($query instanceof Closure) {
            $callback = $query;

            $callback($query = $this->forSubQuery());
        }

        return $this->parseSub($query);
    }

    /**
     * Parse the subquery into SQL and bindings.
     *
     * @param  mixed  $query
     * @return array
     */
    protected function parseSub($query)
    {
        if ($query instanceof self || $query instanceof EloquentBuilder) {
            return [$query->toSql(), $query->getBindings()];
        } elseif (is_string($query)) {
            return [$query, []];
        } else {
            throw new InvalidArgumentException;
        }
    }

    /**
     * Add a new select column to the query.
     *
     * @param  array|mixed  $column
     * @return $this
     */
    public function addSelect($column)
    {
        $column = is_array($column) ? $column : func_get_args();

        $this->columns = array_merge((array) $this->columns, $column);

        return $this;
    }

    /**
     * Force the query to only return distinct results.
     *
     * @return $this
     */
    public function distinct()
    {
        $columns = func_get_args();

        if (count($columns) > 0) {
            $this->distinct = is_array($columns[0]) || is_bool($columns[0]) ? $columns[0] : $columns;
        } else {
            $this->distinct = true;
        }

        return $this;
    }

    /**
     * Set the table which the query is targeting.
     *
     * @param  string  $table
     * @return $this
     */
    public function from($table)
    {
        $this->from = $table;

        return $this;
    }

    /**
     * Add a join clause to the query.
     *
     * @param  string  $table
     * @param  \Closure|string  $first
     * @param  string|null  $operator
     * @param  string|null  $second
     * @param  string  $type
     * @param  bool    $where
     * @return $this
     */
    public function join($table, $first, $operator = null, $second = null, $type = 'inner', $where = false)
    {
        $join = $this->newJoinClause($this, $type, $table);

        // If the first "column" of the join is really a Closure instance the developer
        // is trying to build a join with a complex "on" clause containing more than
        // one condition, so we'll add the join and call a Closure with the query.
        if ($first instanceof Closure) {
            call_user_func($first, $join);

            $this->joins[] = $join;

            $this->addBinding($join->getBindings(), 'join');
        }

        // If the column is simply a string, we can assume the join simply has a basic
        // "on" clause with a single condition. So we will just build the join with
        // this simple join clauses attached to it. There is not a join callback.
        else {
            $method = $where ? 'where' : 'on';

            $this->joins[] = $join->$method($first, $operator, $second);

            $this->addBinding($join->getBindings(), 'join');
        }

        return $this;
    }

    /**
     * Add a "join where" clause to the query.
     *
     * @param  string  $table
     * @param  \Closure|string  $first
     * @param  string  $operator
     * @param  string  $second
     * @param  string  $type
     * @return \Illuminate\Database\Query\Builder|static
     */
    public function joinWhere($table, $first, $operator, $second, $type = 'inner')
    {
        return $this->join($table, $first, $operator, $second, $type, true);
    }

    /**
     * Add a subquery join clause to the query.
     *
     * @param  \Closure|\Illuminate\Database\Query\Builder|string $query
     * @param  string  $as
     * @param  \Closure|string  $first
     * @param  string|null  $operator
     * @param  string|null  $second
     * @param  string  $type
     * @param  bool    $where
     * @return \Illuminate\Database\Query\Builder|static
     *
     * @throws \InvalidArgumentException
     */
    public function joinSub($query, $as, $first, $operator = null, $second = null, $type = 'inner', $where = false)
    {
        [$query, $bindings] = $this->createSub($query);

        $expression = '('.$query.') as '.$this->grammar->wrapTable($as);

        $this->addBinding($bindings, 'join');

        return $this->join(new Expression($expression), $first, $operator, $second, $type, $where);
    }

    /**
     * Add a left join to the query.
     *
     * @param  string  $table
     * @param  \Closure|string  $first
     * @param  string|null  $operator
     * @param  string|null  $second
     * @return \Illuminate\Database\Query\Builder|static
     */
    public function leftJoin($table, $first, $operator = null, $second = null)
    {
        return $this->join($table, $first, $operator, $second, 'left');
    }

    /**
     * Add a "join where" clause to the query.
     *
     * @param  string  $table
     * @param  \Closure|string  $first
     * @param  string  $operator
     * @param  string  $second
     * @return \Illuminate\Database\Query\Builder|static
     */
    public function leftJoinWhere($table, $first, $operator, $second)
    {
        return $this->joinWhere($table, $first, $operator, $second, 'left');
    }

    /**
     * Add a subquery left join to the query.
     *
     * @param  \Closure|\Illuminate\Database\Query\Builder|string $query
     * @param  string  $as
     * @param  \Closure|string  $first
     * @param  string|null  $operator
     * @param  string|null  $second
     * @return \Illuminate\Database\Query\Builder|static
     */
    public function leftJoinSub($query, $as, $first, $operator = null, $second = null)
    {
        return $this->joinSub($query, $as, $first, $operator, $second, 'left');
    }

    /**
     * Add a right join to the query.
     *
     * @param  string  $table
     * @param  \Closure|string  $first
     * @param  string|null  $operator
     * @param  string|null  $second
     * @return \Illuminate\Database\Query\Builder|static
     */
    public function rightJoin($table, $first, $operator = null, $second = null)
    {
        return $this->join($table, $first, $operator, $second, 'right');
    }

    /**
     * Add a "right join where" clause to the query.
     *
     * @param  string  $table
     * @param  \Closure|string  $first
     * @param  string  $operator
     * @param  string  $second
     * @return \Illuminate\Database\Query\Builder|static
     */
    public function rightJoinWhere($table, $first, $operator, $second)
    {
        return $this->joinWhere($table, $first, $operator, $second, 'right');
    }

    /**
     * Add a subquery right join to the query.
     *
     * @param  \Closure|\Illuminate\Database\Query\Builder|string $query
     * @param  string  $as
     * @param  \Closure|string  $first
     * @param  string|null  $operator
     * @param  string|null  $second
     * @return \Illuminate\Database\Query\Builder|static
     */
    public function rightJoinSub($query, $as, $first, $operator = null, $second = null)
    {
        return $this->joinSub($query, $as, $first, $operator, $second, 'right');
    }

    /**
     * Add a "cross join" clause to the query.
     *
     * @param  string  $table
     * @param  \Closure|string|null  $first
     * @param  string|null  $operator
     * @param  string|null  $second
     * @return \Illuminate\Database\Query\Builder|static
     */
    public function crossJoin($table, $first = null, $operator = null, $second = null)
    {
        if ($first) {
            return $this->join($table, $first, $operator, $second, 'cross');
        }

        $this->joins[] = $this->newJoinClause($this, 'cross', $table);

        return $this;
    }

    /**
     * Get a new join clause.
     *
     * @param  \Illuminate\Database\Query\Builder $parentQuery
     * @param  string  $type
     * @param  string  $table
     * @return \Illuminate\Database\Query\JoinClause
     */
    protected function newJoinClause(self $parentQuery, $type, $table)
    {
        return new JoinClause($parentQuery, $type, $table);
    }

    /**
     * Merge an array of where clauses and bindings.
     *
     * @param  array  $wheres
     * @param  array  $bindings
     * @return void
     */
    public function mergeWheres($wheres, $bindings)
    {
        $this->wheres = array_merge($this->wheres, (array) $wheres);

        $this->bindings['where'] = array_values(
            array_merge($this->bindings['where'], (array) $bindings)
        );
    }

    /**
     * Add a basic where clause to the query.
     *
     * @param  string|array|\Closure  $column
     * @param  mixed   $operator
     * @param  mixed   $value
     * @param  string  $boolean
     * @return $this
     */
    public function where($column, $operator = null, $value = null, $boolean = 'and')
    {
        // If the column is an array, we will assume it is an array of key-value pairs
        // and can add them each as a where clause. We will maintain the boolean we
        // received when the method was called and pass it into the nested where.
        if (is_array($column)) {
            return $this->addArrayOfWheres($column, $boolean);
        }

        // Here we will make some assumptions about the operator. If only 2 values are
        // passed to the method, we will assume that the operator is an equals sign
        // and keep going. Otherwise, we'll require the operator to be passed in.
        [$value, $operator] = $this->prepareValueAndOperator(
            $value, $operator, func_num_args() === 2
        );

        // If the columns is actually a Closure instance, we will assume the developer
        // wants to begin a nested where statement which is wrapped in parenthesis.
        // We'll add that Closure to the query then return back out immediately.
        if ($column instanceof Closure) {
            return $this->whereNested($column, $boolean);
        }

        // If the given operator is not found in the list of valid operators we will
        // assume that the developer is just short-cutting the '=' operators and
        // we will set the operators to '=' and set the values appropriately.
        if ($this->invalidOperator($operator)) {
            [$value, $operator] = [$operator, '='];
        }

        // If the value is a Closure, it means the developer is performing an entire
        // sub-select within the query and we will need to compile the sub-select
        // within the where clause to get the appropriate query record results.
        if ($value instanceof Closure) {
            return $this->whereSub($column, $operator, $value, $boolean);
        }

        // If the value is "null", we will just assume the developer wants to add a
        // where null clause to the query. So, we will allow a short-cut here to
        // that method for convenience so the developer doesn't have to check.
        if (is_null($value)) {
            return $this->whereNull($column, $boolean, $operator !== '=');
        }

        $type = 'Basic';

        // If the column is making a JSON reference we'll check to see if the value
        // is a boolean. If it is, we'll add the raw boolean string as an actual
        // value to the query to ensure this is properly handled by the query.
        if (Str::contains($column, '->') && is_bool($value)) {
            $value = new Expression($value ? 'true' : 'false');

            if (is_string($column)) {
                $type = 'JsonBoolean';
            }
        }

        // Now that we are working with just a simple query we can put the elements
        // in our array and add the query binding to our array of bindings that
        // will be bound to each SQL statements when it is finally executed.
        $this->wheres[] = compact(
            'type', 'column', 'operator', 'value', 'boolean'
        );

        if (! $value instanceof Expression) {
            $this->addBinding($value, 'where');
        }

        return $this;
    }

    /**
     * Add an array of where clauses to the query.
     *
     * @param  array  $column
     * @param  string  $boolean
     * @param  string  $method
     * @return $this
     */
    protected function addArrayOfWheres($column, $boolean, $method = 'where')
    {
        return $this->whereNested(function ($query) use ($column, $method, $boolean) {
            foreach ($column as $key => $value) {
                if (is_numeric($key) && is_array($value)) {
                    $query->{$method}(...array_values($value));
                } else {
                    $query->$method($key, '=', $value, $boolean);
                }
            }
        }, $boolean);
    }

    /**
     * Prepare the value and operator for a where clause.
     *
     * @param  string  $value
     * @param  string  $operator
     * @param  bool  $useDefault
     * @return array
     *
     * @throws \InvalidArgumentException
     */
    public function prepareValueAndOperator($value, $operator, $useDefault = false)
    {
        if ($useDefault) {
            return [$operator, '='];
        } elseif ($this->invalidOperatorAndValue($operator, $value)) {
            throw new InvalidArgumentException('Illegal operator and value combination.');
        }

        return [$value, $operator];
    }

    /**
     * Determine if the given operator and value combination is legal.
     *
     * Prevents using Null values with invalid operators.
     *
     * @param  string  $operator
     * @param  mixed  $value
     * @return bool
     */
    protected function invalidOperatorAndValue($operator, $value)
    {
        return is_null($value) && in_array($operator, $this->operators) &&
             ! in_array($operator, ['=', '<>', '!=']);
    }

    /**
     * Determine if the given operator is supported.
     *
     * @param  string  $operator
     * @return bool
     */
    protected function invalidOperator($operator)
    {
        return ! in_array(strtolower($operator), $this->operators, true) &&
               ! in_array(strtolower($operator), $this->grammar->getOperators(), true);
    }

    /**
     * Add an "or where" clause to the query.
     *
     * @param  string|array|\Closure  $column
     * @param  mixed  $operator
     * @param  mixed  $value
     * @return \Illuminate\Database\Query\Builder|static
     */
    public function orWhere($column, $operator = null, $value = null)
    {
        [$value, $operator] = $this->prepareValueAndOperator(
            $value, $operator, func_num_args() === 2
        );

        return $this->where($column, $operator, $value, 'or');
    }

    /**
     * Add a "where" clause comparing two columns to the query.
     *
     * @param  string|array  $first
     * @param  string|null  $operator
     * @param  string|null  $second
     * @param  string|null  $boolean
     * @return \Illuminate\Database\Query\Builder|static
     */
    public function whereColumn($first, $operator = null, $second = null, $boolean = 'and')
    {
        // If the column is an array, we will assume it is an array of key-value pairs
        // and can add them each as a where clause. We will maintain the boolean we
        // received when the method was called and pass it into the nested where.
        if (is_array($first)) {
            return $this->addArrayOfWheres($first, $boolean, 'whereColumn');
        }

        // If the given operator is not found in the list of valid operators we will
        // assume that the developer is just short-cutting the '=' operators and
        // we will set the operators to '=' and set the values appropriately.
        if ($this->invalidOperator($operator)) {
            [$second, $operator] = [$operator, '='];
        }

        // Finally, we will add this where clause into this array of clauses that we
        // are building for the query. All of them will be compiled via a grammar
        // once the query is about to be executed and run against the database.
        $type = 'Column';

        $this->wheres[] = compact(
            'type', 'first', 'operator', 'second', 'boolean'
        );

        return $this;
    }

    /**
     * Add an "or where" clause comparing two columns to the query.
     *
     * @param  string|array  $first
     * @param  string|null  $operator
     * @param  string|null  $second
     * @return \Illuminate\Database\Query\Builder|static
     */
    public function orWhereColumn($first, $operator = null, $second = null)
    {
        return $this->whereColumn($first, $operator, $second, 'or');
    }

    /**
     * Add a raw where clause to the query.
     *
     * @param  string  $sql
     * @param  mixed   $bindings
     * @param  string  $boolean
     * @return $this
     */
    public function whereRaw($sql, $bindings = [], $boolean = 'and')
    {
        $this->wheres[] = ['type' => 'raw', 'sql' => $sql, 'boolean' => $boolean];

        $this->addBinding((array) $bindings, 'where');

        return $this;
    }

    /**
     * Add a raw or where clause to the query.
     *
     * @param  string  $sql
     * @param  mixed   $bindings
     * @return \Illuminate\Database\Query\Builder|static
     */
    public function orWhereRaw($sql, $bindings = [])
    {
        return $this->whereRaw($sql, $bindings, 'or');
    }

    /**
     * Add a "where in" clause to the query.
     *
     * @param  string  $column
     * @param  mixed   $values
     * @param  string  $boolean
     * @param  bool    $not
     * @return $this
     */
    public function whereIn($column, $values, $boolean = 'and', $not = false)
    {
        $type = $not ? 'NotIn' : 'In';

        // If the value is a query builder instance we will assume the developer wants to
        // look for any values that exists within this given query. So we will add the
        // query accordingly so that this query is properly executed when it is run.
        if ($values instanceof self ||
            $values instanceof EloquentBuilder ||
            $values instanceof Closure) {
            [$query, $bindings] = $this->createSub($values);

            $values = [new Expression($query)];

            $this->addBinding($bindings, 'where');
        }

        // Next, if the value is Arrayable we need to cast it to its raw array form so we
        // have the underlying array value instead of an Arrayable object which is not
        // able to be added as a binding, etc. We will then add to the wheres array.
        if ($values instanceof Arrayable) {
            $values = $values->toArray();
        }

        $this->wheres[] = compact('type', 'column', 'values', 'boolean');

        // Finally we'll add a binding for each values unless that value is an expression
        // in which case we will just skip over it since it will be the query as a raw
        // string and not as a parameterized place-holder to be replaced by the PDO.
        $this->addBinding($this->cleanBindings($values), 'where');

        return $this;
    }

    /**
     * Add an "or where in" clause to the query.
     *
     * @param  string  $column
     * @param  mixed   $values
     * @return \Illuminate\Database\Query\Builder|static
     */
    public function orWhereIn($column, $values)
    {
        return $this->whereIn($column, $values, 'or');
    }

    /**
     * Add a "where not in" clause to the query.
     *
     * @param  string  $column
     * @param  mixed   $values
     * @param  string  $boolean
     * @return \Illuminate\Database\Query\Builder|static
     */
    public function whereNotIn($column, $values, $boolean = 'and')
    {
        return $this->whereIn($column, $values, $boolean, true);
    }

    /**
     * Add an "or where not in" clause to the query.
     *
     * @param  string  $column
     * @param  mixed   $values
     * @return \Illuminate\Database\Query\Builder|static
     */
    public function orWhereNotIn($column, $values)
    {
        return $this->whereNotIn($column, $values, 'or');
    }

    /**
     * Add a "where in raw" clause for integer values to the query.
     *
     * @param  string  $column
     * @param  \Illuminate\Contracts\Support\Arrayable|array  $values
     * @param  string  $boolean
     * @param  bool  $not
     * @return $this
     */
    public function whereIntegerInRaw($column, $values, $boolean = 'and', $not = false)
    {
        $type = $not ? 'NotInRaw' : 'InRaw';

        if ($values instanceof Arrayable) {
            $values = $values->toArray();
        }

        foreach ($values as &$value) {
            $value = (int) $value;
        }

        $this->wheres[] = compact('type', 'column', 'values', 'boolean');

        return $this;
    }

    /**
     * Add a "where not in raw" clause for integer values to the query.
     *
     * @param  string  $column
     * @param  \Illuminate\Contracts\Support\Arrayable|array  $values
     * @param  string  $boolean
     * @return $this
     */
    public function whereIntegerNotInRaw($column, $values, $boolean = 'and')
    {
        return $this->whereIntegerInRaw($column, $values, $boolean, true);
    }

    /**
     * Add a "where null" clause to the query.
     *
     * @param  string|array  $columns
     * @param  string  $boolean
     * @param  bool    $not
     * @return $this
     */
    public function whereNull($columns, $boolean = 'and', $not = false)
    {
        $type = $not ? 'NotNull' : 'Null';

        foreach (Arr::wrap($columns) as $column) {
            $this->wheres[] = compact('type', 'column', 'boolean');
        }

        return $this;
    }

    /**
     * Add an "or where null" clause to the query.
     *
     * @param  string  $column
     * @return \Illuminate\Database\Query\Builder|static
     */
    public function orWhereNull($column)
    {
        return $this->whereNull($column, 'or');
    }

    /**
     * Add a "where not null" clause to the query.
     *
     * @param  string  $column
     * @param  string  $boolean
     * @return \Illuminate\Database\Query\Builder|static
     */
    public function whereNotNull($column, $boolean = 'and')
    {
        return $this->whereNull($column, $boolean, true);
    }

    /**
     * Add a where between statement to the query.
     *
     * @param  string  $column
     * @param  array   $values
     * @param  string  $boolean
     * @param  bool  $not
     * @return $this
     */
    public function whereBetween($column, array $values, $boolean = 'and', $not = false)
    {
        $type = 'between';

        $this->wheres[] = compact('type', 'column', 'values', 'boolean', 'not');

        $this->addBinding($this->cleanBindings($values), 'where');

        return $this;
    }

    /**
     * Add an or where between statement to the query.
     *
     * @param  string  $column
     * @param  array   $values
     * @return \Illuminate\Database\Query\Builder|static
     */
    public function orWhereBetween($column, array $values)
    {
        return $this->whereBetween($column, $values, 'or');
    }

    /**
     * Add a where not between statement to the query.
     *
     * @param  string  $column
     * @param  array   $values
     * @param  string  $boolean
     * @return \Illuminate\Database\Query\Builder|static
     */
    public function whereNotBetween($column, array $values, $boolean = 'and')
    {
        return $this->whereBetween($column, $values, $boolean, true);
    }

    /**
     * Add an or where not between statement to the query.
     *
     * @param  string  $column
     * @param  array   $values
     * @return \Illuminate\Database\Query\Builder|static
     */
    public function orWhereNotBetween($column, array $values)
    {
        return $this->whereNotBetween($column, $values, 'or');
    }

    /**
     * Add an "or where not null" clause to the query.
     *
     * @param  string  $column
     * @return \Illuminate\Database\Query\Builder|static
     */
    public function orWhereNotNull($column)
    {
        return $this->whereNotNull($column, 'or');
    }

    /**
     * Add a "where date" statement to the query.
     *
     * @param  string  $column
     * @param  string  $operator
     * @param  \DateTimeInterface|string|null  $value
     * @param  string  $boolean
     * @return \Illuminate\Database\Query\Builder|static
     */
    public function whereDate($column, $operator, $value = null, $boolean = 'and')
    {
        [$value, $operator] = $this->prepareValueAndOperator(
            $value, $operator, func_num_args() === 2
        );

        if ($value instanceof DateTimeInterface) {
            $value = $value->format('Y-m-d');
        }

        return $this->addDateBasedWhere('Date', $column, $operator, $value, $boolean);
    }

    /**
     * Add an "or where date" statement to the query.
     *
     * @param  string  $column
     * @param  string  $operator
     * @param  \DateTimeInterface|string|null  $value
     * @return \Illuminate\Database\Query\Builder|static
     */
    public function orWhereDate($column, $operator, $value = null)
    {
        [$value, $operator] = $this->prepareValueAndOperator(
            $value, $operator, func_num_args() === 2
        );

        return $this->whereDate($column, $operator, $value, 'or');
    }

    /**
     * Add a "where time" statement to the query.
     *
     * @param  string  $column
     * @param  string   $operator
     * @param  \DateTimeInterface|string|null  $value
     * @param  string   $boolean
     * @return \Illuminate\Database\Query\Builder|static
     */
    public function whereTime($column, $operator, $value = null, $boolean = 'and')
    {
        [$value, $operator] = $this->prepareValueAndOperator(
            $value, $operator, func_num_args() === 2
        );

        if ($value instanceof DateTimeInterface) {
            $value = $value->format('H:i:s');
        }

        return $this->addDateBasedWhere('Time', $column, $operator, $value, $boolean);
    }

    /**
     * Add an "or where time" statement to the query.
     *
     * @param  string  $column
     * @param  string   $operator
     * @param  \DateTimeInterface|string|null  $value
     * @return \Illuminate\Database\Query\Builder|static
     */
    public function orWhereTime($column, $operator, $value = null)
    {
        [$value, $operator] = $this->prepareValueAndOperator(
            $value, $operator, func_num_args() === 2
        );

        return $this->whereTime($column, $operator, $value, 'or');
    }

    /**
     * Add a "where day" statement to the query.
     *
     * @param  string  $column
     * @param  string  $operator
     * @param  \DateTimeInterface|string|null  $value
     * @param  string  $boolean
     * @return \Illuminate\Database\Query\Builder|static
     */
    public function whereDay($column, $operator, $value = null, $boolean = 'and')
    {
        [$value, $operator] = $this->prepareValueAndOperator(
            $value, $operator, func_num_args() === 2
        );

        if ($value instanceof DateTimeInterface) {
            $value = $value->format('d');
        }

        if (! $value instanceof Expression) {
            $value = str_pad($value, 2, '0', STR_PAD_LEFT);
        }

        return $this->addDateBasedWhere('Day', $column, $operator, $value, $boolean);
    }

    /**
     * Add an "or where day" statement to the query.
     *
     * @param  string  $column
     * @param  string  $operator
     * @param  \DateTimeInterface|string|null  $value
     * @return \Illuminate\Database\Query\Builder|static
     */
    public function orWhereDay($column, $operator, $value = null)
    {
        [$value, $operator] = $this->prepareValueAndOperator(
            $value, $operator, func_num_args() === 2
        );

        return $this->whereDay($column, $operator, $value, 'or');
    }

    /**
     * Add a "where month" statement to the query.
     *
     * @param  string  $column
     * @param  string  $operator
     * @param  \DateTimeInterface|string|null  $value
     * @param  string  $boolean
     * @return \Illuminate\Database\Query\Builder|static
     */
    public function whereMonth($column, $operator, $value = null, $boolean = 'and')
    {
        [$value, $operator] = $this->prepareValueAndOperator(
            $value, $operator, func_num_args() === 2
        );

        if ($value instanceof DateTimeInterface) {
            $value = $value->format('m');
        }

        if (! $value instanceof Expression) {
            $value = str_pad($value, 2, '0', STR_PAD_LEFT);
        }

        return $this->addDateBasedWhere('Month', $column, $operator, $value, $boolean);
    }

    /**
     * Add an "or where month" statement to the query.
     *
     * @param  string  $column
     * @param  string  $operator
     * @param  \DateTimeInterface|string|null  $value
     * @return \Illuminate\Database\Query\Builder|static
     */
    public function orWhereMonth($column, $operator, $value = null)
    {
        [$value, $operator] = $this->prepareValueAndOperator(
            $value, $operator, func_num_args() === 2
        );

        return $this->whereMonth($column, $operator, $value, 'or');
    }

    /**
     * Add a "where year" statement to the query.
     *
     * @param  string  $column
     * @param  string  $operator
     * @param  \DateTimeInterface|string|int|null  $value
     * @param  string  $boolean
     * @return \Illuminate\Database\Query\Builder|static
     */
    public function whereYear($column, $operator, $value = null, $boolean = 'and')
    {
        [$value, $operator] = $this->prepareValueAndOperator(
            $value, $operator, func_num_args() === 2
        );

        if ($value instanceof DateTimeInterface) {
            $value = $value->format('Y');
        }

        return $this->addDateBasedWhere('Year', $column, $operator, $value, $boolean);
    }

    /**
     * Add an "or where year" statement to the query.
     *
     * @param  string  $column
     * @param  string  $operator
     * @param  \DateTimeInterface|string|int|null  $value
     * @return \Illuminate\Database\Query\Builder|static
     */
    public function orWhereYear($column, $operator, $value = null)
    {
        [$value, $operator] = $this->prepareValueAndOperator(
            $value, $operator, func_num_args() === 2
        );

        return $this->whereYear($column, $operator, $value, 'or');
    }

    /**
     * Add a date based (year, month, day, time) statement to the query.
     *
     * @param  string  $type
     * @param  string  $column
     * @param  string  $operator
     * @param  mixed  $value
     * @param  string  $boolean
     * @return $this
     */
    protected function addDateBasedWhere($type, $column, $operator, $value, $boolean = 'and')
    {
        $this->wheres[] = compact('column', 'type', 'boolean', 'operator', 'value');

        if (! $value instanceof Expression) {
            $this->addBinding($value, 'where');
        }

        return $this;
    }

    /**
     * Add a nested where statement to the query.
     *
     * @param  \Closure $callback
     * @param  string   $boolean
     * @return \Illuminate\Database\Query\Builder|static
     */
    public function whereNested(Closure $callback, $boolean = 'and')
    {
        call_user_func($callback, $query = $this->forNestedWhere());

        return $this->addNestedWhereQuery($query, $boolean);
    }

    /**
     * Create a new query instance for nested where condition.
     *
     * @return \Illuminate\Database\Query\Builder
     */
    public function forNestedWhere()
    {
        return $this->newQuery()->from($this->from);
    }

    /**
     * Add another query builder as a nested where to the query builder.
     *
     * @param  \Illuminate\Database\Query\Builder|static $query
     * @param  string  $boolean
     * @return $this
     */
    public function addNestedWhereQuery($query, $boolean = 'and')
    {
        if (count($query->wheres)) {
            $type = 'Nested';

            $this->wheres[] = compact('type', 'query', 'boolean');

            $this->addBinding($query->getRawBindings()['where'], 'where');
        }

        return $this;
    }

    /**
     * Add a full sub-select to the query.
     *
     * @param  string   $column
     * @param  string   $operator
     * @param  \Closure $callback
     * @param  string   $boolean
     * @return $this
     */
    protected function whereSub($column, $operator, Closure $callback, $boolean)
    {
        $type = 'Sub';

        // Once we have the query instance we can simply execute it so it can add all
        // of the sub-select's conditions to itself, and then we can cache it off
        // in the array of where clauses for the "main" parent query instance.
        call_user_func($callback, $query = $this->forSubQuery());

        $this->wheres[] = compact(
            'type', 'column', 'operator', 'query', 'boolean'
        );

        $this->addBinding($query->getBindings(), 'where');

        return $this;
    }

    /**
     * Add an exists clause to the query.
     *
     * @param  \Closure $callback
     * @param  string   $boolean
     * @param  bool     $not
     * @return $this
     */
    public function whereExists(Closure $callback, $boolean = 'and', $not = false)
    {
        $query = $this->forSubQuery();

        // Similar to the sub-select clause, we will create a new query instance so
        // the developer may cleanly specify the entire exists query and we will
        // compile the whole thing in the grammar and insert it into the SQL.
        call_user_func($callback, $query);

        return $this->addWhereExistsQuery($query, $boolean, $not);
    }

    /**
     * Add an or exists clause to the query.
     *
     * @param  \Closure $callback
     * @param  bool     $not
     * @return \Illuminate\Database\Query\Builder|static
     */
    public function orWhereExists(Closure $callback, $not = false)
    {
        return $this->whereExists($callback, 'or', $not);
    }

    /**
     * Add a where not exists clause to the query.
     *
     * @param  \Closure $callback
     * @param  string   $boolean
     * @return \Illuminate\Database\Query\Builder|static
     */
    public function whereNotExists(Closure $callback, $boolean = 'and')
    {
        return $this->whereExists($callback, $boolean, true);
    }

    /**
     * Add a where not exists clause to the query.
     *
     * @param  \Closure  $callback
     * @return \Illuminate\Database\Query\Builder|static
     */
    public function orWhereNotExists(Closure $callback)
    {
        return $this->orWhereExists($callback, true);
    }

    /**
     * Add an exists clause to the query.
     *
     * @param  \Illuminate\Database\Query\Builder $query
     * @param  string  $boolean
     * @param  bool  $not
     * @return $this
     */
    public function addWhereExistsQuery(self $query, $boolean = 'and', $not = false)
    {
        $type = $not ? 'NotExists' : 'Exists';

        $this->wheres[] = compact('type', 'query', 'boolean');

        $this->addBinding($query->getBindings(), 'where');

        return $this;
    }

    /**
     * Adds a where condition using row values.
     *
     * @param  array   $columns
     * @param  string  $operator
     * @param  array   $values
     * @param  string  $boolean
     * @return $this
     */
    public function whereRowValues($columns, $operator, $values, $boolean = 'and')
    {
        if (count($columns) !== count($values)) {
            throw new InvalidArgumentException('The number of columns must match the number of values');
        }

        $type = 'RowValues';

        $this->wheres[] = compact('type', 'columns', 'operator', 'values', 'boolean');

        $this->addBinding($this->cleanBindings($values));

        return $this;
    }

    /**
     * Adds a or where condition using row values.
     *
     * @param  array   $columns
     * @param  string  $operator
     * @param  array   $values
     * @return $this
     */
    public function orWhereRowValues($columns, $operator, $values)
    {
        return $this->whereRowValues($columns, $operator, $values, 'or');
    }

    /**
     * Add a "where JSON contains" clause to the query.
     *
     * @param  string  $column
     * @param  mixed  $value
     * @param  string  $boolean
     * @param  bool  $not
     * @return $this
     */
    public function whereJsonContains($column, $value, $boolean = 'and', $not = false)
    {
        $type = 'JsonContains';

        $this->wheres[] = compact('type', 'column', 'value', 'boolean', 'not');

        if (! $value instanceof Expression) {
            $this->addBinding($this->grammar->prepareBindingForJsonContains($value));
        }

        return $this;
    }

    /**
     * Add a "or where JSON contains" clause to the query.
     *
     * @param  string  $column
     * @param  mixed  $value
     * @return $this
     */
    public function orWhereJsonContains($column, $value)
    {
        return $this->whereJsonContains($column, $value, 'or');
    }

    /**
     * Add a "where JSON not contains" clause to the query.
     *
     * @param  string  $column
     * @param  mixed  $value
     * @param  string  $boolean
     * @return $this
     */
    public function whereJsonDoesntContain($column, $value, $boolean = 'and')
    {
        return $this->whereJsonContains($column, $value, $boolean, true);
    }

    /**
     * Add a "or where JSON not contains" clause to the query.
     *
     * @param  string  $column
     * @param  mixed  $value
     * @return $this
     */
    public function orWhereJsonDoesntContain($column, $value)
    {
        return $this->whereJsonDoesntContain($column, $value, 'or');
    }

    /**
     * Add a "where JSON length" clause to the query.
     *
     * @param  string  $column
     * @param  mixed  $operator
     * @param  mixed  $value
     * @param  string  $boolean
     * @return $this
     */
    public function whereJsonLength($column, $operator, $value = null, $boolean = 'and')
    {
        $type = 'JsonLength';

        [$value, $operator] = $this->prepareValueAndOperator(
            $value, $operator, func_num_args() === 2
        );

        $this->wheres[] = compact('type', 'column', 'operator', 'value', 'boolean');

        if (! $value instanceof Expression) {
            $this->addBinding($value);
        }

        return $this;
    }

    /**
     * Add a "or where JSON length" clause to the query.
     *
     * @param  string  $column
     * @param  mixed  $operator
     * @param  mixed  $value
     * @return $this
     */
    public function orWhereJsonLength($column, $operator, $value = null)
    {
        [$value, $operator] = $this->prepareValueAndOperator(
            $value, $operator, func_num_args() === 2
        );

        return $this->whereJsonLength($column, $operator, $value, 'or');
    }

    /**
     * Handles dynamic "where" clauses to the query.
     *
     * @param  string  $method
     * @param  array  $parameters
     * @return $this
     */
    public function dynamicWhere($method, $parameters)
    {
        $finder = substr($method, 5);

        $segments = preg_split(
            '/(And|Or)(?=[A-Z])/', $finder, -1, PREG_SPLIT_DELIM_CAPTURE
        );

        // The connector variable will determine which connector will be used for the
        // query condition. We will change it as we come across new boolean values
        // in the dynamic method strings, which could contain a number of these.
        $connector = 'and';

        $index = 0;

        foreach ($segments as $segment) {
            // If the segment is not a boolean connector, we can assume it is a column's name
            // and we will add it to the query as a new constraint as a where clause, then
            // we can keep iterating through the dynamic method string's segments again.
            if ($segment !== 'And' && $segment !== 'Or') {
                $this->addDynamic($segment, $connector, $parameters, $index);

                $index++;
            }

            // Otherwise, we will store the connector so we know how the next where clause we
            // find in the query should be connected to the previous ones, meaning we will
            // have the proper boolean connector to connect the next where clause found.
            else {
                $connector = $segment;
            }
        }

        return $this;
    }

    /**
     * Add a single dynamic where clause statement to the query.
     *
     * @param  string  $segment
     * @param  string  $connector
     * @param  array   $parameters
     * @param  int     $index
     * @return void
     */
    protected function addDynamic($segment, $connector, $parameters, $index)
    {
        // Once we have parsed out the columns and formatted the boolean operators we
        // are ready to add it to this query as a where clause just like any other
        // clause on the query. Then we'll increment the parameter index values.
        $bool = strtolower($connector);

        $this->where(Str::snake($segment), '=', $parameters[$index], $bool);
    }

    /**
     * Add a "group by" clause to the query.
     *
     * @param  array  ...$groups
     * @return $this
     */
    public function groupBy(...$groups)
    {
        foreach ($groups as $group) {
            $this->groups = array_merge(
                (array) $this->groups,
                Arr::wrap($group)
            );
        }

        return $this;
    }

    /**
     * Add a "having" clause to the query.
     *
     * @param  string  $column
     * @param  string|null  $operator
     * @param  string|null  $value
     * @param  string  $boolean
     * @return $this
     */
    public function having($column, $operator = null, $value = null, $boolean = 'and')
    {
        $type = 'Basic';

        // Here we will make some assumptions about the operator. If only 2 values are
        // passed to the method, we will assume that the operator is an equals sign
        // and keep going. Otherwise, we'll require the operator to be passed in.
        [$value, $operator] = $this->prepareValueAndOperator(
            $value, $operator, func_num_args() === 2
        );

        // If the given operator is not found in the list of valid operators we will
        // assume that the developer is just short-cutting the '=' operators and
        // we will set the operators to '=' and set the values appropriately.
        if ($this->invalidOperator($operator)) {
            [$value, $operator] = [$operator, '='];
        }

        $this->havings[] = compact('type', 'column', 'operator', 'value', 'boolean');

        if (! $value instanceof Expression) {
            $this->addBinding($value, 'having');
        }

        return $this;
    }

    /**
     * Add a "or having" clause to the query.
     *
     * @param  string  $column
     * @param  string|null  $operator
     * @param  string|null  $value
     * @return \Illuminate\Database\Query\Builder|static
     */
    public function orHaving($column, $operator = null, $value = null)
    {
        [$value, $operator] = $this->prepareValueAndOperator(
            $value, $operator, func_num_args() === 2
        );

        return $this->having($column, $operator, $value, 'or');
    }

    /**
     * Add a "having between " clause to the query.
     *
     * @param  string  $column
     * @param  array  $values
     * @param  string  $boolean
     * @param  bool  $not
     * @return \Illuminate\Database\Query\Builder|static
     */
    public function havingBetween($column, array $values, $boolean = 'and', $not = false)
    {
        $type = 'between';

        $this->havings[] = compact('type', 'column', 'values', 'boolean', 'not');

        $this->addBinding($this->cleanBindings($values), 'having');

        return $this;
    }

    /**
     * Add a raw having clause to the query.
     *
     * @param  string  $sql
     * @param  array   $bindings
     * @param  string  $boolean
     * @return $this
     */
    public function havingRaw($sql, array $bindings = [], $boolean = 'and')
    {
        $type = 'Raw';

        $this->havings[] = compact('type', 'sql', 'boolean');

        $this->addBinding($bindings, 'having');

        return $this;
    }

    /**
     * Add a raw or having clause to the query.
     *
     * @param  string  $sql
     * @param  array   $bindings
     * @return \Illuminate\Database\Query\Builder|static
     */
    public function orHavingRaw($sql, array $bindings = [])
    {
        return $this->havingRaw($sql, $bindings, 'or');
    }

    /**
     * Add an "order by" clause to the query.
     *
     * @param  string  $column
     * @param  string  $direction
     * @return $this
     *
     * @throws \InvalidArgumentException
     */
    public function orderBy($column, $direction = 'asc')
    {
        $direction = strtolower($direction);

        if (! in_array($direction, ['asc', 'desc'], true)) {
            throw new InvalidArgumentException('Order direction must be "asc" or "desc".');
        }

        $this->{$this->unions ? 'unionOrders' : 'orders'}[] = [
            'column' => $column,
            'direction' => $direction,
        ];

        return $this;
    }

    /**
     * Add a descending "order by" clause to the query.
     *
     * @param  string  $column
     * @return $this
     */
    public function orderByDesc($column)
    {
        return $this->orderBy($column, 'desc');
    }

    /**
     * Add an "order by" clause for a timestamp to the query.
     *
     * @param  string  $column
     * @return \Illuminate\Database\Query\Builder|static
     */
    public function latest($column = 'created_at')
    {
        return $this->orderBy($column, 'desc');
    }

    /**
     * Add an "order by" clause for a timestamp to the query.
     *
     * @param  string  $column
     * @return \Illuminate\Database\Query\Builder|static
     */
    public function oldest($column = 'created_at')
    {
        return $this->orderBy($column, 'asc');
    }

    /**
     * Put the query's results in random order.
     *
     * @param  string  $seed
     * @return $this
     */
    public function inRandomOrder($seed = '')
    {
        return $this->orderByRaw($this->grammar->compileRandom($seed));
    }

    /**
     * Add a raw "order by" clause to the query.
     *
     * @param  string  $sql
     * @param  array  $bindings
     * @return $this
     */
    public function orderByRaw($sql, $bindings = [])
    {
        $type = 'Raw';

        $this->{$this->unions ? 'unionOrders' : 'orders'}[] = compact('type', 'sql');

        $this->addBinding($bindings, 'order');

        return $this;
    }

    /**
     * Alias to set the "offset" value of the query.
     *
     * @param  int  $value
     * @return \Illuminate\Database\Query\Builder|static
     */
    public function skip($value)
    {
        return $this->offset($value);
    }

    /**
     * Set the "offset" value of the query.
     *
     * @param  int  $value
     * @return $this
     */
    public function offset($value)
    {
        $property = $this->unions ? 'unionOffset' : 'offset';

        $this->$property = max(0, $value);

        return $this;
    }

    /**
     * Alias to set the "limit" value of the query.
     *
     * @param  int  $value
     * @return \Illuminate\Database\Query\Builder|static
     */
    public function take($value)
    {
        return $this->limit($value);
    }

    /**
     * Set the "limit" value of the query.
     *
     * @param  int  $value
     * @return $this
     */
    public function limit($value)
    {
        $property = $this->unions ? 'unionLimit' : 'limit';

        if ($value >= 0) {
            $this->$property = $value;
        }

        return $this;
    }

    /**
     * Set the limit and offset for a given page.
     *
     * @param  int  $page
     * @param  int  $perPage
     * @return \Illuminate\Database\Query\Builder|static
     */
    public function forPage($page, $perPage = 15)
    {
        return $this->skip(($page - 1) * $perPage)->take($perPage);
    }

    /**
     * Constrain the query to the previous "page" of results before a given ID.
     *
     * @param  int  $perPage
     * @param  int|null  $lastId
     * @param  string  $column
     * @return \Illuminate\Database\Query\Builder|static
     */
    public function forPageBeforeId($perPage = 15, $lastId = 0, $column = 'id')
    {
        $this->orders = $this->removeExistingOrdersFor($column);

        if (! is_null($lastId)) {
            $this->where($column, '<', $lastId);
        }

        return $this->orderBy($column, 'desc')
                    ->take($perPage);
    }

    /**
     * Constrain the query to the next "page" of results after a given ID.
     *
     * @param  int  $perPage
     * @param  int|null  $lastId
     * @param  string  $column
     * @return \Illuminate\Database\Query\Builder|static
     */
    public function forPageAfterId($perPage = 15, $lastId = 0, $column = 'id')
    {
        $this->orders = $this->removeExistingOrdersFor($column);

        if (! is_null($lastId)) {
            $this->where($column, '>', $lastId);
        }

        return $this->orderBy($column, 'asc')
                    ->take($perPage);
    }

    /**
     * Get an array with all orders with a given column removed.
     *
     * @param  string  $column
     * @return array
     */
    protected function removeExistingOrdersFor($column)
    {
        return Collection::make($this->orders)
                    ->reject(function ($order) use ($column) {
                        return isset($order['column'])
                               ? $order['column'] === $column : false;
                    })->values()->all();
    }

    /**
     * Add a union statement to the query.
     *
     * @param  \Illuminate\Database\Query\Builder|\Closure  $query
     * @param  bool  $all
     * @return \Illuminate\Database\Query\Builder|static
     */
    public function union($query, $all = false)
    {
        if ($query instanceof Closure) {
            call_user_func($query, $query = $this->newQuery());
        }

        $this->unions[] = compact('query', 'all');

        $this->addBinding($query->getBindings(), 'union');

        return $this;
    }

    /**
     * Add a union all statement to the query.
     *
     * @param  \Illuminate\Database\Query\Builder|\Closure  $query
     * @return \Illuminate\Database\Query\Builder|static
     */
    public function unionAll($query)
    {
        return $this->union($query, true);
    }

    /**
     * Lock the selected rows in the table.
     *
     * @param  string|bool  $value
     * @return $this
     */
    public function lock($value = true)
    {
        $this->lock = $value;

        if (! is_null($this->lock)) {
            $this->useWritePdo();
        }

        return $this;
    }

    /**
     * Lock the selected rows in the table for updating.
     *
     * @return \Illuminate\Database\Query\Builder
     */
    public function lockForUpdate()
    {
        return $this->lock(true);
    }

    /**
     * Share lock the selected rows in the table.
     *
     * @return \Illuminate\Database\Query\Builder
     */
    public function sharedLock()
    {
        return $this->lock(false);
    }

    /**
     * Get the SQL representation of the query.
     *
     * @return string
     */
    public function toSql()
    {
        return $this->grammar->compileSelect($this);
    }

    /**
     * Execute a query for a single record by ID.
     *
     * @param  int|string  $id
     * @param  array  $columns
     * @return mixed|static
     */
    public function find($id, $columns = ['*'])
    {
        return $this->where('id', '=', $id)->first($columns);
    }

    /**
     * Get a single column's value from the first result of a query.
     *
     * @param  string  $column
     * @return mixed
     */
    public function value($column)
    {
        $result = (array) $this->first([$column]);

        return count($result) > 0 ? reset($result) : null;
    }

    /**
     * Execute the query as a "select" statement.
     *
     * @param  array|string  $columns
     * @return \Illuminate\Support\Collection
     */
    public function get($columns = null)
    {
<<<<<<< HEAD
        if (is_null($columns)) {
            $columns = [$this->from.'.*'];
        }

        return collect($this->onceWithColumns($columns, function () {
=======
        return collect($this->onceWithColumns(Arr::wrap($columns), function () {
>>>>>>> a061887e
            return $this->processor->processSelect($this, $this->runSelect());
        }));
    }

    /**
     * Run the query as a "select" statement against the connection.
     *
     * @return array
     */
    protected function runSelect()
    {
        return $this->connection->select(
            $this->toSql(), $this->getBindings(), ! $this->useWritePdo
        );
    }

    /**
     * Paginate the given query into a simple paginator.
     *
     * @param  int  $perPage
     * @param  array  $columns
     * @param  string  $pageName
     * @param  int|null  $page
     * @return \Illuminate\Contracts\Pagination\LengthAwarePaginator
     */
    public function paginate($perPage = 15, $columns = ['*'], $pageName = 'page', $page = null)
    {
        $page = $page ?: Paginator::resolveCurrentPage($pageName);

        $total = $this->getCountForPagination();

        $results = $total ? $this->forPage($page, $perPage)->get($columns) : collect();

        return $this->paginator($results, $total, $perPage, $page, [
            'path' => Paginator::resolveCurrentPath(),
            'pageName' => $pageName,
        ]);
    }

    /**
     * Get a paginator only supporting simple next and previous links.
     *
     * This is more efficient on larger data-sets, etc.
     *
     * @param  int  $perPage
     * @param  array  $columns
     * @param  string  $pageName
     * @param  int|null  $page
     * @return \Illuminate\Contracts\Pagination\Paginator
     */
    public function simplePaginate($perPage = 15, $columns = ['*'], $pageName = 'page', $page = null)
    {
        $page = $page ?: Paginator::resolveCurrentPage($pageName);

        $this->skip(($page - 1) * $perPage)->take($perPage + 1);

        return $this->simplePaginator($this->get($columns), $perPage, $page, [
            'path' => Paginator::resolveCurrentPath(),
            'pageName' => $pageName,
        ]);
    }

    /**
     * Get the count of the total records for the paginator.
     *
     * @param  array  $columns
     * @return int
     */
    public function getCountForPagination($columns = ['*'])
    {
        $results = $this->runPaginationCountQuery($columns);

        // Once we have run the pagination count query, we will get the resulting count and
        // take into account what type of query it was. When there is a group by we will
        // just return the count of the entire results set since that will be correct.
        if (isset($this->groups)) {
            return count($results);
        } elseif (! isset($results[0])) {
            return 0;
        } elseif (is_object($results[0])) {
            return (int) $results[0]->aggregate;
        }

        return (int) array_change_key_case((array) $results[0])['aggregate'];
    }

    /**
     * Run a pagination count query.
     *
     * @param  array  $columns
     * @return array
     */
    protected function runPaginationCountQuery($columns = ['*'])
    {
        $without = $this->unions ? ['orders', 'limit', 'offset'] : ['columns', 'orders', 'limit', 'offset'];

        return $this->cloneWithout($without)
                    ->cloneWithoutBindings($this->unions ? ['order'] : ['select', 'order'])
                    ->setAggregate('count', $this->withoutSelectAliases($columns))
                    ->get()->all();
    }

    /**
     * Remove the column aliases since they will break count queries.
     *
     * @param  array  $columns
     * @return array
     */
    protected function withoutSelectAliases(array $columns)
    {
        return array_map(function ($column) {
            return is_string($column) && ($aliasPosition = stripos($column, ' as ')) !== false
                    ? substr($column, 0, $aliasPosition) : $column;
        }, $columns);
    }

    /**
     * Get a generator for the given query.
     *
     * @return \Generator
     */
    public function cursor()
    {
        if (is_null($this->columns)) {
            $this->columns = [$this->from.'.*'];
        }

        return $this->connection->cursor(
            $this->toSql(), $this->getBindings(), ! $this->useWritePdo
        );
    }

    /**
     * Throw an exception if the query doesn't have an orderBy clause.
     *
     * @return void
     *
     * @throws \RuntimeException
     */
    protected function enforceOrderBy()
    {
        if (empty($this->orders) && empty($this->unionOrders)) {
            throw new RuntimeException('You must specify an orderBy clause when using this function.');
        }
    }

    /**
     * Get an array with the values of a given column.
     *
     * @param  string  $column
     * @param  string|null  $key
     * @return \Illuminate\Support\Collection
     */
    public function pluck($column, $key = null)
    {
        // First, we will need to select the results of the query accounting for the
        // given columns / key. Once we have the results, we will be able to take
        // the results and get the exact data that was requested for the query.
        $queryResult = $this->onceWithColumns(
            is_null($key) ? [$column] : [$column, $key],
            function () {
                return $this->processor->processSelect(
                    $this, $this->runSelect()
                );
            }
        );

        if (empty($queryResult)) {
            return collect();
        }

        // If the columns are qualified with a table or have an alias, we cannot use
        // those directly in the "pluck" operations since the results from the DB
        // are only keyed by the column itself. We'll strip the table out here.
        $column = $this->stripTableForPluck($column);

        $key = $this->stripTableForPluck($key);

        return is_array($queryResult[0])
                    ? $this->pluckFromArrayColumn($queryResult, $column, $key)
                    : $this->pluckFromObjectColumn($queryResult, $column, $key);
    }

    /**
     * Strip off the table name or alias from a column identifier.
     *
     * @param  string  $column
     * @return string|null
     */
    protected function stripTableForPluck($column)
    {
        return is_null($column) ? $column : last(preg_split('~\.| ~', $column));
    }

    /**
     * Retrieve column values from rows represented as objects.
     *
     * @param  array  $queryResult
     * @param  string $column
     * @param  string $key
     * @return \Illuminate\Support\Collection
     */
    protected function pluckFromObjectColumn($queryResult, $column, $key)
    {
        $results = [];

        if (is_null($key)) {
            foreach ($queryResult as $row) {
                $results[] = $row->$column;
            }
        } else {
            foreach ($queryResult as $row) {
                $results[$row->$key] = $row->$column;
            }
        }

        return collect($results);
    }

    /**
     * Retrieve column values from rows represented as arrays.
     *
     * @param  array  $queryResult
     * @param  string $column
     * @param  string $key
     * @return \Illuminate\Support\Collection
     */
    protected function pluckFromArrayColumn($queryResult, $column, $key)
    {
        $results = [];

        if (is_null($key)) {
            foreach ($queryResult as $row) {
                $results[] = $row[$column];
            }
        } else {
            foreach ($queryResult as $row) {
                $results[$row[$key]] = $row[$column];
            }
        }

        return collect($results);
    }

    /**
     * Concatenate values of a given column as a string.
     *
     * @param  string  $column
     * @param  string  $glue
     * @return string
     */
    public function implode($column, $glue = '')
    {
        return $this->pluck($column)->implode($glue);
    }

    /**
     * Determine if any rows exist for the current query.
     *
     * @return bool
     */
    public function exists()
    {
        $results = $this->connection->select(
            $this->grammar->compileExists($this), $this->getBindings(), ! $this->useWritePdo
        );

        // If the results has rows, we will get the row and see if the exists column is a
        // boolean true. If there is no results for this query we will return false as
        // there are no rows for this query at all and we can return that info here.
        if (isset($results[0])) {
            $results = (array) $results[0];

            return (bool) $results['exists'];
        }

        return false;
    }

    /**
     * Determine if no rows exist for the current query.
     *
     * @return bool
     */
    public function doesntExist()
    {
        return ! $this->exists();
    }

    /**
     * Retrieve the "count" result of the query.
     *
     * @param  string  $columns
     * @return int
     */
    public function count($columns = '*')
    {
        return (int) $this->aggregate(__FUNCTION__, Arr::wrap($columns));
    }

    /**
     * Retrieve the minimum value of a given column.
     *
     * @param  string  $column
     * @return mixed
     */
    public function min($column)
    {
        return $this->aggregate(__FUNCTION__, [$column]);
    }

    /**
     * Retrieve the maximum value of a given column.
     *
     * @param  string  $column
     * @return mixed
     */
    public function max($column)
    {
        return $this->aggregate(__FUNCTION__, [$column]);
    }

    /**
     * Retrieve the sum of the values of a given column.
     *
     * @param  string  $column
     * @return mixed
     */
    public function sum($column)
    {
        $result = $this->aggregate(__FUNCTION__, [$column]);

        return $result ?: 0;
    }

    /**
     * Retrieve the average of the values of a given column.
     *
     * @param  string  $column
     * @return mixed
     */
    public function avg($column)
    {
        return $this->aggregate(__FUNCTION__, [$column]);
    }

    /**
     * Alias for the "avg" method.
     *
     * @param  string  $column
     * @return mixed
     */
    public function average($column)
    {
        return $this->avg($column);
    }

    /**
     * Execute an aggregate function on the database.
     *
     * @param  string  $function
     * @param  array   $columns
     * @return mixed
     */
    public function aggregate($function, $columns = ['*'])
    {
        $results = $this->cloneWithout($this->unions ? [] : ['columns'])
                        ->cloneWithoutBindings($this->unions ? [] : ['select'])
                        ->setAggregate($function, $columns)
                        ->get($columns);

        if (! $results->isEmpty()) {
            return array_change_key_case((array) $results[0])['aggregate'];
        }
    }

    /**
     * Execute a numeric aggregate function on the database.
     *
     * @param  string  $function
     * @param  array   $columns
     * @return float|int
     */
    public function numericAggregate($function, $columns = ['*'])
    {
        $result = $this->aggregate($function, $columns);

        // If there is no result, we can obviously just return 0 here. Next, we will check
        // if the result is an integer or float. If it is already one of these two data
        // types we can just return the result as-is, otherwise we will convert this.
        if (! $result) {
            return 0;
        }

        if (is_int($result) || is_float($result)) {
            return $result;
        }

        // If the result doesn't contain a decimal place, we will assume it is an int then
        // cast it to one. When it does we will cast it to a float since it needs to be
        // cast to the expected data type for the developers out of pure convenience.
        return strpos((string) $result, '.') === false
                ? (int) $result : (float) $result;
    }

    /**
     * Set the aggregate property without running the query.
     *
     * @param  string  $function
     * @param  array  $columns
     * @return $this
     */
    protected function setAggregate($function, $columns)
    {
        $this->aggregate = compact('function', 'columns');

        if (empty($this->groups)) {
            $this->orders = null;

            $this->bindings['order'] = [];
        }

        return $this;
    }

    /**
     * Execute the given callback while selecting the given columns.
     *
     * After running the callback, the columns are reset to the original value.
     *
     * @param  array  $columns
     * @param  callable  $callback
     * @return mixed
     */
    protected function onceWithColumns($columns, $callback)
    {
        $original = $this->columns;

        if (is_null($original)) {
            $this->columns = $columns;
        }

        $result = $callback();

        $this->columns = $original;

        return $result;
    }

    /**
     * Insert a new record into the database.
     *
     * @param  array  $values
     * @return bool
     */
    public function insert(array $values)
    {
        // Since every insert gets treated like a batch insert, we will make sure the
        // bindings are structured in a way that is convenient when building these
        // inserts statements by verifying these elements are actually an array.
        if (empty($values)) {
            return true;
        }

        if (! is_array(reset($values))) {
            $values = [$values];
        }

        // Here, we will sort the insert keys for every record so that each insert is
        // in the same order for the record. We need to make sure this is the case
        // so there are not any errors or problems when inserting these records.
        else {
            foreach ($values as $key => $value) {
                ksort($value);

                $values[$key] = $value;
            }
        }

        // Finally, we will run this query against the database connection and return
        // the results. We will need to also flatten these bindings before running
        // the query so they are all in one huge, flattened array for execution.
        return $this->connection->insert(
            $this->grammar->compileInsert($this, $values),
            $this->cleanBindings(Arr::flatten($values, 1))
        );
    }

    /**
     * Insert a new record and get the value of the primary key.
     *
     * @param  array  $values
     * @param  string|null  $sequence
     * @return int
     */
    public function insertGetId(array $values, $sequence = null)
    {
        $sql = $this->grammar->compileInsertGetId($this, $values, $sequence);

        $values = $this->cleanBindings($values);

        return $this->processor->processInsertGetId($this, $sql, $values, $sequence);
    }

    /**
     * Insert new records into the table using a subquery.
     *
     * @param  array  $columns
     * @param  \Closure|\Illuminate\Database\Query\Builder|string  $query
     * @return bool
     */
    public function insertUsing(array $columns, $query)
    {
        [$sql, $bindings] = $this->createSub($query);

        return $this->connection->insert(
            $this->grammar->compileInsertUsing($this, $columns, $sql),
            $this->cleanBindings($bindings)
        );
    }

    /**
     * Update a record in the database.
     *
     * @param  array  $values
     * @return int
     */
    public function update(array $values)
    {
        $sql = $this->grammar->compileUpdate($this, $values);

        return $this->connection->update($sql, $this->cleanBindings(
            $this->grammar->prepareBindingsForUpdate($this->bindings, $values)
        ));
    }

    /**
     * Insert or update a record matching the attributes, and fill it with values.
     *
     * @param  array  $attributes
     * @param  array  $values
     * @return bool
     */
    public function updateOrInsert(array $attributes, array $values = [])
    {
        if (! $this->where($attributes)->exists()) {
            return $this->insert(array_merge($attributes, $values));
        }

        if (empty($values)) {
            return true;
        }

        return (bool) $this->take(1)->update($values);
    }

    /**
     * Increment a column's value by a given amount.
     *
     * @param  string  $column
     * @param  float|int  $amount
     * @param  array  $extra
     * @return int
     */
    public function increment($column, $amount = 1, array $extra = [])
    {
        if (! is_numeric($amount)) {
            throw new InvalidArgumentException('Non-numeric value passed to increment method.');
        }

        $wrapped = $this->grammar->wrap($column);

        $columns = array_merge([$column => $this->raw("$wrapped + $amount")], $extra);

        return $this->update($columns);
    }

    /**
     * Decrement a column's value by a given amount.
     *
     * @param  string  $column
     * @param  float|int  $amount
     * @param  array  $extra
     * @return int
     */
    public function decrement($column, $amount = 1, array $extra = [])
    {
        if (! is_numeric($amount)) {
            throw new InvalidArgumentException('Non-numeric value passed to decrement method.');
        }

        $wrapped = $this->grammar->wrap($column);

        $columns = array_merge([$column => $this->raw("$wrapped - $amount")], $extra);

        return $this->update($columns);
    }

    /**
     * Delete a record from the database.
     *
     * @param  mixed  $id
     * @return int
     */
    public function delete($id = null)
    {
        // If an ID is passed to the method, we will set the where clause to check the
        // ID to let developers to simply and quickly remove a single row from this
        // database without manually specifying the "where" clauses on the query.
        if (! is_null($id)) {
            $this->where($this->from.'.id', '=', $id);
        }

        return $this->connection->delete(
            $this->grammar->compileDelete($this), $this->cleanBindings(
                $this->grammar->prepareBindingsForDelete($this->bindings)
            )
        );
    }

    /**
     * Run a truncate statement on the table.
     *
     * @return void
     */
    public function truncate()
    {
        foreach ($this->grammar->compileTruncate($this) as $sql => $bindings) {
            $this->connection->statement($sql, $bindings);
        }
    }

    /**
     * Get a new instance of the query builder.
     *
     * @return \Illuminate\Database\Query\Builder
     */
    public function newQuery()
    {
        return new static($this->connection, $this->grammar, $this->processor);
    }

    /**
     * Create a new query instance for a sub-query.
     *
     * @return \Illuminate\Database\Query\Builder
     */
    protected function forSubQuery()
    {
        return $this->newQuery();
    }

    /**
     * Create a raw database expression.
     *
     * @param  mixed  $value
     * @return \Illuminate\Database\Query\Expression
     */
    public function raw($value)
    {
        return $this->connection->raw($value);
    }

    /**
     * Get the current query value bindings in a flattened array.
     *
     * @return array
     */
    public function getBindings()
    {
        return Arr::flatten($this->bindings);
    }

    /**
     * Get the raw array of bindings.
     *
     * @return array
     */
    public function getRawBindings()
    {
        return $this->bindings;
    }

    /**
     * Set the bindings on the query builder.
     *
     * @param  array   $bindings
     * @param  string  $type
     * @return $this
     *
     * @throws \InvalidArgumentException
     */
    public function setBindings(array $bindings, $type = 'where')
    {
        if (! array_key_exists($type, $this->bindings)) {
            throw new InvalidArgumentException("Invalid binding type: {$type}.");
        }

        $this->bindings[$type] = $bindings;

        return $this;
    }

    /**
     * Add a binding to the query.
     *
     * @param  mixed   $value
     * @param  string  $type
     * @return $this
     *
     * @throws \InvalidArgumentException
     */
    public function addBinding($value, $type = 'where')
    {
        if (! array_key_exists($type, $this->bindings)) {
            throw new InvalidArgumentException("Invalid binding type: {$type}.");
        }

        if (is_array($value)) {
            $this->bindings[$type] = array_values(array_merge($this->bindings[$type], $value));
        } else {
            $this->bindings[$type][] = $value;
        }

        return $this;
    }

    /**
     * Merge an array of bindings into our bindings.
     *
     * @param  \Illuminate\Database\Query\Builder  $query
     * @return $this
     */
    public function mergeBindings(self $query)
    {
        $this->bindings = array_merge_recursive($this->bindings, $query->bindings);

        return $this;
    }

    /**
     * Remove all of the expressions from a list of bindings.
     *
     * @param  array  $bindings
     * @return array
     */
    protected function cleanBindings(array $bindings)
    {
        return array_values(array_filter($bindings, function ($binding) {
            return ! $binding instanceof Expression;
        }));
    }

    /**
     * Get the default key name of the table.
     *
     * @return string
     */
    protected function defaultKeyName()
    {
        return 'id';
    }

    /**
     * Get the database connection instance.
     *
     * @return \Illuminate\Database\ConnectionInterface
     */
    public function getConnection()
    {
        return $this->connection;
    }

    /**
     * Get the database query processor instance.
     *
     * @return \Illuminate\Database\Query\Processors\Processor
     */
    public function getProcessor()
    {
        return $this->processor;
    }

    /**
     * Get the query grammar instance.
     *
     * @return \Illuminate\Database\Query\Grammars\Grammar
     */
    public function getGrammar()
    {
        return $this->grammar;
    }

    /**
     * Use the write pdo for query.
     *
     * @return $this
     */
    public function useWritePdo()
    {
        $this->useWritePdo = true;

        return $this;
    }

    /**
     * Clone the query without the given properties.
     *
     * @param  array  $properties
     * @return static
     */
    public function cloneWithout(array $properties)
    {
        return tap(clone $this, function ($clone) use ($properties) {
            foreach ($properties as $property) {
                $clone->{$property} = null;
            }
        });
    }

    /**
     * Clone the query without the given bindings.
     *
     * @param  array  $except
     * @return static
     */
    public function cloneWithoutBindings(array $except)
    {
        return tap(clone $this, function ($clone) use ($except) {
            foreach ($except as $type) {
                $clone->bindings[$type] = [];
            }
        });
    }

    /**
     * Dump the current SQL and bindings.
     *
     * @return void
     */
    public function dump()
    {
        dump($this->toSql(), $this->getBindings());
    }

    /**
     * Die and dump the current SQL and bindings.
     *
     * @return void
     */
    public function dd()
    {
        dd($this->toSql(), $this->getBindings());
    }

    /**
     * Handle dynamic method calls into the method.
     *
     * @param  string  $method
     * @param  array   $parameters
     * @return mixed
     *
     * @throws \BadMethodCallException
     */
    public function __call($method, $parameters)
    {
        if (static::hasMacro($method)) {
            return $this->macroCall($method, $parameters);
        }

        if (Str::startsWith($method, 'where')) {
            return $this->dynamicWhere($method, $parameters);
        }

        static::throwBadMethodCallException($method);
    }
}<|MERGE_RESOLUTION|>--- conflicted
+++ resolved
@@ -2077,15 +2077,11 @@
      */
     public function get($columns = null)
     {
-<<<<<<< HEAD
         if (is_null($columns)) {
             $columns = [$this->from.'.*'];
         }
 
-        return collect($this->onceWithColumns($columns, function () {
-=======
         return collect($this->onceWithColumns(Arr::wrap($columns), function () {
->>>>>>> a061887e
             return $this->processor->processSelect($this, $this->runSelect());
         }));
     }
