<?php

namespace Illuminate\Database\Query\Grammars;

use Illuminate\Database\Query\Builder;
use Illuminate\Support\Str;

class MySqlGrammar extends Grammar
{
    /**
     * The grammar specific operators.
     *
     * @var string[]
     */
    protected $operators = ['sounds like'];

    /**
     * Add a "where null" clause to the query.
     *
     * @param  \Illuminate\Database\Query\Builder  $query
     * @param  array  $where
     * @return string
     */
    protected function whereNull(Builder $query, $where)
    {
        if ($this->isJsonSelector($where['column'])) {
            [$field, $path] = $this->wrapJsonFieldAndPath($where['column']);

            return '(json_extract('.$field.$path.') is null OR json_type(json_extract('.$field.$path.')) = \'NULL\')';
        }

        return parent::whereNull($query, $where);
    }

    /**
     * Add a "where not null" clause to the query.
     *
     * @param  \Illuminate\Database\Query\Builder  $query
     * @param  array  $where
     * @return string
     */
    protected function whereNotNull(Builder $query, $where)
    {
        if ($this->isJsonSelector($where['column'])) {
            [$field, $path] = $this->wrapJsonFieldAndPath($where['column']);

            return '(json_extract('.$field.$path.') is not null AND json_type(json_extract('.$field.$path.')) != \'NULL\')';
        }

        return parent::whereNotNull($query, $where);
    }

    /**
     * Compile a "where fulltext" clause.
     *
     * @param  \Illuminate\Database\Query\Builder  $query
     * @param  array  $where
     * @return string
     */
<<<<<<< HEAD
    public function whereFulltext(Builder $query, $where)
=======
    public function whereFullText(Builder $query, $where)
>>>>>>> 566d89a2
    {
        $columns = $this->columnize($where['columns']);

        $value = $this->parameter($where['value']);

        $mode = ($where['options']['mode'] ?? []) === 'boolean'
            ? ' in boolean mode'
            : ' in natural language mode';

        $expanded = ($where['options']['expanded'] ?? []) && ($where['options']['mode'] ?? []) !== 'boolean'
            ? ' with query expansion'
            : '';

        return "match ({$columns}) against (".$value."{$mode}{$expanded})";
    }

    /**
     * Compile an insert ignore statement into SQL.
     *
     * @param  \Illuminate\Database\Query\Builder  $query
     * @param  array  $values
     * @return string
     */
    public function compileInsertOrIgnore(Builder $query, array $values)
    {
        return Str::replaceFirst('insert', 'insert ignore', $this->compileInsert($query, $values));
    }

    /**
     * Compile a "JSON contains" statement into SQL.
     *
     * @param  string  $column
     * @param  string  $value
     * @return string
     */
    protected function compileJsonContains($column, $value)
    {
        [$field, $path] = $this->wrapJsonFieldAndPath($column);

        return 'json_contains('.$field.', '.$value.$path.')';
    }

    /**
     * Compile a "JSON length" statement into SQL.
     *
     * @param  string  $column
     * @param  string  $operator
     * @param  string  $value
     * @return string
     */
    protected function compileJsonLength($column, $operator, $value)
    {
        [$field, $path] = $this->wrapJsonFieldAndPath($column);

        return 'json_length('.$field.$path.') '.$operator.' '.$value;
    }

    /**
     * Compile the random statement into SQL.
     *
     * @param  string  $seed
     * @return string
     */
    public function compileRandom($seed)
    {
        return 'RAND('.$seed.')';
    }

    /**
     * Compile the lock into SQL.
     *
     * @param  \Illuminate\Database\Query\Builder  $query
     * @param  bool|string  $value
     * @return string
     */
    protected function compileLock(Builder $query, $value)
    {
        if (! is_string($value)) {
            return $value ? 'for update' : 'lock in share mode';
        }

        return $value;
    }

    /**
     * Compile an insert statement into SQL.
     *
     * @param  \Illuminate\Database\Query\Builder  $query
     * @param  array  $values
     * @return string
     */
    public function compileInsert(Builder $query, array $values)
    {
        if (empty($values)) {
            $values = [[]];
        }

        return parent::compileInsert($query, $values);
    }

    /**
     * Compile the columns for an update statement.
     *
     * @param  \Illuminate\Database\Query\Builder  $query
     * @param  array  $values
     * @return string
     */
    protected function compileUpdateColumns(Builder $query, array $values)
    {
        return collect($values)->map(function ($value, $key) {
            if ($this->isJsonSelector($key)) {
                return $this->compileJsonUpdateColumn($key, $value);
            }

            return $this->wrap($key).' = '.$this->parameter($value);
        })->implode(', ');
    }

    /**
     * Compile an "upsert" statement into SQL.
     *
     * @param  \Illuminate\Database\Query\Builder  $query
     * @param  array  $values
     * @param  array  $uniqueBy
     * @param  array  $update
     * @return string
     */
    public function compileUpsert(Builder $query, array $values, array $uniqueBy, array $update)
    {
        $sql = $this->compileInsert($query, $values).' on duplicate key update ';

        $columns = collect($update)->map(function ($value, $key) {
            return is_numeric($key)
                ? $this->wrap($value).' = values('.$this->wrap($value).')'
                : $this->wrap($key).' = '.$this->parameter($value);
        })->implode(', ');

        return $sql.$columns;
    }

    /**
     * Prepare a JSON column being updated using the JSON_SET function.
     *
     * @param  string  $key
     * @param  mixed  $value
     * @return string
     */
    protected function compileJsonUpdateColumn($key, $value)
    {
        if (is_bool($value)) {
            $value = $value ? 'true' : 'false';
        } elseif (is_array($value)) {
            $value = 'cast(? as json)';
        } else {
            $value = $this->parameter($value);
        }

        [$field, $path] = $this->wrapJsonFieldAndPath($key);

        return "{$field} = json_set({$field}{$path}, {$value})";
    }

    /**
     * Compile an update statement without joins into SQL.
     *
     * @param  \Illuminate\Database\Query\Builder  $query
     * @param  string  $table
     * @param  string  $columns
     * @param  string  $where
     * @return string
     */
    protected function compileUpdateWithoutJoins(Builder $query, $table, $columns, $where)
    {
        $sql = parent::compileUpdateWithoutJoins($query, $table, $columns, $where);

        if (! empty($query->orders)) {
            $sql .= ' '.$this->compileOrders($query, $query->orders);
        }

        if (isset($query->limit)) {
            $sql .= ' '.$this->compileLimit($query, $query->limit);
        }

        return $sql;
    }

    /**
     * Prepare the bindings for an update statement.
     *
     * Booleans, integers, and doubles are inserted into JSON updates as raw values.
     *
     * @param  array  $bindings
     * @param  array  $values
     * @return array
     */
    public function prepareBindingsForUpdate(array $bindings, array $values)
    {
        $values = collect($values)->reject(function ($value, $column) {
            return $this->isJsonSelector($column) && is_bool($value);
        })->map(function ($value) {
            return is_array($value) ? json_encode($value) : $value;
        })->all();

        return parent::prepareBindingsForUpdate($bindings, $values);
    }

    /**
     * Compile a delete query that does not use joins.
     *
     * @param  \Illuminate\Database\Query\Builder  $query
     * @param  string  $table
     * @param  string  $where
     * @return string
     */
    protected function compileDeleteWithoutJoins(Builder $query, $table, $where)
    {
        $sql = parent::compileDeleteWithoutJoins($query, $table, $where);

        // When using MySQL, delete statements may contain order by statements and limits
        // so we will compile both of those here. Once we have finished compiling this
        // we will return the completed SQL statement so it will be executed for us.
        if (! empty($query->orders)) {
            $sql .= ' '.$this->compileOrders($query, $query->orders);
        }

        if (isset($query->limit)) {
            $sql .= ' '.$this->compileLimit($query, $query->limit);
        }

        return $sql;
    }

    /**
     * Wrap a single string in keyword identifiers.
     *
     * @param  string  $value
     * @return string
     */
    protected function wrapValue($value)
    {
        return $value === '*' ? $value : '`'.str_replace('`', '``', $value).'`';
    }

    /**
     * Wrap the given JSON selector.
     *
     * @param  string  $value
     * @return string
     */
    protected function wrapJsonSelector($value)
    {
        [$field, $path] = $this->wrapJsonFieldAndPath($value);

        return 'json_unquote(json_extract('.$field.$path.'))';
    }

    /**
     * Wrap the given JSON selector for boolean values.
     *
     * @param  string  $value
     * @return string
     */
    protected function wrapJsonBooleanSelector($value)
    {
        [$field, $path] = $this->wrapJsonFieldAndPath($value);

        return 'json_extract('.$field.$path.')';
    }
}<|MERGE_RESOLUTION|>--- conflicted
+++ resolved
@@ -57,11 +57,7 @@
      * @param  array  $where
      * @return string
      */
-<<<<<<< HEAD
-    public function whereFulltext(Builder $query, $where)
-=======
     public function whereFullText(Builder $query, $where)
->>>>>>> 566d89a2
     {
         $columns = $this->columnize($where['columns']);
 
