<?php

namespace Illuminate\Database\Migrations;

use Closure;
use Illuminate\Support\Str;
use InvalidArgumentException;
use Illuminate\Filesystem\Filesystem;

class MigrationCreator
{
    /**
     * The filesystem instance.
     *
     * @var \Illuminate\Filesystem\Filesystem
     */
    protected $files;

    /**
     * The registered post create hooks.
     *
     * @var array
     */
    protected $postCreate = [];

    /**
     * Create a new migration creator instance.
     *
     * @param  \Illuminate\Filesystem\Filesystem  $files
     * @return void
     */
    public function __construct(Filesystem $files)
    {
        $this->files = $files;
    }

    /**
     * Create a new migration at the given path.
     *
     * @param  string  $name
     * @param  string  $path
     * @param  string  $prefix
     * @param  string  $table
     * @param  bool    $create
     * @return string
     * @throws \Exception
     */
    public function create($name, $path, $prefix = false, $table = null, $create = false)
    {
        $this->ensureMigrationDoesntAlreadyExist($name);

        // First we will get the stub file for the migration, which serves as a type
        // of template for the migration. Once we have those we will populate the
        // various place-holders, save the file, and run the post create event.
        $stub = $this->getStub($prefix, $table, $create);

        $this->files->put(
            $path = $this->getPath($prefix, $name, $path),
            $this->populateStub($name, $stub, $table)
        );

        // Next, we will fire any hooks that are supposed to fire after a migration is
        // created. Once that is done we'll be ready to return the full path to the
        // migration file so it can be used however it's needed by the developer.
        $this->firePostCreateHooks();

        return $path;
    }

    /**
     * Ensure that a migration with the given name doesn't already exist.
     *
     * @param  string  $name
     * @return void
     *
     * @throws \InvalidArgumentException
     */
    protected function ensureMigrationDoesntAlreadyExist($name)
    {
        if (class_exists($className = $this->getClassName($name))) {
            throw new InvalidArgumentException("A {$className} class already exists.");
        }
    }

    /**
     * Get the migration stub file.
     *
     * @param  string  $table
     * @param  bool    $create
     * @return string
     */
    protected function getStub($prefix, $table, $create)
    {
        if (is_null($table)) {
            return $this->files->get($this->stubPath().'/blank.stub');
        }

        // We also have stubs for creating new tables and modifying existing tables
        // to save the developer some typing when they are creating a new tables
        // or modifying existing tables. We'll grab the appropriate stub here.
        else {
            $stub = $create ? 'create.stub' : 'update.stub';

            return $this->files->get($this->stubPath()."/{$stub}");
        }
    }

    /**
     * Populate the place-holders in the migration stub.
     *
     * @param  string  $name
     * @param  string  $stub
     * @param  string  $table
     * @return string
     */
    protected function populateStub($name, $stub, $table)
    {
        $stub = str_replace('DummyClass', $this->getClassName($name), $stub);

        // Here we will replace the table place-holders with the table specified by
        // the developer, which is useful for quickly creating a tables creation
        // or update migration from the console instead of typing it manually.
        if (! is_null($table)) {
            $stub = str_replace('DummyTable', $table, $stub);
        }

        return $stub;
    }

    /**
     * Get the class name of a migration name.
     *
     * @param  string  $name
     * @return string
     */
    protected function getClassName($name)
    {
        return Str::studly($name);
    }

    /**
     * Get the full path to the migration.
     *
     * @param  string  $prefix
     * @param  string  $name
     * @param  string  $path
     * @return string
     */
    protected function getPath($prefix, $name, $path)
    {
<<<<<<< HEAD
        if ($prefix) {
=======
        if($prefix) {
>>>>>>> c08635e2
            return $path.'/'.$prefix.'_'.$name.'.php';
        } else {
            return $path.'/'.$this->getDatePrefix().'_'.$name.'.php';
        }
    }

    /**
     * Fire the registered post create hooks.
     *
     * @return void
     */
    protected function firePostCreateHooks()
    {
        foreach ($this->postCreate as $callback) {
            call_user_func($callback);
        }
    }

    /**
     * Register a post migration create hook.
     *
     * @param  \Closure  $callback
     * @return void
     */
    public function afterCreate(Closure $callback)
    {
        $this->postCreate[] = $callback;
    }

    /**
     * Get the date prefix for the migration.
     *
     * @return string
     */
    protected function getDatePrefix()
    {
        return date('Y_m_d_His');
    }

    /**
     * Get the path to the stubs.
     *
     * @return string
     */
    public function stubPath()
    {
        return __DIR__.'/stubs';
    }

    /**
     * Get the filesystem instance.
     *
     * @return \Illuminate\Filesystem\Filesystem
     */
    public function getFilesystem()
    {
        return $this->files;
    }
}<|MERGE_RESOLUTION|>--- conflicted
+++ resolved
@@ -52,7 +52,7 @@
         // First we will get the stub file for the migration, which serves as a type
         // of template for the migration. Once we have those we will populate the
         // various place-holders, save the file, and run the post create event.
-        $stub = $this->getStub($prefix, $table, $create);
+        $stub = $this->getStub($table, $create);
 
         $this->files->put(
             $path = $this->getPath($prefix, $name, $path),
@@ -89,7 +89,7 @@
      * @param  bool    $create
      * @return string
      */
-    protected function getStub($prefix, $table, $create)
+    protected function getStub($table, $create)
     {
         if (is_null($table)) {
             return $this->files->get($this->stubPath().'/blank.stub');
@@ -148,11 +148,7 @@
      */
     protected function getPath($prefix, $name, $path)
     {
-<<<<<<< HEAD
-        if ($prefix) {
-=======
         if($prefix) {
->>>>>>> c08635e2
             return $path.'/'.$prefix.'_'.$name.'.php';
         } else {
             return $path.'/'.$this->getDatePrefix().'_'.$name.'.php';
