--- conflicted
+++ resolved
@@ -93,18 +93,7 @@
 	 */
 	public function createS3Driver(array $config)
 	{
-<<<<<<< HEAD
-		$s3Config = ['key' => $config['key'], 'secret' => $config['secret']];
-
-		if (isset($config['region']))
-		{
-			$s3Config['region'] = $config['region'];
-		}
-=======
-		$client = S3Client::factory(
-			array_only($config, ['key', 'region', 'secret', 'signature'])
-		);
->>>>>>> e7b9f908
+		$s3Config = array_only($config, ['key', 'region', 'secret', 'signature']);
 
 		return $this->adapt(
 			new Flysystem(new S3Adapter(S3Client::factory($s3Config), $config['bucket']))
