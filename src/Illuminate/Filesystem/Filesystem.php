--- conflicted
+++ resolved
@@ -345,13 +345,7 @@
             throw new InvalidBase64FileException();
         }
 
-<<<<<<< HEAD
-        $data_uri = Str::between($base64File, 'data:', ';');
-
-        if (str_contains($base64File, $data_uri)) {
-=======
-        if (str_contains($base64File, 'data:image')) {
->>>>>>> 0164cb86
+        if (strpos($base64File, 'data:image') !== false) {
             $base64File = explode(',', $base64File, 2)[1];
         }
 
@@ -366,11 +360,7 @@
      */
     public function isBase64File(string $base64)
     {
-<<<<<<< HEAD
-        
-=======
->>>>>>> 0164cb86
-        if (str_contains($base64, ';base64,')) {
+        if (strpos($base64, ';base64,') !== false) {
             $base64 = explode(';base64,', $base64)[1];
         }
 
