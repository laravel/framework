--- conflicted
+++ resolved
@@ -6,12 +6,6 @@
 use Illuminate\Support\Collection;
 use Illuminate\Contracts\Support\Htmlable;
 use Illuminate\Support\HigherOrderTapProxy;
-<<<<<<< HEAD
-use Dotenv\Environment\Adapter\PutenvAdapter;
-use Dotenv\Environment\Adapter\EnvConstAdapter;
-use Dotenv\Environment\Adapter\ServerConstAdapter;
-=======
->>>>>>> 5d4aec4d
 
 if (! function_exists('append_config')) {
     /**
@@ -268,42 +262,7 @@
      */
     function env($key, $default = null)
     {
-<<<<<<< HEAD
-        static $variables;
-
-        if ($variables === null) {
-            $variables = (new DotenvFactory([new EnvConstAdapter, new PutenvAdapter, new ServerConstAdapter]))->createImmutable();
-        }
-
-        return Option::fromValue($variables->get($key))
-            ->map(function ($value) {
-                switch (strtolower($value)) {
-                    case 'true':
-                    case '(true)':
-                        return true;
-                    case 'false':
-                    case '(false)':
-                        return false;
-                    case 'empty':
-                    case '(empty)':
-                        return '';
-                    case 'null':
-                    case '(null)':
-                        return;
-                }
-
-                if (preg_match('/\A([\'"])(.*)\1\z/', $value, $matches)) {
-                    return $matches[2];
-                }
-
-                return $value;
-            })
-            ->getOrCall(function () use ($default) {
-                return value($default);
-            });
-=======
         return Env::get($key, $default);
->>>>>>> 5d4aec4d
     }
 }
 
