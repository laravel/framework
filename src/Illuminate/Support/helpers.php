<?php

use Illuminate\Support\Arr;
use Illuminate\Support\Str;
<<<<<<< HEAD
use Illuminate\Support\Collection;
use Illuminate\Support\Debug\Dumper;
use Illuminate\Contracts\Support\Htmlable;

if (! function_exists('append_config')) {
    /**
     * Assign high numeric IDs to a config item to force appending.
     *
     * @param  array  $array
     * @return array
     */
    function append_config(array $array)
    {
        $start = 9999;

        foreach ($array as $key => $value) {
            if (is_numeric($key)) {
                $start++;

                $array[$start] = Arr::pull($array, $key);
            }
        }

        return $array;
    }
}

if (! function_exists('array_add')) {
    /**
     * Add an element to an array using "dot" notation if it doesn't exist.
     *
     * @param  array   $array
     * @param  string  $key
     * @param  mixed   $value
     * @return array
     */
    function array_add($array, $key, $value)
    {
        return Arr::add($array, $key, $value);
    }
}

if (! function_exists('array_collapse')) {
    /**
     * Collapse an array of arrays into a single array.
     *
     * @param  array  $array
     * @return array
     */
    function array_collapse($array)
    {
        return Arr::collapse($array);
    }
}

if (! function_exists('array_divide')) {
    /**
     * Divide an array into two arrays. One with keys and the other with values.
     *
     * @param  array  $array
     * @return array
     */
    function array_divide($array)
    {
        return Arr::divide($array);
    }
}

if (! function_exists('array_dot')) {
    /**
     * Flatten a multi-dimensional associative array with dots.
     *
     * @param  array   $array
     * @param  string  $prepend
     * @return array
     */
    function array_dot($array, $prepend = '')
    {
        return Arr::dot($array, $prepend);
    }
}

if (! function_exists('array_except')) {
    /**
     * Get all of the given array except for a specified array of items.
     *
     * @param  array  $array
     * @param  array|string  $keys
     * @return array
     */
    function array_except($array, $keys)
    {
        return Arr::except($array, $keys);
    }
}

if (! function_exists('array_first')) {
    /**
     * Return the first element in an array passing a given truth test.
     *
     * @param  array  $array
     * @param  callable|null  $callback
     * @param  mixed  $default
     * @return mixed
     */
    function array_first($array, callable $callback = null, $default = null)
    {
        return Arr::first($array, $callback, $default);
    }
}

if (! function_exists('array_flatten')) {
    /**
     * Flatten a multi-dimensional array into a single level.
     *
     * @param  array  $array
     * @param  int  $depth
     * @return array
     */
    function array_flatten($array, $depth = INF)
    {
        return Arr::flatten($array, $depth);
    }
}

if (! function_exists('array_forget')) {
    /**
     * Remove one or many array items from a given array using "dot" notation.
     *
     * @param  array  $array
     * @param  array|string  $keys
     * @return void
     */
    function array_forget(&$array, $keys)
    {
        return Arr::forget($array, $keys);
    }
}

if (! function_exists('array_get')) {
    /**
     * Get an item from an array using "dot" notation.
     *
     * @param  \ArrayAccess|array  $array
     * @param  string  $key
     * @param  mixed   $default
     * @return mixed
     */
    function array_get($array, $key, $default = null)
    {
        return Arr::get($array, $key, $default);
    }
}

if (! function_exists('array_has')) {
    /**
     * Check if an item or items exist in an array using "dot" notation.
     *
     * @param  \ArrayAccess|array  $array
     * @param  string|array  $keys
     * @return bool
     */
    function array_has($array, $keys)
    {
        return Arr::has($array, $keys);
    }
}

if (! function_exists('array_last')) {
    /**
     * Return the last element in an array passing a given truth test.
     *
     * @param  array  $array
     * @param  callable|null  $callback
     * @param  mixed  $default
     * @return mixed
     */
    function array_last($array, callable $callback = null, $default = null)
    {
        return Arr::last($array, $callback, $default);
    }
}

if (! function_exists('array_only')) {
    /**
     * Get a subset of the items from the given array.
     *
     * @param  array  $array
     * @param  array|string  $keys
     * @return array
     */
    function array_only($array, $keys)
    {
        return Arr::only($array, $keys);
    }
}

if (! function_exists('array_pluck')) {
    /**
     * Pluck an array of values from an array.
     *
     * @param  array   $array
     * @param  string|array  $value
     * @param  string|array|null  $key
     * @return array
     */
    function array_pluck($array, $value, $key = null)
    {
        return Arr::pluck($array, $value, $key);
    }
}

if (! function_exists('array_prepend')) {
    /**
     * Push an item onto the beginning of an array.
     *
     * @param  array  $array
     * @param  mixed  $value
     * @param  mixed  $key
     * @return array
     */
    function array_prepend($array, $value, $key = null)
    {
        return Arr::prepend($array, $value, $key);
    }
}

if (! function_exists('array_pull')) {
    /**
     * Get a value from the array, and remove it.
     *
     * @param  array   $array
     * @param  string  $key
     * @param  mixed   $default
     * @return mixed
     */
    function array_pull(&$array, $key, $default = null)
    {
        return Arr::pull($array, $key, $default);
    }
}

if (! function_exists('array_set')) {
    /**
     * Set an array item to a given value using "dot" notation.
     *
     * If no key is given to the method, the entire array will be replaced.
     *
     * @param  array   $array
     * @param  string  $key
     * @param  mixed   $value
     * @return array
     */
    function array_set(&$array, $key, $value)
    {
        return Arr::set($array, $key, $value);
    }
}

if (! function_exists('array_sort')) {
    /**
     * Sort the array using the given callback.
     *
     * @param  array  $array
     * @param  callable  $callback
     * @return array
     */
    function array_sort($array, callable $callback)
    {
        return Arr::sort($array, $callback);
    }
}

if (! function_exists('array_sort_recursive')) {
    /**
     * Recursively sort an array by keys and values.
     *
     * @param  array  $array
     * @return array
     */
    function array_sort_recursive($array)
    {
        return Arr::sortRecursive($array);
    }
}

if (! function_exists('array_where')) {
    /**
     * Filter the array using the given callback.
     *
     * @param  array  $array
     * @param  callable  $callback
     * @return array
     */
    function array_where($array, callable $callback)
    {
        return Arr::where($array, $callback);
    }
}

if (! function_exists('array_wrap')) {
    /**
     * If the given value is not an array, wrap it in one.
     *
     * @param  mixed  $value
     * @return array
     */
    function array_wrap($value)
    {
        return Arr::wrap($value);
    }
}

if (! function_exists('camel_case')) {
    /**
     * Convert a value to camel case.
     *
     * @param  string  $value
     * @return string
     */
    function camel_case($value)
    {
        return Str::camel($value);
    }
}

if (! function_exists('class_basename')) {
    /**
     * Get the class "basename" of the given object / class.
     *
     * @param  string|object  $class
     * @return string
     */
    function class_basename($class)
    {
        $class = is_object($class) ? get_class($class) : $class;

        return basename(str_replace('\\', '/', $class));
    }
}

if (! function_exists('class_uses_recursive')) {
    /**
     * Returns all traits used by a class, its subclasses and trait of their traits.
     *
     * @param  object|string  $class
     * @return array
     */
    function class_uses_recursive($class)
    {
        if (is_object($class)) {
            $class = get_class($class);
        }

        $results = [];

        foreach (array_merge([$class => $class], class_parents($class)) as $class) {
            $results += trait_uses_recursive($class);
        }

        return array_unique($results);
    }
}

if (! function_exists('collect')) {
    /**
     * Create a collection from the given value.
     *
     * @param  mixed  $value
     * @return \Illuminate\Support\Collection
     */
    function collect($value = null)
    {
        return new Collection($value);
    }
}

if (! function_exists('data_fill')) {
    /**
     * Fill in data where it's missing.
     *
     * @param  mixed   $target
     * @param  string|array  $key
     * @param  mixed  $value
     * @return mixed
     */
    function data_fill(&$target, $key, $value)
    {
        return data_set($target, $key, $value, false);
    }
}

if (! function_exists('data_get')) {
    /**
     * Get an item from an array or object using "dot" notation.
     *
     * @param  mixed   $target
     * @param  string|array  $key
     * @param  mixed   $default
     * @return mixed
     */
    function data_get($target, $key, $default = null)
    {
        if (is_null($key)) {
            return $target;
        }

        $key = is_array($key) ? $key : explode('.', $key);

        while (! is_null($segment = array_shift($key))) {
            if ($segment === '*') {
                if ($target instanceof Collection) {
                    $target = $target->all();
                } elseif (! is_array($target)) {
                    return value($default);
                }

                $result = Arr::pluck($target, $key);

                return in_array('*', $key) ? Arr::collapse($result) : $result;
            }

            if (Arr::accessible($target) && Arr::exists($target, $segment)) {
                $target = $target[$segment];
            } elseif (is_object($target) && isset($target->{$segment})) {
                $target = $target->{$segment};
            } else {
                return value($default);
            }
        }

        return $target;
    }
}

if (! function_exists('data_set')) {
    /**
     * Set an item on an array or object using dot notation.
     *
     * @param  mixed  $target
     * @param  string|array  $key
     * @param  mixed  $value
     * @param  bool  $overwrite
     * @return mixed
     */
    function data_set(&$target, $key, $value, $overwrite = true)
    {
        $segments = is_array($key) ? $key : explode('.', $key);

        if (($segment = array_shift($segments)) === '*') {
            if (! Arr::accessible($target)) {
                $target = [];
            }

            if ($segments) {
                foreach ($target as &$inner) {
                    data_set($inner, $segments, $value, $overwrite);
                }
            } elseif ($overwrite) {
                foreach ($target as &$inner) {
                    $inner = $value;
                }
            }
        } elseif (Arr::accessible($target)) {
            if ($segments) {
                if (! Arr::exists($target, $segment)) {
                    $target[$segment] = [];
                }

                data_set($target[$segment], $segments, $value, $overwrite);
            } elseif ($overwrite || ! Arr::exists($target, $segment)) {
                $target[$segment] = $value;
            }
        } elseif (is_object($target)) {
            if ($segments) {
                if (! isset($target->{$segment})) {
                    $target->{$segment} = [];
                }

                data_set($target->{$segment}, $segments, $value, $overwrite);
            } elseif ($overwrite || ! isset($target->{$segment})) {
                $target->{$segment} = $value;
            }
        } else {
            $target = [];

            if ($segments) {
                data_set($target[$segment], $segments, $value, $overwrite);
            } elseif ($overwrite) {
                $target[$segment] = $value;
            }
        }

        return $target;
    }
}

if (! function_exists('dd')) {
    /**
     * Dump the passed variables and end the script.
     *
     * @param  mixed
     * @return void
     */
    function dd(...$args)
    {
        foreach ($args as $x) {
            (new Dumper)->dump($x);
        }

        die(1);
    }
}

if (! function_exists('e')) {
    /**
     * Escape HTML special characters in a string.
     *
     * @param  \Illuminate\Contracts\Support\Htmlable|string  $value
     * @return string
     */
    function e($value)
    {
        if ($value instanceof Htmlable) {
            return $value->toHtml();
        }

        return htmlspecialchars($value, ENT_QUOTES, 'UTF-8', false);
    }
}

if (! function_exists('ends_with')) {
    /**
     * Determine if a given string ends with a given substring.
     *
     * @param  string  $haystack
     * @param  string|array  $needles
     * @return bool
     */
    function ends_with($haystack, $needles)
    {
        return Str::endsWith($haystack, $needles);
    }
}

if (! function_exists('head')) {
    /**
     * Get the first element of an array. Useful for method chaining.
     *
     * @param  array  $array
     * @return mixed
     */
    function head($array)
    {
        return reset($array);
    }
}

if (! function_exists('kebab_case')) {
    /**
     * Convert a string to kebab case.
     *
     * @param  string  $value
     * @return string
     */
    function kebab_case($value)
    {
        return Str::kebab($value);
    }
}

if (! function_exists('last')) {
    /**
     * Get the last element from an array.
     *
     * @param  array  $array
     * @return mixed
     */
    function last($array)
    {
        return end($array);
    }
}

if (! function_exists('object_get')) {
    /**
     * Get an item from an object using "dot" notation.
     *
     * @param  object  $object
     * @param  string  $key
     * @param  mixed   $default
     * @return mixed
     */
    function object_get($object, $key, $default = null)
    {
        if (is_null($key) || trim($key) == '') {
            return $object;
        }

        foreach (explode('.', $key) as $segment) {
            if (! is_object($object) || ! isset($object->{$segment})) {
                return value($default);
            }

            $object = $object->{$segment};
        }

        return $object;
    }
}

if (! function_exists('preg_replace_array')) {
    /**
     * Replace a given pattern with each value in the array in sequentially.
     *
     * @param  string  $pattern
     * @param  array   $replacements
     * @param  string  $subject
     * @return string
     */
    function preg_replace_array($pattern, array $replacements, $subject)
    {
        return preg_replace_callback($pattern, function () use (&$replacements) {
            foreach ($replacements as $key => $value) {
                return array_shift($replacements);
            }
        }, $subject);
    }
}

if (! function_exists('retry')) {
    /**
     * Retry an operation a given number of times.
     *
     * @param  int  $times
     * @param  callable  $callback
     * @param  int  $sleep
     * @return mixed
     *
     * @throws \Exception
     */
    function retry($times, callable $callback, $sleep = 0)
    {
        $times--;

        beginning:
        try {
            return $callback();
        } catch (Exception $e) {
            if (! $times) {
                throw $e;
            }

            $times--;

            if ($sleep) {
                usleep($sleep * 1000);
            }

            goto beginning;
        }
    }
}

if (! function_exists('snake_case')) {
    /**
     * Convert a string to snake case.
     *
     * @param  string  $value
     * @param  string  $delimiter
     * @return string
     */
    function snake_case($value, $delimiter = '_')
    {
        return Str::snake($value, $delimiter);
    }
}

if (! function_exists('starts_with')) {
    /**
     * Determine if a given string starts with a given substring.
     *
     * @param  string  $haystack
     * @param  string|array  $needles
     * @return bool
     */
    function starts_with($haystack, $needles)
    {
        return Str::startsWith($haystack, $needles);
    }
}

if (! function_exists('str_contains')) {
    /**
     * Determine if a given string contains a given substring.
     *
     * @param  string  $haystack
     * @param  string|array  $needles
     * @return bool
     */
    function str_contains($haystack, $needles)
    {
        return Str::contains($haystack, $needles);
    }
}

if (! function_exists('str_finish')) {
    /**
     * Cap a string with a single instance of a given value.
     *
     * @param  string  $value
     * @param  string  $cap
     * @return string
     */
    function str_finish($value, $cap)
    {
        return Str::finish($value, $cap);
    }
}

if (! function_exists('str_is')) {
    /**
     * Determine if a given string matches a given pattern.
     *
     * @param  string  $pattern
     * @param  string  $value
     * @return bool
     */
    function str_is($pattern, $value)
    {
        return Str::is($pattern, $value);
    }
}

if (! function_exists('str_limit')) {
    /**
     * Limit the number of characters in a string.
     *
     * @param  string  $value
     * @param  int     $limit
     * @param  string  $end
     * @return string
     */
    function str_limit($value, $limit = 100, $end = '...')
    {
        return Str::limit($value, $limit, $end);
    }
}

if (! function_exists('str_plural')) {
    /**
     * Get the plural form of an English word.
     *
     * @param  string  $value
     * @param  int     $count
     * @return string
     */
    function str_plural($value, $count = 2)
    {
        return Str::plural($value, $count);
    }
}

if (! function_exists('str_random')) {
    /**
     * Generate a more truly "random" alpha-numeric string.
     *
     * @param  int  $length
     * @return string
     *
     * @throws \RuntimeException
     */
    function str_random($length = 16)
    {
        return Str::random($length);
    }
}

if (! function_exists('str_replace_array')) {
    /**
     * Replace a given value in the string sequentially with an array.
     *
     * @param  string  $search
     * @param  array   $replace
     * @param  string  $subject
     * @return string
     */
    function str_replace_array($search, array $replace, $subject)
    {
        return Str::replaceArray($search, $replace, $subject);
    }
}

if (! function_exists('str_replace_first')) {
    /**
     * Replace the first occurrence of a given value in the string.
     *
     * @param  string  $search
     * @param  string  $replace
     * @param  string  $subject
     * @return string
     */
    function str_replace_first($search, $replace, $subject)
    {
        return Str::replaceFirst($search, $replace, $subject);
    }
}

if (! function_exists('str_replace_last')) {
    /**
     * Replace the last occurrence of a given value in the string.
     *
     * @param  string  $search
     * @param  string  $replace
     * @param  string  $subject
     * @return string
     */
    function str_replace_last($search, $replace, $subject)
    {
        return Str::replaceLast($search, $replace, $subject);
    }
}

if (! function_exists('str_singular')) {
    /**
     * Get the singular form of an English word.
     *
     * @param  string  $value
     * @return string
     */
    function str_singular($value)
    {
        return Str::singular($value);
    }
}

if (! function_exists('str_slug')) {
    /**
     * Generate a URL friendly "slug" from a given string.
     *
     * @param  string  $title
     * @param  string  $separator
     * @return string
     */
    function str_slug($title, $separator = '-')
    {
        return Str::slug($title, $separator);
    }
}

if (! function_exists('studly_case')) {
    /**
     * Convert a value to studly caps case.
     *
     * @param  string  $value
     * @return string
     */
    function studly_case($value)
    {
        return Str::studly($value);
    }
}

if (! function_exists('tap')) {
    /**
     * Call the given Closure with the given value then return the value.
     *
     * @param  mixed  $value
     * @param  callable  $callback
     * @return mixed
     */
    function tap($value, $callback)
    {
        $callback($value);

        return $value;
    }
}

if (! function_exists('title_case')) {
    /**
     * Convert a value to title case.
     *
     * @param  string  $value
     * @return string
     */
    function title_case($value)
    {
        return Str::title($value);
    }
}

if (! function_exists('trait_uses_recursive')) {
    /**
     * Returns all traits used by a trait and its traits.
     *
     * @param  string  $trait
     * @return array
     */
    function trait_uses_recursive($trait)
    {
        $traits = class_uses($trait);

        foreach ($traits as $trait) {
            $traits += trait_uses_recursive($trait);
        }

        return $traits;
    }
}

if (! function_exists('value')) {
    /**
     * Return the default value of the given value.
     *
     * @param  mixed  $value
     * @return mixed
     */
    function value($value)
    {
        return $value instanceof Closure ? $value() : $value;
    }
}

if (! function_exists('windows_os')) {
    /**
     * Determine whether the current environment is Windows based.
     *
     * @return bool
     */
    function windows_os()
    {
        return strtolower(substr(PHP_OS, 0, 3)) === 'win';
    }
}

if (! function_exists('with')) {
    /**
     * Return the given object. Useful for chaining.
     *
     * @param  mixed  $object
     * @return mixed
     */
    function with($object)
    {
        return $object;
    }
=======

if ( ! function_exists('action'))
{
	/**
	 * Generate a URL to a controller action.
	 *
	 * @param  string  $name
	 * @param  array   $parameters
	 * @return string
	 */
	function action($name, $parameters = array())
	{
		return app('url')->action($name, $parameters);
	}
}

if ( ! function_exists('app'))
{
	/**
	 * Get the root Facade application instance.
	 *
	 * @param  string  $make
	 * @return mixed
	 */
	function app($make = null)
	{
		if ( ! is_null($make))
		{
			return app()->make($make);
		}

		return Illuminate\Support\Facades\Facade::getFacadeApplication();
	}
}

if ( ! function_exists('app_path'))
{
	/**
	 * Get the path to the application folder.
	 *
	 * @param  string  $path
	 * @return string
	 */
	function app_path($path = '')
	{
		return app('path').($path ? '/'.$path : $path);
	}
}

if ( ! function_exists('append_config'))
{
	/**
	 * Assign high numeric IDs to a config item to force appending.
	 *
	 * @param  array  $array
	 * @return array
	 */
	function append_config(array $array)
	{
		$start = 9999;

		foreach ($array as $key => $value)
		{
			if (is_numeric($key))
			{
				$start++;

				$array[$start] = array_pull($array, $key);
			}
		}

		return $array;
	}
}

if ( ! function_exists('array_add'))
{
	/**
	 * Add an element to an array using "dot" notation if it doesn't exist.
	 *
	 * @param  array   $array
	 * @param  string  $key
	 * @param  mixed   $value
	 * @return array
	 */
	function array_add($array, $key, $value)
	{
		return Arr::add($array, $key, $value);
	}
}

if ( ! function_exists('array_build'))
{
	/**
	 * Build a new array using a callback.
	 *
	 * @param  array     $array
	 * @param  \Closure  $callback
	 * @return array
	 */
	function array_build($array, Closure $callback)
	{
		return Arr::build($array, $callback);
	}
}

if ( ! function_exists('array_divide'))
{
	/**
	 * Divide an array into two arrays. One with keys and the other with values.
	 *
	 * @param  array  $array
	 * @return array
	 */
	function array_divide($array)
	{
		return Arr::divide($array);
	}
}

if ( ! function_exists('array_dot'))
{
	/**
	 * Flatten a multi-dimensional associative array with dots.
	 *
	 * @param  array   $array
	 * @param  string  $prepend
	 * @return array
	 */
	function array_dot($array, $prepend = '')
	{
		return Arr::dot($array, $prepend);
	}
}

if ( ! function_exists('array_except'))
{
	/**
	 * Get all of the given array except for a specified array of items.
	 *
	 * @param  array  $array
	 * @param  array|string  $keys
	 * @return array
	 */
	function array_except($array, $keys)
	{
		return Arr::except($array, $keys);
	}
}

if ( ! function_exists('array_fetch'))
{
	/**
	 * Fetch a flattened array of a nested array element.
	 *
	 * @param  array   $array
	 * @param  string  $key
	 * @return array
	 */
	function array_fetch($array, $key)
	{
		return Arr::fetch($array, $key);
	}
}

if ( ! function_exists('array_first'))
{
	/**
	 * Return the first element in an array passing a given truth test.
	 *
	 * @param  array     $array
	 * @param  \Closure  $callback
	 * @param  mixed     $default
	 * @return mixed
	 */
	function array_first($array, $callback, $default = null)
	{
		return Arr::first($array, $callback, $default);
	}
}

if ( ! function_exists('array_last'))
{
	/**
	 * Return the last element in an array passing a given truth test.
	 *
	 * @param  array     $array
	 * @param  \Closure  $callback
	 * @param  mixed     $default
	 * @return mixed
	 */
	function array_last($array, $callback, $default = null)
	{
		return Arr::last($array, $callback, $default);
	}
}

if ( ! function_exists('array_flatten'))
{
	/**
	 * Flatten a multi-dimensional array into a single level.
	 *
	 * @param  array  $array
	 * @return array
	 */
	function array_flatten($array)
	{
		return Arr::flatten($array);
	}
}

if ( ! function_exists('array_forget'))
{
	/**
	 * Remove one or many array items from a given array using "dot" notation.
	 *
	 * @param  array  $array
	 * @param  array|string  $keys
	 * @return void
	 */
	function array_forget(&$array, $keys)
	{
		return Arr::forget($array, $keys);
	}
}

if ( ! function_exists('array_get'))
{
	/**
	 * Get an item from an array using "dot" notation.
	 *
	 * @param  array   $array
	 * @param  string  $key
	 * @param  mixed   $default
	 * @return mixed
	 */
	function array_get($array, $key, $default = null)
	{
		return Arr::get($array, $key, $default);
	}
}

if ( ! function_exists('array_only'))
{
	/**
	 * Get a subset of the items from the given array.
	 *
	 * @param  array  $array
	 * @param  array|string  $keys
	 * @return array
	 */
	function array_only($array, $keys)
	{
		return Arr::only($array, $keys);
	}
}

if ( ! function_exists('array_pluck'))
{
	/**
	 * Pluck an array of values from an array.
	 *
	 * @param  array   $array
	 * @param  string  $value
	 * @param  string  $key
	 * @return array
	 */
	function array_pluck($array, $value, $key = null)
	{
		return Arr::pluck($array, $value, $key);
	}
}

if ( ! function_exists('array_pull'))
{
	/**
	 * Get a value from the array, and remove it.
	 *
	 * @param  array   $array
	 * @param  string  $key
	 * @param  mixed   $default
	 * @return mixed
	 */
	function array_pull(&$array, $key, $default = null)
	{
		return Arr::pull($array, $key, $default);
	}
}

if ( ! function_exists('array_set'))
{
	/**
	 * Set an array item to a given value using "dot" notation.
	 *
	 * If no key is given to the method, the entire array will be replaced.
	 *
	 * @param  array   $array
	 * @param  string  $key
	 * @param  mixed   $value
	 * @return array
	 */
	function array_set(&$array, $key, $value)
	{
		return Arr::set($array, $key, $value);
	}
}

if ( ! function_exists('array_sort'))
{
	/**
	 * Sort the array using the given Closure.
	 *
	 * @param  array     $array
	 * @param  \Closure  $callback
	 * @return array
	 */
	function array_sort($array, Closure $callback)
	{
		return Arr::sort($array, $callback);
	}
}

if ( ! function_exists('array_where'))
{
	/**
	 * Filter the array using the given Closure.
	 *
	 * @param  array     $array
	 * @param  \Closure  $callback
	 * @return array
	 */
	function array_where($array, Closure $callback)
	{
		return Arr::where($array, $callback);
	}
}

if ( ! function_exists('asset'))
{
	/**
	 * Generate an asset path for the application.
	 *
	 * @param  string  $path
	 * @param  bool    $secure
	 * @return string
	 */
	function asset($path, $secure = null)
	{
		return app('url')->asset($path, $secure);
	}
}

if ( ! function_exists('base_path'))
{
	/**
	 * Get the path to the base of the install.
	 *
	 * @param  string  $path
	 * @return string
	 */
	function base_path($path = '')
	{
		return app()->make('path.base').($path ? '/'.$path : $path);
	}
}

if ( ! function_exists('camel_case'))
{
	/**
	 * Convert a value to camel case.
	 *
	 * @param  string  $value
	 * @return string
	 */
	function camel_case($value)
	{
		return Str::camel($value);
	}
}

if ( ! function_exists('class_basename'))
{
	/**
	 * Get the class "basename" of the given object / class.
	 *
	 * @param  string|object  $class
	 * @return string
	 */
	function class_basename($class)
	{
		$class = is_object($class) ? get_class($class) : $class;

		return basename(str_replace('\\', '/', $class));
	}
}

if ( ! function_exists('class_uses_recursive'))
{
	/**
	 * Returns all traits used by a class, it's subclasses and trait of their traits
	 *
	 * @param  string  $class
	 * @return array
	 */
	function class_uses_recursive($class)
	{
		$results = [];

		foreach (array_merge([$class => $class], class_parents($class)) as $class)
		{
			$results += trait_uses_recursive($class);
		}

		return array_unique($results);
	}
}

if ( ! function_exists('csrf_token'))
{
	/**
	 * Get the CSRF token value.
	 *
	 * @return string
	 *
	 * @throws RuntimeException
	 */
	function csrf_token()
	{
		$session = app('session');

		if (isset($session))
		{
			return $session->getToken();
		}
		else
		{
			throw new RuntimeException("Application session store not set.");
		}
	}
}

if ( ! function_exists('data_get'))
{
	/**
	 * Get an item from an array or object using "dot" notation.
	 *
	 * @param  mixed   $target
	 * @param  string  $key
	 * @param  mixed   $default
	 * @return mixed
	 */
	function data_get($target, $key, $default = null)
	{
		if (is_null($key)) return $target;

		foreach (explode('.', $key) as $segment)
		{
			if (is_array($target))
			{
				if ( ! array_key_exists($segment, $target))
				{
					return value($default);
				}

				$target = $target[$segment];
			}
			elseif (is_object($target))
			{
				if ( ! isset($target->{$segment}))
				{
					return value($default);
				}

				$target = $target->{$segment};
			}
			else
			{
				return value($default);
			}
		}

		return $target;
	}
}

if ( ! function_exists('dd'))
{
	/**
	 * Dump the passed variables and end the script.
	 *
	 * @param  dynamic  mixed
	 * @return void
	 */
	function dd()
	{
		array_map(function($x) { var_dump($x); }, func_get_args()); die;
	}
}

if ( ! function_exists('e'))
{
	/**
	 * Escape HTML entities in a string.
	 *
	 * @param  string  $value
	 * @return string
	 */
	function e($value)
	{
		return htmlentities($value, ENT_QUOTES, 'UTF-8', false);
	}
}

if ( ! function_exists('ends_with'))
{
	/**
	 * Determine if a given string ends with a given substring.
	 *
	 * @param  string  $haystack
	 * @param  string|array  $needles
	 * @return bool
	 */
	function ends_with($haystack, $needles)
	{
		return Str::endsWith($haystack, $needles);
	}
}

if ( ! function_exists('head'))
{
	/**
	 * Get the first element of an array. Useful for method chaining.
	 *
	 * @param  array  $array
	 * @return mixed
	 */
	function head($array)
	{
		return reset($array);
	}
}

if ( ! function_exists('link_to'))
{
	/**
	 * Generate a HTML link.
	 *
	 * @param  string  $url
	 * @param  string  $title
	 * @param  array   $attributes
	 * @param  bool    $secure
	 * @return string
	 */
	function link_to($url, $title = null, $attributes = array(), $secure = null)
	{
		return app('html')->link($url, $title, $attributes, $secure);
	}
}

if ( ! function_exists('last'))
{
	/**
	 * Get the last element from an array.
	 *
	 * @param  array  $array
	 * @return mixed
	 */
	function last($array)
	{
		return end($array);
	}
}

if ( ! function_exists('link_to_asset'))
{
	/**
	 * Generate a HTML link to an asset.
	 *
	 * @param  string  $url
	 * @param  string  $title
	 * @param  array   $attributes
	 * @param  bool    $secure
	 * @return string
	 */
	function link_to_asset($url, $title = null, $attributes = array(), $secure = null)
	{
		return app('html')->linkAsset($url, $title, $attributes, $secure);
	}
}

if ( ! function_exists('link_to_route'))
{
	/**
	 * Generate a HTML link to a named route.
	 *
	 * @param  string  $name
	 * @param  string  $title
	 * @param  array   $parameters
	 * @param  array   $attributes
	 * @return string
	 */
	function link_to_route($name, $title = null, $parameters = array(), $attributes = array())
	{
		return app('html')->linkRoute($name, $title, $parameters, $attributes);
	}
}

if ( ! function_exists('link_to_action'))
{
	/**
	 * Generate a HTML link to a controller action.
	 *
	 * @param  string  $action
	 * @param  string  $title
	 * @param  array   $parameters
	 * @param  array   $attributes
	 * @return string
	 */
	function link_to_action($action, $title = null, $parameters = array(), $attributes = array())
	{
		return app('html')->linkAction($action, $title, $parameters, $attributes);
	}
}

if ( ! function_exists('object_get'))
{
	/**
	 * Get an item from an object using "dot" notation.
	 *
	 * @param  object  $object
	 * @param  string  $key
	 * @param  mixed   $default
	 * @return mixed
	 */
	function object_get($object, $key, $default = null)
	{
		if (is_null($key) || trim($key) == '') return $object;

		foreach (explode('.', $key) as $segment)
		{
			if ( ! is_object($object) || ! isset($object->{$segment}))
			{
				return value($default);
			}

			$object = $object->{$segment};
		}

		return $object;
	}
}

if ( ! function_exists('preg_replace_sub'))
{
	/**
	 * Replace a given pattern with each value in the array in sequentially.
	 *
	 * @param  string  $pattern
	 * @param  array   $replacements
	 * @param  string  $subject
	 * @return string
	 */
	function preg_replace_sub($pattern, &$replacements, $subject)
	{
		return preg_replace_callback($pattern, function($match) use (&$replacements)
		{
			return array_shift($replacements);

		}, $subject);
	}
}

if ( ! function_exists('public_path'))
{
	/**
	 * Get the path to the public folder.
	 *
	 * @param  string  $path
	 * @return string
	 */
	function public_path($path = '')
	{
		return app()->make('path.public').($path ? '/'.$path : $path);
	}
}

if ( ! function_exists('route'))
{
	/**
	 * Generate a URL to a named route.
	 *
	 * @param  string  $route
	 * @param  array   $parameters
	 * @return string
	 */
	function route($route, $parameters = array())
	{
		return app('url')->route($route, $parameters);
	}
}

if ( ! function_exists('secure_asset'))
{
	/**
	 * Generate an asset path for the application.
	 *
	 * @param  string  $path
	 * @return string
	 */
	function secure_asset($path)
	{
		return asset($path, true);
	}
}

if ( ! function_exists('secure_url'))
{
	/**
	 * Generate a HTTPS url for the application.
	 *
	 * @param  string  $path
	 * @param  mixed   $parameters
	 * @return string
	 */
	function secure_url($path, $parameters = array())
	{
		return url($path, $parameters, true);
	}
}

if ( ! function_exists('snake_case'))
{
	/**
	 * Convert a string to snake case.
	 *
	 * @param  string  $value
	 * @param  string  $delimiter
	 * @return string
	 */
	function snake_case($value, $delimiter = '_')
	{
		return Str::snake($value, $delimiter);
	}
}

if ( ! function_exists('starts_with'))
{
	/**
	 * Determine if a given string starts with a given substring.
	 *
	 * @param  string  $haystack
	 * @param  string|array  $needles
	 * @return bool
	 */
	function starts_with($haystack, $needles)
	{
		return Str::startsWith($haystack, $needles);
	}
}

if ( ! function_exists('storage_path'))
{
	/**
	 * Get the path to the storage folder.
	 *
	 * @param   string  $path
	 * @return  string
	 */
	function storage_path($path = '')
	{
		return app('path.storage').($path ? '/'.$path : $path);
	}
}

if ( ! function_exists('str_contains'))
{
	/**
	 * Determine if a given string contains a given substring.
	 *
	 * @param  string  $haystack
	 * @param  string|array  $needles
	 * @return bool
	 */
	function str_contains($haystack, $needles)
	{
		return Str::contains($haystack, $needles);
	}
}

if ( ! function_exists('str_finish'))
{
	/**
	 * Cap a string with a single instance of a given value.
	 *
	 * @param  string  $value
	 * @param  string  $cap
	 * @return string
	 */
	function str_finish($value, $cap)
	{
		return Str::finish($value, $cap);
	}
}

if ( ! function_exists('str_is'))
{
	/**
	 * Determine if a given string matches a given pattern.
	 *
	 * @param  string  $pattern
	 * @param  string  $value
	 * @return bool
	 */
	function str_is($pattern, $value)
	{
		return Str::is($pattern, $value);
	}
}

if ( ! function_exists('str_limit'))
{
	/**
	 * Limit the number of characters in a string.
	 *
	 * @param  string  $value
	 * @param  int     $limit
	 * @param  string  $end
	 * @return string
	 */
	function str_limit($value, $limit = 100, $end = '...')
	{
		return Str::limit($value, $limit, $end);
	}
}

if ( ! function_exists('str_plural'))
{
	/**
	 * Get the plural form of an English word.
	 *
	 * @param  string  $value
	 * @param  int     $count
	 * @return string
	 */
	function str_plural($value, $count = 2)
	{
		return Str::plural($value, $count);
	}
}

if ( ! function_exists('str_random'))
{
	/**
	 * Generate a more truly "random" alpha-numeric string.
	 *
	 * @param  int  $length
	 * @return string
	 *
	 * @throws \RuntimeException
	 */
	function str_random($length = 16)
	{
		return Str::random($length);
	}
}

if ( ! function_exists('str_replace_array'))
{
	/**
	 * Replace a given value in the string sequentially with an array.
	 *
	 * @param  string  $search
	 * @param  array   $replace
	 * @param  string  $subject
	 * @return string
	 */
	function str_replace_array($search, array $replace, $subject)
	{
		foreach ($replace as $value)
		{
			$subject = preg_replace('/'.$search.'/', $value, $subject, 1);
		}

		return $subject;
	}
}

if ( ! function_exists('str_singular'))
{
	/**
	 * Get the singular form of an English word.
	 *
	 * @param  string  $value
	 * @return string
	 */
	function str_singular($value)
	{
		return Str::singular($value);
	}
}

if ( ! function_exists('studly_case'))
{
	/**
	 * Convert a value to studly caps case.
	 *
	 * @param  string  $value
	 * @return string
	 */
	function studly_case($value)
	{
		return Str::studly($value);
	}
}

if ( ! function_exists('trait_uses_recursive'))
{
	/**
	 * Returns all traits used by a trait and its traits
	 *
	 * @param  string  $trait
	 * @return array
	 */
	function trait_uses_recursive($trait)
	{
		$traits = class_uses($trait);

		foreach ($traits as $trait)
		{
			$traits += trait_uses_recursive($trait);
		}

		return $traits;
	}
}

if ( ! function_exists('trans'))
{
	/**
	 * Translate the given message.
	 *
	 * @param  string  $id
	 * @param  array   $parameters
	 * @param  string  $domain
	 * @param  string  $locale
	 * @return string
	 */
	function trans($id, $parameters = array(), $domain = 'messages', $locale = null)
	{
		return app('translator')->trans($id, $parameters, $domain, $locale);
	}
}

if ( ! function_exists('trans_choice'))
{
	/**
	 * Translates the given message based on a count.
	 *
	 * @param  string  $id
	 * @param  int     $number
	 * @param  array   $parameters
	 * @param  string  $domain
	 * @param  string  $locale
	 * @return string
	 */
	function trans_choice($id, $number, array $parameters = array(), $domain = 'messages', $locale = null)
	{
		return app('translator')->transChoice($id, $number, $parameters, $domain, $locale);
	}
}

if ( ! function_exists('url'))
{
	/**
	 * Generate a url for the application.
	 *
	 * @param  string  $path
	 * @param  mixed   $parameters
	 * @param  bool    $secure
	 * @return string
	 */
	function url($path = null, $parameters = array(), $secure = null)
	{
		return app('url')->to($path, $parameters, $secure);
	}
}

if ( ! function_exists('value'))
{
	/**
	 * Return the default value of the given value.
	 *
	 * @param  mixed  $value
	 * @return mixed
	 */
	function value($value)
	{
		return $value instanceof Closure ? $value() : $value;
	}
}

if ( ! function_exists('with'))
{
	/**
	 * Return the given object. Useful for chaining.
	 *
	 * @param  mixed  $object
	 * @return mixed
	 */
	function with($object)
	{
		return $object;
	}
}

if ( ! function_exists('with_empty'))
{
	/**
	 * Return list with empty option prepended. Useful in Form::select.
	 * 
	 * @param array  $list
	 * @param mixed  $empty
	 */
	function with_empty($list, $empty='')
	{
		if(!is_array($empty)) $empty = array(''=>$empty);

		return  $empty + $list;
	}
>>>>>>> 1df8a390
}<|MERGE_RESOLUTION|>--- conflicted
+++ resolved
@@ -2,7 +2,6 @@
 
 use Illuminate\Support\Arr;
 use Illuminate\Support\Str;
-<<<<<<< HEAD
 use Illuminate\Support\Collection;
 use Illuminate\Support\Debug\Dumper;
 use Illuminate\Contracts\Support\Htmlable;
@@ -950,1020 +949,6 @@
     {
         return $object;
     }
-=======
-
-if ( ! function_exists('action'))
-{
-	/**
-	 * Generate a URL to a controller action.
-	 *
-	 * @param  string  $name
-	 * @param  array   $parameters
-	 * @return string
-	 */
-	function action($name, $parameters = array())
-	{
-		return app('url')->action($name, $parameters);
-	}
-}
-
-if ( ! function_exists('app'))
-{
-	/**
-	 * Get the root Facade application instance.
-	 *
-	 * @param  string  $make
-	 * @return mixed
-	 */
-	function app($make = null)
-	{
-		if ( ! is_null($make))
-		{
-			return app()->make($make);
-		}
-
-		return Illuminate\Support\Facades\Facade::getFacadeApplication();
-	}
-}
-
-if ( ! function_exists('app_path'))
-{
-	/**
-	 * Get the path to the application folder.
-	 *
-	 * @param  string  $path
-	 * @return string
-	 */
-	function app_path($path = '')
-	{
-		return app('path').($path ? '/'.$path : $path);
-	}
-}
-
-if ( ! function_exists('append_config'))
-{
-	/**
-	 * Assign high numeric IDs to a config item to force appending.
-	 *
-	 * @param  array  $array
-	 * @return array
-	 */
-	function append_config(array $array)
-	{
-		$start = 9999;
-
-		foreach ($array as $key => $value)
-		{
-			if (is_numeric($key))
-			{
-				$start++;
-
-				$array[$start] = array_pull($array, $key);
-			}
-		}
-
-		return $array;
-	}
-}
-
-if ( ! function_exists('array_add'))
-{
-	/**
-	 * Add an element to an array using "dot" notation if it doesn't exist.
-	 *
-	 * @param  array   $array
-	 * @param  string  $key
-	 * @param  mixed   $value
-	 * @return array
-	 */
-	function array_add($array, $key, $value)
-	{
-		return Arr::add($array, $key, $value);
-	}
-}
-
-if ( ! function_exists('array_build'))
-{
-	/**
-	 * Build a new array using a callback.
-	 *
-	 * @param  array     $array
-	 * @param  \Closure  $callback
-	 * @return array
-	 */
-	function array_build($array, Closure $callback)
-	{
-		return Arr::build($array, $callback);
-	}
-}
-
-if ( ! function_exists('array_divide'))
-{
-	/**
-	 * Divide an array into two arrays. One with keys and the other with values.
-	 *
-	 * @param  array  $array
-	 * @return array
-	 */
-	function array_divide($array)
-	{
-		return Arr::divide($array);
-	}
-}
-
-if ( ! function_exists('array_dot'))
-{
-	/**
-	 * Flatten a multi-dimensional associative array with dots.
-	 *
-	 * @param  array   $array
-	 * @param  string  $prepend
-	 * @return array
-	 */
-	function array_dot($array, $prepend = '')
-	{
-		return Arr::dot($array, $prepend);
-	}
-}
-
-if ( ! function_exists('array_except'))
-{
-	/**
-	 * Get all of the given array except for a specified array of items.
-	 *
-	 * @param  array  $array
-	 * @param  array|string  $keys
-	 * @return array
-	 */
-	function array_except($array, $keys)
-	{
-		return Arr::except($array, $keys);
-	}
-}
-
-if ( ! function_exists('array_fetch'))
-{
-	/**
-	 * Fetch a flattened array of a nested array element.
-	 *
-	 * @param  array   $array
-	 * @param  string  $key
-	 * @return array
-	 */
-	function array_fetch($array, $key)
-	{
-		return Arr::fetch($array, $key);
-	}
-}
-
-if ( ! function_exists('array_first'))
-{
-	/**
-	 * Return the first element in an array passing a given truth test.
-	 *
-	 * @param  array     $array
-	 * @param  \Closure  $callback
-	 * @param  mixed     $default
-	 * @return mixed
-	 */
-	function array_first($array, $callback, $default = null)
-	{
-		return Arr::first($array, $callback, $default);
-	}
-}
-
-if ( ! function_exists('array_last'))
-{
-	/**
-	 * Return the last element in an array passing a given truth test.
-	 *
-	 * @param  array     $array
-	 * @param  \Closure  $callback
-	 * @param  mixed     $default
-	 * @return mixed
-	 */
-	function array_last($array, $callback, $default = null)
-	{
-		return Arr::last($array, $callback, $default);
-	}
-}
-
-if ( ! function_exists('array_flatten'))
-{
-	/**
-	 * Flatten a multi-dimensional array into a single level.
-	 *
-	 * @param  array  $array
-	 * @return array
-	 */
-	function array_flatten($array)
-	{
-		return Arr::flatten($array);
-	}
-}
-
-if ( ! function_exists('array_forget'))
-{
-	/**
-	 * Remove one or many array items from a given array using "dot" notation.
-	 *
-	 * @param  array  $array
-	 * @param  array|string  $keys
-	 * @return void
-	 */
-	function array_forget(&$array, $keys)
-	{
-		return Arr::forget($array, $keys);
-	}
-}
-
-if ( ! function_exists('array_get'))
-{
-	/**
-	 * Get an item from an array using "dot" notation.
-	 *
-	 * @param  array   $array
-	 * @param  string  $key
-	 * @param  mixed   $default
-	 * @return mixed
-	 */
-	function array_get($array, $key, $default = null)
-	{
-		return Arr::get($array, $key, $default);
-	}
-}
-
-if ( ! function_exists('array_only'))
-{
-	/**
-	 * Get a subset of the items from the given array.
-	 *
-	 * @param  array  $array
-	 * @param  array|string  $keys
-	 * @return array
-	 */
-	function array_only($array, $keys)
-	{
-		return Arr::only($array, $keys);
-	}
-}
-
-if ( ! function_exists('array_pluck'))
-{
-	/**
-	 * Pluck an array of values from an array.
-	 *
-	 * @param  array   $array
-	 * @param  string  $value
-	 * @param  string  $key
-	 * @return array
-	 */
-	function array_pluck($array, $value, $key = null)
-	{
-		return Arr::pluck($array, $value, $key);
-	}
-}
-
-if ( ! function_exists('array_pull'))
-{
-	/**
-	 * Get a value from the array, and remove it.
-	 *
-	 * @param  array   $array
-	 * @param  string  $key
-	 * @param  mixed   $default
-	 * @return mixed
-	 */
-	function array_pull(&$array, $key, $default = null)
-	{
-		return Arr::pull($array, $key, $default);
-	}
-}
-
-if ( ! function_exists('array_set'))
-{
-	/**
-	 * Set an array item to a given value using "dot" notation.
-	 *
-	 * If no key is given to the method, the entire array will be replaced.
-	 *
-	 * @param  array   $array
-	 * @param  string  $key
-	 * @param  mixed   $value
-	 * @return array
-	 */
-	function array_set(&$array, $key, $value)
-	{
-		return Arr::set($array, $key, $value);
-	}
-}
-
-if ( ! function_exists('array_sort'))
-{
-	/**
-	 * Sort the array using the given Closure.
-	 *
-	 * @param  array     $array
-	 * @param  \Closure  $callback
-	 * @return array
-	 */
-	function array_sort($array, Closure $callback)
-	{
-		return Arr::sort($array, $callback);
-	}
-}
-
-if ( ! function_exists('array_where'))
-{
-	/**
-	 * Filter the array using the given Closure.
-	 *
-	 * @param  array     $array
-	 * @param  \Closure  $callback
-	 * @return array
-	 */
-	function array_where($array, Closure $callback)
-	{
-		return Arr::where($array, $callback);
-	}
-}
-
-if ( ! function_exists('asset'))
-{
-	/**
-	 * Generate an asset path for the application.
-	 *
-	 * @param  string  $path
-	 * @param  bool    $secure
-	 * @return string
-	 */
-	function asset($path, $secure = null)
-	{
-		return app('url')->asset($path, $secure);
-	}
-}
-
-if ( ! function_exists('base_path'))
-{
-	/**
-	 * Get the path to the base of the install.
-	 *
-	 * @param  string  $path
-	 * @return string
-	 */
-	function base_path($path = '')
-	{
-		return app()->make('path.base').($path ? '/'.$path : $path);
-	}
-}
-
-if ( ! function_exists('camel_case'))
-{
-	/**
-	 * Convert a value to camel case.
-	 *
-	 * @param  string  $value
-	 * @return string
-	 */
-	function camel_case($value)
-	{
-		return Str::camel($value);
-	}
-}
-
-if ( ! function_exists('class_basename'))
-{
-	/**
-	 * Get the class "basename" of the given object / class.
-	 *
-	 * @param  string|object  $class
-	 * @return string
-	 */
-	function class_basename($class)
-	{
-		$class = is_object($class) ? get_class($class) : $class;
-
-		return basename(str_replace('\\', '/', $class));
-	}
-}
-
-if ( ! function_exists('class_uses_recursive'))
-{
-	/**
-	 * Returns all traits used by a class, it's subclasses and trait of their traits
-	 *
-	 * @param  string  $class
-	 * @return array
-	 */
-	function class_uses_recursive($class)
-	{
-		$results = [];
-
-		foreach (array_merge([$class => $class], class_parents($class)) as $class)
-		{
-			$results += trait_uses_recursive($class);
-		}
-
-		return array_unique($results);
-	}
-}
-
-if ( ! function_exists('csrf_token'))
-{
-	/**
-	 * Get the CSRF token value.
-	 *
-	 * @return string
-	 *
-	 * @throws RuntimeException
-	 */
-	function csrf_token()
-	{
-		$session = app('session');
-
-		if (isset($session))
-		{
-			return $session->getToken();
-		}
-		else
-		{
-			throw new RuntimeException("Application session store not set.");
-		}
-	}
-}
-
-if ( ! function_exists('data_get'))
-{
-	/**
-	 * Get an item from an array or object using "dot" notation.
-	 *
-	 * @param  mixed   $target
-	 * @param  string  $key
-	 * @param  mixed   $default
-	 * @return mixed
-	 */
-	function data_get($target, $key, $default = null)
-	{
-		if (is_null($key)) return $target;
-
-		foreach (explode('.', $key) as $segment)
-		{
-			if (is_array($target))
-			{
-				if ( ! array_key_exists($segment, $target))
-				{
-					return value($default);
-				}
-
-				$target = $target[$segment];
-			}
-			elseif (is_object($target))
-			{
-				if ( ! isset($target->{$segment}))
-				{
-					return value($default);
-				}
-
-				$target = $target->{$segment};
-			}
-			else
-			{
-				return value($default);
-			}
-		}
-
-		return $target;
-	}
-}
-
-if ( ! function_exists('dd'))
-{
-	/**
-	 * Dump the passed variables and end the script.
-	 *
-	 * @param  dynamic  mixed
-	 * @return void
-	 */
-	function dd()
-	{
-		array_map(function($x) { var_dump($x); }, func_get_args()); die;
-	}
-}
-
-if ( ! function_exists('e'))
-{
-	/**
-	 * Escape HTML entities in a string.
-	 *
-	 * @param  string  $value
-	 * @return string
-	 */
-	function e($value)
-	{
-		return htmlentities($value, ENT_QUOTES, 'UTF-8', false);
-	}
-}
-
-if ( ! function_exists('ends_with'))
-{
-	/**
-	 * Determine if a given string ends with a given substring.
-	 *
-	 * @param  string  $haystack
-	 * @param  string|array  $needles
-	 * @return bool
-	 */
-	function ends_with($haystack, $needles)
-	{
-		return Str::endsWith($haystack, $needles);
-	}
-}
-
-if ( ! function_exists('head'))
-{
-	/**
-	 * Get the first element of an array. Useful for method chaining.
-	 *
-	 * @param  array  $array
-	 * @return mixed
-	 */
-	function head($array)
-	{
-		return reset($array);
-	}
-}
-
-if ( ! function_exists('link_to'))
-{
-	/**
-	 * Generate a HTML link.
-	 *
-	 * @param  string  $url
-	 * @param  string  $title
-	 * @param  array   $attributes
-	 * @param  bool    $secure
-	 * @return string
-	 */
-	function link_to($url, $title = null, $attributes = array(), $secure = null)
-	{
-		return app('html')->link($url, $title, $attributes, $secure);
-	}
-}
-
-if ( ! function_exists('last'))
-{
-	/**
-	 * Get the last element from an array.
-	 *
-	 * @param  array  $array
-	 * @return mixed
-	 */
-	function last($array)
-	{
-		return end($array);
-	}
-}
-
-if ( ! function_exists('link_to_asset'))
-{
-	/**
-	 * Generate a HTML link to an asset.
-	 *
-	 * @param  string  $url
-	 * @param  string  $title
-	 * @param  array   $attributes
-	 * @param  bool    $secure
-	 * @return string
-	 */
-	function link_to_asset($url, $title = null, $attributes = array(), $secure = null)
-	{
-		return app('html')->linkAsset($url, $title, $attributes, $secure);
-	}
-}
-
-if ( ! function_exists('link_to_route'))
-{
-	/**
-	 * Generate a HTML link to a named route.
-	 *
-	 * @param  string  $name
-	 * @param  string  $title
-	 * @param  array   $parameters
-	 * @param  array   $attributes
-	 * @return string
-	 */
-	function link_to_route($name, $title = null, $parameters = array(), $attributes = array())
-	{
-		return app('html')->linkRoute($name, $title, $parameters, $attributes);
-	}
-}
-
-if ( ! function_exists('link_to_action'))
-{
-	/**
-	 * Generate a HTML link to a controller action.
-	 *
-	 * @param  string  $action
-	 * @param  string  $title
-	 * @param  array   $parameters
-	 * @param  array   $attributes
-	 * @return string
-	 */
-	function link_to_action($action, $title = null, $parameters = array(), $attributes = array())
-	{
-		return app('html')->linkAction($action, $title, $parameters, $attributes);
-	}
-}
-
-if ( ! function_exists('object_get'))
-{
-	/**
-	 * Get an item from an object using "dot" notation.
-	 *
-	 * @param  object  $object
-	 * @param  string  $key
-	 * @param  mixed   $default
-	 * @return mixed
-	 */
-	function object_get($object, $key, $default = null)
-	{
-		if (is_null($key) || trim($key) == '') return $object;
-
-		foreach (explode('.', $key) as $segment)
-		{
-			if ( ! is_object($object) || ! isset($object->{$segment}))
-			{
-				return value($default);
-			}
-
-			$object = $object->{$segment};
-		}
-
-		return $object;
-	}
-}
-
-if ( ! function_exists('preg_replace_sub'))
-{
-	/**
-	 * Replace a given pattern with each value in the array in sequentially.
-	 *
-	 * @param  string  $pattern
-	 * @param  array   $replacements
-	 * @param  string  $subject
-	 * @return string
-	 */
-	function preg_replace_sub($pattern, &$replacements, $subject)
-	{
-		return preg_replace_callback($pattern, function($match) use (&$replacements)
-		{
-			return array_shift($replacements);
-
-		}, $subject);
-	}
-}
-
-if ( ! function_exists('public_path'))
-{
-	/**
-	 * Get the path to the public folder.
-	 *
-	 * @param  string  $path
-	 * @return string
-	 */
-	function public_path($path = '')
-	{
-		return app()->make('path.public').($path ? '/'.$path : $path);
-	}
-}
-
-if ( ! function_exists('route'))
-{
-	/**
-	 * Generate a URL to a named route.
-	 *
-	 * @param  string  $route
-	 * @param  array   $parameters
-	 * @return string
-	 */
-	function route($route, $parameters = array())
-	{
-		return app('url')->route($route, $parameters);
-	}
-}
-
-if ( ! function_exists('secure_asset'))
-{
-	/**
-	 * Generate an asset path for the application.
-	 *
-	 * @param  string  $path
-	 * @return string
-	 */
-	function secure_asset($path)
-	{
-		return asset($path, true);
-	}
-}
-
-if ( ! function_exists('secure_url'))
-{
-	/**
-	 * Generate a HTTPS url for the application.
-	 *
-	 * @param  string  $path
-	 * @param  mixed   $parameters
-	 * @return string
-	 */
-	function secure_url($path, $parameters = array())
-	{
-		return url($path, $parameters, true);
-	}
-}
-
-if ( ! function_exists('snake_case'))
-{
-	/**
-	 * Convert a string to snake case.
-	 *
-	 * @param  string  $value
-	 * @param  string  $delimiter
-	 * @return string
-	 */
-	function snake_case($value, $delimiter = '_')
-	{
-		return Str::snake($value, $delimiter);
-	}
-}
-
-if ( ! function_exists('starts_with'))
-{
-	/**
-	 * Determine if a given string starts with a given substring.
-	 *
-	 * @param  string  $haystack
-	 * @param  string|array  $needles
-	 * @return bool
-	 */
-	function starts_with($haystack, $needles)
-	{
-		return Str::startsWith($haystack, $needles);
-	}
-}
-
-if ( ! function_exists('storage_path'))
-{
-	/**
-	 * Get the path to the storage folder.
-	 *
-	 * @param   string  $path
-	 * @return  string
-	 */
-	function storage_path($path = '')
-	{
-		return app('path.storage').($path ? '/'.$path : $path);
-	}
-}
-
-if ( ! function_exists('str_contains'))
-{
-	/**
-	 * Determine if a given string contains a given substring.
-	 *
-	 * @param  string  $haystack
-	 * @param  string|array  $needles
-	 * @return bool
-	 */
-	function str_contains($haystack, $needles)
-	{
-		return Str::contains($haystack, $needles);
-	}
-}
-
-if ( ! function_exists('str_finish'))
-{
-	/**
-	 * Cap a string with a single instance of a given value.
-	 *
-	 * @param  string  $value
-	 * @param  string  $cap
-	 * @return string
-	 */
-	function str_finish($value, $cap)
-	{
-		return Str::finish($value, $cap);
-	}
-}
-
-if ( ! function_exists('str_is'))
-{
-	/**
-	 * Determine if a given string matches a given pattern.
-	 *
-	 * @param  string  $pattern
-	 * @param  string  $value
-	 * @return bool
-	 */
-	function str_is($pattern, $value)
-	{
-		return Str::is($pattern, $value);
-	}
-}
-
-if ( ! function_exists('str_limit'))
-{
-	/**
-	 * Limit the number of characters in a string.
-	 *
-	 * @param  string  $value
-	 * @param  int     $limit
-	 * @param  string  $end
-	 * @return string
-	 */
-	function str_limit($value, $limit = 100, $end = '...')
-	{
-		return Str::limit($value, $limit, $end);
-	}
-}
-
-if ( ! function_exists('str_plural'))
-{
-	/**
-	 * Get the plural form of an English word.
-	 *
-	 * @param  string  $value
-	 * @param  int     $count
-	 * @return string
-	 */
-	function str_plural($value, $count = 2)
-	{
-		return Str::plural($value, $count);
-	}
-}
-
-if ( ! function_exists('str_random'))
-{
-	/**
-	 * Generate a more truly "random" alpha-numeric string.
-	 *
-	 * @param  int  $length
-	 * @return string
-	 *
-	 * @throws \RuntimeException
-	 */
-	function str_random($length = 16)
-	{
-		return Str::random($length);
-	}
-}
-
-if ( ! function_exists('str_replace_array'))
-{
-	/**
-	 * Replace a given value in the string sequentially with an array.
-	 *
-	 * @param  string  $search
-	 * @param  array   $replace
-	 * @param  string  $subject
-	 * @return string
-	 */
-	function str_replace_array($search, array $replace, $subject)
-	{
-		foreach ($replace as $value)
-		{
-			$subject = preg_replace('/'.$search.'/', $value, $subject, 1);
-		}
-
-		return $subject;
-	}
-}
-
-if ( ! function_exists('str_singular'))
-{
-	/**
-	 * Get the singular form of an English word.
-	 *
-	 * @param  string  $value
-	 * @return string
-	 */
-	function str_singular($value)
-	{
-		return Str::singular($value);
-	}
-}
-
-if ( ! function_exists('studly_case'))
-{
-	/**
-	 * Convert a value to studly caps case.
-	 *
-	 * @param  string  $value
-	 * @return string
-	 */
-	function studly_case($value)
-	{
-		return Str::studly($value);
-	}
-}
-
-if ( ! function_exists('trait_uses_recursive'))
-{
-	/**
-	 * Returns all traits used by a trait and its traits
-	 *
-	 * @param  string  $trait
-	 * @return array
-	 */
-	function trait_uses_recursive($trait)
-	{
-		$traits = class_uses($trait);
-
-		foreach ($traits as $trait)
-		{
-			$traits += trait_uses_recursive($trait);
-		}
-
-		return $traits;
-	}
-}
-
-if ( ! function_exists('trans'))
-{
-	/**
-	 * Translate the given message.
-	 *
-	 * @param  string  $id
-	 * @param  array   $parameters
-	 * @param  string  $domain
-	 * @param  string  $locale
-	 * @return string
-	 */
-	function trans($id, $parameters = array(), $domain = 'messages', $locale = null)
-	{
-		return app('translator')->trans($id, $parameters, $domain, $locale);
-	}
-}
-
-if ( ! function_exists('trans_choice'))
-{
-	/**
-	 * Translates the given message based on a count.
-	 *
-	 * @param  string  $id
-	 * @param  int     $number
-	 * @param  array   $parameters
-	 * @param  string  $domain
-	 * @param  string  $locale
-	 * @return string
-	 */
-	function trans_choice($id, $number, array $parameters = array(), $domain = 'messages', $locale = null)
-	{
-		return app('translator')->transChoice($id, $number, $parameters, $domain, $locale);
-	}
-}
-
-if ( ! function_exists('url'))
-{
-	/**
-	 * Generate a url for the application.
-	 *
-	 * @param  string  $path
-	 * @param  mixed   $parameters
-	 * @param  bool    $secure
-	 * @return string
-	 */
-	function url($path = null, $parameters = array(), $secure = null)
-	{
-		return app('url')->to($path, $parameters, $secure);
-	}
-}
-
-if ( ! function_exists('value'))
-{
-	/**
-	 * Return the default value of the given value.
-	 *
-	 * @param  mixed  $value
-	 * @return mixed
-	 */
-	function value($value)
-	{
-		return $value instanceof Closure ? $value() : $value;
-	}
-}
-
-if ( ! function_exists('with'))
-{
-	/**
-	 * Return the given object. Useful for chaining.
-	 *
-	 * @param  mixed  $object
-	 * @return mixed
-	 */
-	function with($object)
-	{
-		return $object;
-	}
 }
 
 if ( ! function_exists('with_empty'))
@@ -1980,5 +965,4 @@
 
 		return  $empty + $list;
 	}
->>>>>>> 1df8a390
 }