<?php

namespace Illuminate\Support;

use Countable;
use Exception;
use ArrayAccess;
use Traversable;
use ArrayIterator;
use CachingIterator;
use JsonSerializable;
use IteratorAggregate;
use Illuminate\Support\Traits\Macroable;
use Illuminate\Contracts\Support\Jsonable;
use Illuminate\Contracts\Support\Arrayable;

class Collection implements ArrayAccess, Arrayable, Countable, IteratorAggregate, Jsonable, JsonSerializable
{
    use Macroable;

    /**
     * The items contained in the collection.
     *
     * @var array
     */
    protected $items = [];

    /**
     * The methods that can be proxied.
     *
     * @var array
     */
    protected static $proxies = [
        'average', 'avg', 'contains', 'each', 'every', 'filter', 'first', 'flatMap',
        'map', 'partition', 'reject', 'sortBy', 'sortByDesc', 'sum',
    ];

    /**
     * Create a new collection.
     *
     * @param  mixed  $items
     * @return void
     */
    public function __construct($items = [])
    {
        $this->items = $this->getArrayableItems($items);
    }

    /**
     * Create a new collection instance if the value isn't one already.
     *
     * @param  mixed  $items
     * @return static
     */
    public static function make($items = [])
    {
        return new static($items);
    }

    /**
     * Create a new collection by invoking the callback a given number of times.
     *
     * @param  int  $number
     * @param  callable  $callback
     * @return static
     */
    public static function times($number, callable $callback = null)
    {
        if ($number < 1) {
            return new static;
        }

        if (is_null($callback)) {
            return new static(range(1, $number));
        }

        return (new static(range(1, $number)))->map($callback);
    }

    /**
     * Get all of the items in the collection.
     *
     * @return array
     */
    public function all()
    {
        return $this->items;
    }

    /**
     * Get the average value of a given key.
     *
     * @param  callable|string|null  $callback
     * @return mixed
     */
    public function avg($callback = null)
    {
        if ($count = $this->count()) {
            return $this->sum($callback) / $count;
        }
    }

    /**
     * Alias for the "avg" method.
     *
     * @param  callable|string|null  $callback
     * @return mixed
     */
    public function average($callback = null)
    {
        return $this->avg($callback);
    }

    /**
     * Get the median of a given key.
     *
     * @param  null $key
     * @return mixed
     */
    public function median($key = null)
    {
        $count = $this->count();

        if ($count == 0) {
            return;
        }

        $values = with(isset($key) ? $this->pluck($key) : $this)
                    ->sort()->values();

        $middle = (int) ($count / 2);

        if ($count % 2) {
            return $values->get($middle);
        }

        return (new static([
            $values->get($middle - 1), $values->get($middle),
        ]))->average();
    }

    /**
     * Get the mode of a given key.
     *
     * @param  mixed  $key
     * @return array|null
     */
    public function mode($key = null)
    {
        $count = $this->count();

        if ($count == 0) {
            return;
        }

        $collection = isset($key) ? $this->pluck($key) : $this;

        $counts = new self;

        $collection->each(function ($value) use ($counts) {
            $counts[$value] = isset($counts[$value]) ? $counts[$value] + 1 : 1;
        });

        $sorted = $counts->sort();

        $highestValue = $sorted->last();

        return $sorted->filter(function ($value) use ($highestValue) {
            return $value == $highestValue;
        })->sort()->keys()->all();
    }

    /**
     * Collapse the collection of items into a single array.
     *
     * @return static
     */
    public function collapse()
    {
        return new static(Arr::collapse($this->items));
    }

    /**
     * Determine if an item exists in the collection.
     *
     * @param  mixed  $key
     * @param  mixed  $operator
     * @param  mixed  $value
     * @return bool
     */
    public function contains($key, $operator = null, $value = null)
    {
        if (func_num_args() == 1) {
            if ($this->useAsCallable($key)) {
                return ! is_null($this->first($key));
            }

            return in_array($key, $this->items);
        }

        if (func_num_args() == 2) {
            $value = $operator;

            $operator = '=';
        }

        return $this->contains($this->operatorForWhere($key, $operator, $value));
    }

    /**
     * Determine if an item exists in the collection using strict comparison.
     *
     * @param  mixed  $key
     * @param  mixed  $value
     * @return bool
     */
    public function containsStrict($key, $value = null)
    {
        if (func_num_args() == 2) {
            return $this->contains(function ($item) use ($key, $value) {
                return data_get($item, $key) === $value;
            });
        }

        if ($this->useAsCallable($key)) {
            return ! is_null($this->first($key));
        }

        return in_array($key, $this->items, true);
    }

    /**
     * Cross join with the given lists, returning all possible permutations.
     *
     * @param  mixed  ...$lists
     * @return static
     */
    public function crossJoin(...$lists)
    {
        return new static(Arr::crossJoin(
            $this->items, ...array_map([$this, 'getArrayableItems'], $lists)
        ));
    }

    /**
     * Get the items in the collection that are not present in the given items.
     *
     * @param  mixed  $items
     * @return static
     */
    public function diff($items)
    {
        return new static(array_diff($this->items, $this->getArrayableItems($items)));
    }

    /**
     * Get the items in the collection whose keys and values are not present in the given items.
     *
     * @param  mixed  $items
     * @return static
     */
    public function diffAssoc($items)
    {
        return new static(array_diff_assoc($this->items, $this->getArrayableItems($items)));
    }

    /**
     * Get the items in the collection whose keys are not present in the given items.
     *
     * @param  mixed  $items
     * @return static
     */
    public function diffKeys($items)
    {
        return new static(array_diff_key($this->items, $this->getArrayableItems($items)));
    }

    /**
     * Execute a callback over each item.
     *
     * @param  callable  $callback
     * @return $this
     */
    public function each(callable $callback)
    {
        foreach ($this->items as $key => $item) {
            if ($callback($item, $key) === false) {
                break;
            }
        }

        return $this;
    }

    /**
     * Execute a callback over each nested chunk of items.
     *
     * @param  callable  $callback
     * @return static
     */
    public function eachSpread(callable $callback)
    {
        return $this->each(function ($chunk) use ($callback) {
            return $callback(...$chunk);
        });
    }

    /**
     * Determine if all items in the collection pass the given test.
     *
     * @param  string|callable  $key
     * @param  mixed  $operator
     * @param  mixed  $value
     * @return bool
     */
    public function every($key, $operator = null, $value = null)
    {
        if (func_num_args() == 1) {
            $callback = $this->valueRetriever($key);

            foreach ($this->items as $k => $v) {
                if (! $callback($v, $k)) {
                    return false;
                }
            }

            return true;
        }

        if (func_num_args() == 2) {
            $value = $operator;

            $operator = '=';
        }

        return $this->every($this->operatorForWhere($key, $operator, $value));
    }

    /**
     * Get all items except for those with the specified keys.
     *
     * @param  mixed  $keys
     * @return static
     */
    public function except($keys)
    {
        $keys = is_array($keys) ? $keys : func_get_args();

        return new static(Arr::except($this->items, $keys));
    }

    /**
     * Run a filter over each of the items.
     *
     * @param  callable|null  $callback
     * @return static
     */
    public function filter(callable $callback = null)
    {
        if ($callback) {
            return new static(Arr::where($this->items, $callback));
        }

        return new static(array_filter($this->items));
    }

    /**
     * Apply the callback if the value is truthy.
     *
     * @param  bool  $value
     * @param  callable  $callback
     * @param  callable  $default
     * @return mixed
     */
    public function when($value, callable $callback, callable $default = null)
    {
        if ($value) {
            return $callback($this);
        } elseif ($default) {
            return $default($this);
        }

        return $this;
    }

    /**
     * Apply the callback if the value is falsy.
     *
     * @param  bool  $value
     * @param  callable  $callback
     * @param  callable  $default
     * @return mixed
     */
    public function unless($value, callable $callback, callable $default = null)
    {
        return $this->when(! $value, $callback, $default);
    }

    /**
     * Filter items by the given key value pair.
     *
     * @param  string  $key
     * @param  mixed  $operator
     * @param  mixed  $value
     * @return static
     */
    public function where($key, $operator, $value = null)
    {
        if (func_num_args() == 2) {
            $value = $operator;

            $operator = '=';
        }

        return $this->filter($this->operatorForWhere($key, $operator, $value));
    }

    /**
     * Get an operator checker callback.
     *
     * @param  string  $key
     * @param  string  $operator
     * @param  mixed  $value
     * @return \Closure
     */
    protected function operatorForWhere($key, $operator, $value)
    {
        return function ($item) use ($key, $operator, $value) {
            $retrieved = data_get($item, $key);

            switch ($operator) {
                default:
                case '=':
                case '==':  return $retrieved == $value;
                case '!=':
                case '<>':  return $retrieved != $value;
                case '<':   return $retrieved < $value;
                case '>':   return $retrieved > $value;
                case '<=':  return $retrieved <= $value;
                case '>=':  return $retrieved >= $value;
                case '===': return $retrieved === $value;
                case '!==': return $retrieved !== $value;
            }
        };
    }

    /**
     * Filter items by the given key value pair using strict comparison.
     *
     * @param  string  $key
     * @param  mixed  $value
     * @return static
     */
    public function whereStrict($key, $value)
    {
        return $this->where($key, '===', $value);
    }

    /**
     * Filter items by the given key value pair.
     *
     * @param  string  $key
     * @param  mixed  $values
     * @param  bool  $strict
     * @return static
     */
    public function whereIn($key, $values, $strict = false)
    {
        $values = $this->getArrayableItems($values);

        return $this->filter(function ($item) use ($key, $values, $strict) {
            return in_array(data_get($item, $key), $values, $strict);
        });
    }

    /**
     * Filter items by the given key value pair using strict comparison.
     *
     * @param  string  $key
     * @param  mixed  $values
     * @return static
     */
    public function whereInStrict($key, $values)
    {
        return $this->whereIn($key, $values, true);
    }

    /**
     * Filter items by the given key value pair.
     *
     * @param  string  $key
     * @param  mixed  $values
     * @param  bool  $strict
     * @return static
     */
    public function whereNotIn($key, $values, $strict = false)
    {
        $values = $this->getArrayableItems($values);

        return $this->reject(function ($item) use ($key, $values, $strict) {
            return in_array(data_get($item, $key), $values, $strict);
        });
    }

    /**
     * Filter items by the given key value pair using strict comparison.
     *
     * @param  string  $key
     * @param  mixed  $values
     * @return static
     */
    public function whereNotInStrict($key, $values)
    {
        return $this->whereNotIn($key, $values, true);
    }

    /**
     * Get the first item from the collection.
     *
     * @param  callable|null  $callback
     * @param  mixed  $default
     * @return mixed
     */
    public function first(callable $callback = null, $default = null)
    {
        return Arr::first($this->items, $callback, $default);
    }

    /**
     * Get a flattened array of the items in the collection.
     *
     * @param  int  $depth
     * @return static
     */
    public function flatten($depth = INF)
    {
        return new static(Arr::flatten($this->items, $depth));
    }

    /**
     * Flip the items in the collection.
     *
     * @return static
     */
    public function flip()
    {
        return new static(array_flip($this->items));
    }

    /**
     * Remove an item from the collection by key.
     *
     * @param  string|array  $keys
     * @return $this
     */
    public function forget($keys)
    {
        foreach ((array) $keys as $key) {
            $this->offsetUnset($key);
        }

        return $this;
    }

    /**
     * Get an item from the collection by key.
     *
     * @param  mixed  $key
     * @param  mixed  $default
     * @return mixed
     */
    public function get($key, $default = null)
    {
        if ($this->offsetExists($key)) {
            return $this->items[$key];
        }

        return value($default);
    }

    /**
     * Group an associative array by a field or using a callback.
     *
     * @param  callable|string  $groupBy
     * @param  bool  $preserveKeys
     * @return static
     */
    public function groupBy($groupBy, $preserveKeys = false)
    {
        $groupBy = $this->valueRetriever($groupBy);

        $results = [];

        foreach ($this->items as $key => $value) {
            $groupKeys = $groupBy($value, $key);

            if (! is_array($groupKeys)) {
                $groupKeys = [$groupKeys];
            }

            foreach ($groupKeys as $groupKey) {
                $groupKey = is_bool($groupKey) ? (int) $groupKey : $groupKey;

                if (! array_key_exists($groupKey, $results)) {
                    $results[$groupKey] = new static;
                }

                $results[$groupKey]->offsetSet($preserveKeys ? $key : null, $value);
            }
        }

        return new static($results);
    }

    /**
     * Key an associative array by a field or using a callback.
     *
     * @param  callable|string  $keyBy
     * @return static
     */
    public function keyBy($keyBy)
    {
        $keyBy = $this->valueRetriever($keyBy);

        $results = [];

        foreach ($this->items as $key => $item) {
            $resolvedKey = $keyBy($item, $key);

            if (is_object($resolvedKey)) {
                $resolvedKey = (string) $resolvedKey;
            }

            $results[$resolvedKey] = $item;
        }

        return new static($results);
    }

    /**
     * Determine if an item exists in the collection by key.
     *
     * @param  mixed  $key
     * @return bool
     */
    public function has($key)
    {
        return $this->offsetExists($key);
    }

    /**
     * Concatenate values of a given key as a string.
     *
     * @param  string  $value
     * @param  string  $glue
     * @return string
     */
    public function implode($value, $glue = null)
    {
        $first = $this->first();

        if (is_array($first) || is_object($first)) {
            return implode($glue, $this->pluck($value)->all());
        }

        return implode($value, $this->items);
    }

    /**
     * Intersect the collection with the given items.
     *
     * @param  mixed  $items
     * @return static
     */
    public function intersect($items)
    {
        return new static(array_intersect($this->items, $this->getArrayableItems($items)));
    }

    /**
     * Intersect the collection with the given items by key.
     *
     * @param  mixed  $items
     * @return static
     */
    public function intersectKey($items)
    {
        return new static(array_intersect_key($this->items, $this->getArrayableItems($items)));
    }

    /**
     * Determine if the collection is empty or not.
     *
     * @return bool
     */
    public function isEmpty()
    {
        return empty($this->items);
    }

    /**
     * Determine if the collection is not empty.
     *
     * @return bool
     */
    public function isNotEmpty()
    {
        return ! $this->isEmpty();
    }

    /**
     * Determine if the given value is callable, but not a string.
     *
     * @param  mixed  $value
     * @return bool
     */
    protected function useAsCallable($value)
    {
        return ! is_string($value) && is_callable($value);
    }

    /**
     * Get the keys of the collection items.
     *
     * @return static
     */
    public function keys()
    {
        return new static(array_keys($this->items));
    }

    /**
     * Get the last item from the collection.
     *
     * @param  callable|null  $callback
     * @param  mixed  $default
     * @return mixed
     */
    public function last(callable $callback = null, $default = null)
    {
        return Arr::last($this->items, $callback, $default);
    }

    /**
     * Get the values of a given key.
     *
     * @param  string|array  $value
     * @param  string|null  $key
     * @return static
     */
    public function pluck($value, $key = null)
    {
        return new static(Arr::pluck($this->items, $value, $key));
    }

    /**
     * Run a map over each of the items.
     *
     * @param  callable  $callback
     * @return static
     */
    public function map(callable $callback)
    {
        $keys = array_keys($this->items);

        $items = array_map($callback, $this->items, $keys);

        return new static(array_combine($keys, $items));
    }

    /**
     * Run a map over each nested chunk of items.
     *
     * @param  callable  $callback
     * @return static
     */
    public function mapSpread(callable $callback)
    {
        return $this->map(function ($chunk) use ($callback) {
            return $callback(...$chunk);
        });
    }

    /**
     * Run a grouping map over the items.
     *
     * The callback should return an associative array with a single key/value pair.
     *
     * @param  callable  $callback
     * @return static
     */
    public function mapToGroups(callable $callback)
    {
        $groups = $this->map($callback)->reduce(function ($groups, $pair) {
            $groups[key($pair)][] = reset($pair);

            return $groups;
        }, []);

        return (new static($groups))->map([$this, 'make']);
    }

    /**
     * Run an associative map over each of the items.
     *
     * The callback should return an associative array with a single key/value pair.
     *
     * @param  callable  $callback
     * @return static
     */
    public function mapWithKeys(callable $callback)
    {
        $result = [];

        foreach ($this->items as $key => $value) {
            $assoc = $callback($value, $key);

            foreach ($assoc as $mapKey => $mapValue) {
                $result[$mapKey] = $mapValue;
            }
        }

        return new static($result);
    }

    /**
     * Map a collection and flatten the result by a single level.
     *
     * @param  callable  $callback
     * @return static
     */
    public function flatMap(callable $callback)
    {
        return $this->map($callback)->collapse();
    }

    /**
     * Get the max value of a given key.
     *
     * @param  callable|string|null  $callback
     * @return mixed
     */
    public function max($callback = null)
    {
        $callback = $this->valueRetriever($callback);

        return $this->filter(function ($value) {
            return ! is_null($value);
        })->reduce(function ($result, $item) use ($callback) {
            $value = $callback($item);

            return is_null($result) || $value > $result ? $value : $result;
        });
    }

    /**
     * Merge the collection with the given items.
     *
     * @param  mixed  $items
     * @return static
     */
    public function merge($items)
    {
        return new static(array_merge($this->items, $this->getArrayableItems($items)));
    }

    /**
     * Create a collection by using this collection for keys and another for its values.
     *
     * @param  mixed  $values
     * @return static
     */
    public function combine($values)
    {
        return new static(array_combine($this->all(), $this->getArrayableItems($values)));
    }

    /**
     * Union the collection with the given items.
     *
     * @param  mixed  $items
     * @return static
     */
    public function union($items)
    {
        return new static($this->items + $this->getArrayableItems($items));
    }

    /**
     * Get the min value of a given key.
     *
     * @param  callable|string|null  $callback
     * @return mixed
     */
    public function min($callback = null)
    {
        $callback = $this->valueRetriever($callback);

        return $this->filter(function ($value) {
            return ! is_null($value);
        })->reduce(function ($result, $item) use ($callback) {
            $value = $callback($item);

            return is_null($result) || $value < $result ? $value : $result;
        });
    }

    /**
     * Create a new collection consisting of every n-th element.
     *
     * @param  int  $step
     * @param  int  $offset
     * @return static
     */
    public function nth($step, $offset = 0)
    {
        $new = [];

        $position = 0;

        foreach ($this->items as $item) {
            if ($position % $step === $offset) {
                $new[] = $item;
            }

            $position++;
        }

        return new static($new);
    }

    /**
     * Get the items with the specified keys.
     *
     * @param  mixed  $keys
     * @return static
     */
    public function only($keys)
    {
        if (is_null($keys)) {
            return new static($this->items);
        }

        $keys = is_array($keys) ? $keys : func_get_args();

        return new static(Arr::only($this->items, $keys));
    }

    /**
     * "Paginate" the collection by slicing it into a smaller collection.
     *
     * @param  int  $page
     * @param  int  $perPage
     * @return static
     */
    public function forPage($page, $perPage)
    {
        return $this->slice(($page - 1) * $perPage, $perPage);
    }

    /**
     * Partition the collection into two arrays using the given callback or key.
     *
     * @param  callable|string  $callback
     * @return static
     */
    public function partition($callback)
    {
        $partitions = [new static, new static];

        $callback = $this->valueRetriever($callback);

        foreach ($this->items as $key => $item) {
            $partitions[(int) ! $callback($item)][$key] = $item;
        }

        return new static($partitions);
    }

    /**
     * Pass the collection to the given callback and return the result.
     *
     * @param  callable $callback
     * @return mixed
     */
    public function pipe(callable $callback)
    {
        return $callback($this);
    }

    /**
     * Get and remove the last item from the collection.
     *
     * @return mixed
     */
    public function pop()
    {
        return array_pop($this->items);
    }

    /**
     * Push an item onto the beginning of the collection.
     *
     * @param  mixed  $value
     * @param  mixed  $key
     * @return $this
     */
    public function prepend($value, $key = null)
    {
        $this->items = Arr::prepend($this->items, $value, $key);

        return $this;
    }

    /**
     * Push an item onto the end of the collection.
     *
     * @param  mixed  $value
     * @return $this
     */
    public function push($value)
    {
        $this->offsetSet(null, $value);

        return $this;
    }

    /**
     * Push all of the given items onto the collection.
     *
     * @param  \Traversable  $source
     * @return self
     */
    public function concat($source)
    {
        $result = new static($this);

        foreach ($source as $item) {
            $result->push($item);
        }

        return $result;
    }

    /**
     * Get and remove an item from the collection.
     *
     * @param  mixed  $key
     * @param  mixed  $default
     * @return mixed
     */
    public function pull($key, $default = null)
    {
        return Arr::pull($this->items, $key, $default);
    }

    /**
     * Put an item in the collection by key.
     *
     * @param  mixed  $key
     * @param  mixed  $value
     * @return $this
     */
    public function put($key, $value)
    {
        $this->offsetSet($key, $value);

        return $this;
    }

    /**
     * Get one or a specified number of items randomly from the collection.
     *
     * @param  int|null  $number
     * @return mixed
     *
     * @throws \InvalidArgumentException
     */
    public function random($number = null)
    {
<<<<<<< HEAD
        if ($number === 0) {
            return new static;
        }

        if (($requested = $number ?: 1) > ($count = $this->count())) {
            throw new InvalidArgumentException(
                "You requested {$requested} items, but there are only {$count} items in the collection."
            );
        }

        if (is_null($number)) {
=======
        if (is_null($amount)) {
>>>>>>> 5d55936d
            return Arr::random($this->items);
        }

        return new static(Arr::random($this->items, $number));
    }

    /**
     * Reduce the collection to a single value.
     *
     * @param  callable  $callback
     * @param  mixed  $initial
     * @return mixed
     */
    public function reduce(callable $callback, $initial = null)
    {
        return array_reduce($this->items, $callback, $initial);
    }

    /**
     * Create a collection of all elements that do not pass a given truth test.
     *
     * @param  callable|mixed  $callback
     * @return static
     */
    public function reject($callback)
    {
        if ($this->useAsCallable($callback)) {
            return $this->filter(function ($value, $key) use ($callback) {
                return ! $callback($value, $key);
            });
        }

        return $this->filter(function ($item) use ($callback) {
            return $item != $callback;
        });
    }

    /**
     * Reverse items order.
     *
     * @return static
     */
    public function reverse()
    {
        return new static(array_reverse($this->items, true));
    }

    /**
     * Search the collection for a given value and return the corresponding key if successful.
     *
     * @param  mixed  $value
     * @param  bool  $strict
     * @return mixed
     */
    public function search($value, $strict = false)
    {
        if (! $this->useAsCallable($value)) {
            return array_search($value, $this->items, $strict);
        }

        foreach ($this->items as $key => $item) {
            if (call_user_func($value, $item, $key)) {
                return $key;
            }
        }

        return false;
    }

    /**
     * Get and remove the first item from the collection.
     *
     * @return mixed
     */
    public function shift()
    {
        return array_shift($this->items);
    }

    /**
     * Shuffle the items in the collection.
     *
     * @param  int  $seed
     * @return static
     */
    public function shuffle($seed = null)
    {
        $items = $this->items;

        if (is_null($seed)) {
            shuffle($items);
        } else {
            srand($seed);

            usort($items, function () {
                return rand(-1, 1);
            });
        }

        return new static($items);
    }

    /**
     * Slice the underlying collection array.
     *
     * @param  int  $offset
     * @param  int  $length
     * @return static
     */
    public function slice($offset, $length = null)
    {
        return new static(array_slice($this->items, $offset, $length, true));
    }

    /**
     * Split a collection into a certain number of groups.
     *
     * @param  int  $numberOfGroups
     * @return static
     */
    public function split($numberOfGroups)
    {
        if ($this->isEmpty()) {
            return new static;
        }

        $groupSize = ceil($this->count() / $numberOfGroups);

        return $this->chunk($groupSize);
    }

    /**
     * Chunk the underlying collection array.
     *
     * @param  int  $size
     * @return static
     */
    public function chunk($size)
    {
        if ($size <= 0) {
            return new static;
        }

        $chunks = [];

        foreach (array_chunk($this->items, $size, true) as $chunk) {
            $chunks[] = new static($chunk);
        }

        return new static($chunks);
    }

    /**
     * Sort through each item with a callback.
     *
     * @param  callable|null  $callback
     * @return static
     */
    public function sort(callable $callback = null)
    {
        $items = $this->items;

        $callback
            ? uasort($items, $callback)
            : asort($items);

        return new static($items);
    }

    /**
     * Sort the collection using the given callback.
     *
     * @param  callable|string  $callback
     * @param  int  $options
     * @param  bool  $descending
     * @return static
     */
    public function sortBy($callback, $options = SORT_REGULAR, $descending = false)
    {
        $results = [];

        $callback = $this->valueRetriever($callback);

        // First we will loop through the items and get the comparator from a callback
        // function which we were given. Then, we will sort the returned values and
        // and grab the corresponding values for the sorted keys from this array.
        foreach ($this->items as $key => $value) {
            $results[$key] = $callback($value, $key);
        }

        $descending ? arsort($results, $options)
                    : asort($results, $options);

        // Once we have sorted all of the keys in the array, we will loop through them
        // and grab the corresponding model so we can set the underlying items list
        // to the sorted version. Then we'll just return the collection instance.
        foreach (array_keys($results) as $key) {
            $results[$key] = $this->items[$key];
        }

        return new static($results);
    }

    /**
     * Sort the collection in descending order using the given callback.
     *
     * @param  callable|string  $callback
     * @param  int  $options
     * @return static
     */
    public function sortByDesc($callback, $options = SORT_REGULAR)
    {
        return $this->sortBy($callback, $options, true);
    }

    /**
     * Splice a portion of the underlying collection array.
     *
     * @param  int  $offset
     * @param  int|null  $length
     * @param  mixed  $replacement
     * @return static
     */
    public function splice($offset, $length = null, $replacement = [])
    {
        if (func_num_args() == 1) {
            return new static(array_splice($this->items, $offset));
        }

        return new static(array_splice($this->items, $offset, $length, $replacement));
    }

    /**
     * Get the sum of the given values.
     *
     * @param  callable|string|null  $callback
     * @return mixed
     */
    public function sum($callback = null)
    {
        if (is_null($callback)) {
            return array_sum($this->items);
        }

        $callback = $this->valueRetriever($callback);

        return $this->reduce(function ($result, $item) use ($callback) {
            return $result + $callback($item);
        }, 0);
    }

    /**
     * Take the first or last {$limit} items.
     *
     * @param  int  $limit
     * @return static
     */
    public function take($limit)
    {
        if ($limit < 0) {
            return $this->slice($limit, abs($limit));
        }

        return $this->slice(0, $limit);
    }

    /**
     * Pass the collection to the given callback and then return it.
     *
     * @param  callable  $callback
     * @return $this
     */
    public function tap(callable $callback)
    {
        $callback(new static($this->items));

        return $this;
    }

    /**
     * Transform each item in the collection using a callback.
     *
     * @param  callable  $callback
     * @return $this
     */
    public function transform(callable $callback)
    {
        $this->items = $this->map($callback)->all();

        return $this;
    }

    /**
     * Return only unique items from the collection array.
     *
     * @param  string|callable|null  $key
     * @param  bool  $strict
     * @return static
     */
    public function unique($key = null, $strict = false)
    {
        if (is_null($key)) {
            return new static(array_unique($this->items, SORT_REGULAR));
        }

        $callback = $this->valueRetriever($key);

        $exists = [];

        return $this->reject(function ($item, $key) use ($callback, $strict, &$exists) {
            if (in_array($id = $callback($item, $key), $exists, $strict)) {
                return true;
            }

            $exists[] = $id;
        });
    }

    /**
     * Return only unique items from the collection array using strict comparison.
     *
     * @param  string|callable|null  $key
     * @return static
     */
    public function uniqueStrict($key = null)
    {
        return $this->unique($key, true);
    }

    /**
     * Reset the keys on the underlying array.
     *
     * @return static
     */
    public function values()
    {
        return new static(array_values($this->items));
    }

    /**
     * Get a value retrieving callback.
     *
     * @param  string  $value
     * @return callable
     */
    protected function valueRetriever($value)
    {
        if ($this->useAsCallable($value)) {
            return $value;
        }

        return function ($item) use ($value) {
            return data_get($item, $value);
        };
    }

    /**
     * Zip the collection together with one or more arrays.
     *
     * e.g. new Collection([1, 2, 3])->zip([4, 5, 6]);
     *      => [[1, 4], [2, 5], [3, 6]]
     *
     * @param  mixed ...$items
     * @return static
     */
    public function zip($items)
    {
        $arrayableItems = array_map(function ($items) {
            return $this->getArrayableItems($items);
        }, func_get_args());

        $params = array_merge([function () {
            return new static(func_get_args());
        }, $this->items], $arrayableItems);

        return new static(call_user_func_array('array_map', $params));
    }

    /**
     * Get the collection of items as a plain array.
     *
     * @return array
     */
    public function toArray()
    {
        return array_map(function ($value) {
            return $value instanceof Arrayable ? $value->toArray() : $value;
        }, $this->items);
    }

    /**
     * Convert the object into something JSON serializable.
     *
     * @return array
     */
    public function jsonSerialize()
    {
        return array_map(function ($value) {
            if ($value instanceof JsonSerializable) {
                return $value->jsonSerialize();
            } elseif ($value instanceof Jsonable) {
                return json_decode($value->toJson(), true);
            } elseif ($value instanceof Arrayable) {
                return $value->toArray();
            } else {
                return $value;
            }
        }, $this->items);
    }

    /**
     * Get the collection of items as JSON.
     *
     * @param  int  $options
     * @return string
     */
    public function toJson($options = 0)
    {
        return json_encode($this->jsonSerialize(), $options);
    }

    /**
     * Get an iterator for the items.
     *
     * @return \ArrayIterator
     */
    public function getIterator()
    {
        return new ArrayIterator($this->items);
    }

    /**
     * Get a CachingIterator instance.
     *
     * @param  int  $flags
     * @return \CachingIterator
     */
    public function getCachingIterator($flags = CachingIterator::CALL_TOSTRING)
    {
        return new CachingIterator($this->getIterator(), $flags);
    }

    /**
     * Count the number of items in the collection.
     *
     * @return int
     */
    public function count()
    {
        return count($this->items);
    }

    /**
     * Get a base Support collection instance from this collection.
     *
     * @return \Illuminate\Support\Collection
     */
    public function toBase()
    {
        return new self($this);
    }

    /**
     * Determine if an item exists at an offset.
     *
     * @param  mixed  $key
     * @return bool
     */
    public function offsetExists($key)
    {
        return array_key_exists($key, $this->items);
    }

    /**
     * Get an item at a given offset.
     *
     * @param  mixed  $key
     * @return mixed
     */
    public function offsetGet($key)
    {
        return $this->items[$key];
    }

    /**
     * Set the item at a given offset.
     *
     * @param  mixed  $key
     * @param  mixed  $value
     * @return void
     */
    public function offsetSet($key, $value)
    {
        if (is_null($key)) {
            $this->items[] = $value;
        } else {
            $this->items[$key] = $value;
        }
    }

    /**
     * Unset the item at a given offset.
     *
     * @param  string  $key
     * @return void
     */
    public function offsetUnset($key)
    {
        unset($this->items[$key]);
    }

    /**
     * Convert the collection to its string representation.
     *
     * @return string
     */
    public function __toString()
    {
        return $this->toJson();
    }

    /**
     * Results array of items from Collection or Arrayable.
     *
     * @param  mixed  $items
     * @return array
     */
    protected function getArrayableItems($items)
    {
        if (is_array($items)) {
            return $items;
        } elseif ($items instanceof self) {
            return $items->all();
        } elseif ($items instanceof Arrayable) {
            return $items->toArray();
        } elseif ($items instanceof Jsonable) {
            return json_decode($items->toJson(), true);
        } elseif ($items instanceof JsonSerializable) {
            return $items->jsonSerialize();
        } elseif ($items instanceof Traversable) {
            return iterator_to_array($items);
        }

        return (array) $items;
    }

    /**
     * Add a method to the list of proxied methods.
     *
     * @param  string  $method
     * @return void
     */
    public static function proxy($method)
    {
        static::$proxies[] = $method;
    }

    /**
     * Dynamically access collection proxies.
     *
     * @param  string  $key
     * @return mixed
     *
     * @throws \Exception
     */
    public function __get($key)
    {
        if (! in_array($key, static::$proxies)) {
            throw new Exception("Property [{$key}] does not exist on this collection instance.");
        }

        return new HigherOrderCollectionProxy($this, $key);
    }
}<|MERGE_RESOLUTION|>--- conflicted
+++ resolved
@@ -1078,21 +1078,7 @@
      */
     public function random($number = null)
     {
-<<<<<<< HEAD
-        if ($number === 0) {
-            return new static;
-        }
-
-        if (($requested = $number ?: 1) > ($count = $this->count())) {
-            throw new InvalidArgumentException(
-                "You requested {$requested} items, but there are only {$count} items in the collection."
-            );
-        }
-
         if (is_null($number)) {
-=======
-        if (is_null($amount)) {
->>>>>>> 5d55936d
             return Arr::random($this->items);
         }
 
