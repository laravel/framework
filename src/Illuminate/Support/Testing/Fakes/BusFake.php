--- conflicted
+++ resolved
@@ -29,19 +29,18 @@
     protected $jobsToFake;
 
     /**
-<<<<<<< HEAD
+     * The fake repository to track batched jobs.
+     *
+     * @var \Illuminate\Bus\BatchRepository
+     */
+    protected $batchRepository;
+
+    /**
      * The job types that should be dispatched instead of intercepted.
      *
      * @var array
      */
     protected $jobsToDispatch;
-=======
-     * The fake repository to track batched jobs.
-     *
-     * @var \Illuminate\Bus\BatchRepository
-     */
-    protected $batchRepository;
->>>>>>> a155ccda
 
     /**
      * The commands that have been dispatched.
@@ -82,12 +81,8 @@
     {
         $this->dispatcher = $dispatcher;
         $this->jobsToFake = Arr::wrap($jobsToFake);
-<<<<<<< HEAD
-
         $this->jobsToDispatch = Arr::wrap($jobsToDispatch);
-=======
         $this->batchRepository = new BatchRepositoryFake;
->>>>>>> a155ccda
     }
 
     /**
