--- conflicted
+++ resolved
@@ -2,11 +2,6 @@
 
 namespace Illuminate\Support;
 
-<<<<<<< HEAD
-use RuntimeException;
-=======
-use Stringy\StaticStringy;
->>>>>>> a9f38f18
 use Illuminate\Support\Traits\Macroable;
 
 class Str
@@ -245,13 +240,8 @@
      *
      * @param  int  $length
      * @return string
-<<<<<<< HEAD
-     *
-     * @throws \RuntimeException
      *
      * @deprecated since version 5.2. Use random_bytes instead.
-=======
->>>>>>> a9f38f18
      */
     public static function randomBytes($length = 16)
     {
