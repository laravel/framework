<?php

namespace Illuminate\Support\Facades;

use Illuminate\Contracts\Console\Kernel as ConsoleKernelContract;

/**
<<<<<<< HEAD
 * @method static int handle( \Symfony\Component\Console\Input\InputInterface $input, \Symfony\Component\Console\Output\OutputInterface $output) Run the console application.
 * @method static void terminate( \Symfony\Component\Console\Input\InputInterface $input, int $status) Terminate the application.
 * @method static \Illuminate\Foundation\Console\ClosureCommand command( string $signature, \Closure $callback) Register a Closure based command with the application.
 * @method static void registerCommand( \Symfony\Component\Console\Command\Command $command) Register the given command with the console application.
 * @method static int call( string $command, array $parameters, \Symfony\Component\Console\Output\OutputInterface $outputBuffer) Run an Artisan console command by name.
 * @method static \Illuminate\Foundation\Bus\PendingDispatch queue( string $command, array $parameters) Queue the given console command.
 * @method static array all() Get all of the commands registered with the console.
 * @method static string output() Get the output for the last run command.
 * @method static void bootstrap() Bootstrap the application for artisan commands.
 * @method static void setArtisan( \Illuminate\Console\Application $artisan) Set the Artisan application instance.
=======
 * @method static int handle(\Symfony\Component\Console\Input\InputInterface $input, \Symfony\Component\Console\Output\OutputInterface $output = null)
 * @method static int call(string $command, array $parameters = [], $outputBuffer = null)
 * @method static int queue(string $command, array $parameters = [])
 * @method static array all()
 * @method static string output()
>>>>>>> 5069e7a3
 *
 * @see \Illuminate\Contracts\Console\Kernel
 */
class Artisan extends Facade
{
    /**
     * Get the registered name of the component.
     *
     * @return string
     */
    protected static function getFacadeAccessor()
    {
        return ConsoleKernelContract::class;
    }
}<|MERGE_RESOLUTION|>--- conflicted
+++ resolved
@@ -5,24 +5,16 @@
 use Illuminate\Contracts\Console\Kernel as ConsoleKernelContract;
 
 /**
-<<<<<<< HEAD
- * @method static int handle( \Symfony\Component\Console\Input\InputInterface $input, \Symfony\Component\Console\Output\OutputInterface $output) Run the console application.
+ * @method static int handle( \Symfony\Component\Console\Input\InputInterface $input, \Symfony\Component\Console\Output\OutputInterface $output = null) Run the console application.
  * @method static void terminate( \Symfony\Component\Console\Input\InputInterface $input, int $status) Terminate the application.
  * @method static \Illuminate\Foundation\Console\ClosureCommand command( string $signature, \Closure $callback) Register a Closure based command with the application.
  * @method static void registerCommand( \Symfony\Component\Console\Command\Command $command) Register the given command with the console application.
- * @method static int call( string $command, array $parameters, \Symfony\Component\Console\Output\OutputInterface $outputBuffer) Run an Artisan console command by name.
- * @method static \Illuminate\Foundation\Bus\PendingDispatch queue( string $command, array $parameters) Queue the given console command.
+ * @method static int call( string $command, array $parameters = [], \Symfony\Component\Console\Output\OutputInterface $outputBuffer = null) Run an Artisan console command by name.
+ * @method static \Illuminate\Foundation\Bus\PendingDispatch queue( string $command, array $parameters = []) Queue the given console command.
  * @method static array all() Get all of the commands registered with the console.
  * @method static string output() Get the output for the last run command.
  * @method static void bootstrap() Bootstrap the application for artisan commands.
  * @method static void setArtisan( \Illuminate\Console\Application $artisan) Set the Artisan application instance.
-=======
- * @method static int handle(\Symfony\Component\Console\Input\InputInterface $input, \Symfony\Component\Console\Output\OutputInterface $output = null)
- * @method static int call(string $command, array $parameters = [], $outputBuffer = null)
- * @method static int queue(string $command, array $parameters = [])
- * @method static array all()
- * @method static string output()
->>>>>>> 5069e7a3
  *
  * @see \Illuminate\Contracts\Console\Kernel
  */
