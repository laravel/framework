--- conflicted
+++ resolved
@@ -30,15 +30,6 @@
  * @method static mixed bulk(array $jobs, mixed $data = '', string|null $queue = null)
  * @method static \Illuminate\Contracts\Queue\Job|null pop(string|null $queue = null)
  * @method static string getConnectionName()
-<<<<<<< HEAD
- * @method static void assertNotPushed(string|\Closure $job, callable $callback = null)
- * @method static void assertClosureNotPushed(callable $callback = null)
- * @method static void assertNothingPushed()
- * @method static void assertPushed(string|\Closure $job, callable|int $callback = null)
- * @method static void assertClosurePushed(callable|int $callback = null)
- * @method static void assertPushedOn(string $queue, string|\Closure $job, callable $callback = null)
- * @method static void assertPushedWithChain(string $job, array $expectedChain = [], callable $callback = null)
-=======
  * @method static \Illuminate\Contracts\Queue\Queue setConnectionName(string $name)
  * @method static mixed getJobBackoff(mixed $job)
  * @method static mixed getJobExpiration(mixed $job)
@@ -50,13 +41,14 @@
  * @method static void assertPushedOn(string $queue, string|\Closure $job, callable|null $callback = null)
  * @method static void assertPushedWithChain(string $job, array $expectedChain = [], callable|null $callback = null)
  * @method static void assertPushedWithoutChain(string $job, callable|null $callback = null)
+ * @method static void assertClosurePushed(callable|int|null $callback = null)
+ * @method static void assertClosureNotPushed(callable|null $callback = null)
  * @method static void assertNotPushed(string|\Closure $job, callable|null $callback = null)
  * @method static void assertNothingPushed()
  * @method static \Illuminate\Support\Collection pushed(string $job, callable|null $callback = null)
  * @method static bool hasPushed(string $job)
  * @method static bool shouldFakeJob(object $job)
  * @method static array pushedJobs()
->>>>>>> 0d7b45ec
  *
  * @see \Illuminate\Queue\QueueManager
  * @see \Illuminate\Queue\Queue
