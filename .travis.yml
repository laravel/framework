--- conflicted
+++ resolved
@@ -3,11 +3,7 @@
 php:
   - 5.6
   - 7.0
-<<<<<<< HEAD
-=======
   - 7.1
-  - hhvm
->>>>>>> 4571fd15
 
 env:
   global:
