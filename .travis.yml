language: php

php:
  - 5.6
  - 7.0
<<<<<<< HEAD
=======
  - 7.1
  - hhvm
>>>>>>> 6c3f25ca

env:
  global:
    - setup=basic

matrix:
  include:
    - php: 5.6
      env: setup=lowest
    - php: 5.6
      env: setup=stable

sudo: false

services:
  - redis-server

before_install:
  - travis_retry composer self-update

install:
  - if [[ $setup = 'basic' ]]; then travis_retry composer install --no-interaction --prefer-dist; fi
  - if [[ $setup = 'stable' ]]; then travis_retry composer update --prefer-dist --no-interaction --prefer-stable; fi
  - if [[ $setup = 'lowest' ]]; then travis_retry composer update --prefer-dist --no-interaction --prefer-lowest --prefer-stable; fi

script: vendor/bin/phpunit<|MERGE_RESOLUTION|>--- conflicted
+++ resolved
@@ -3,11 +3,7 @@
 php:
   - 5.6
   - 7.0
-<<<<<<< HEAD
-=======
   - 7.1
-  - hhvm
->>>>>>> 6c3f25ca
 
 env:
   global:
