<?php

namespace Illuminate\Tests\Auth;

use Illuminate\Auth\Access\AuthorizationException;
use Illuminate\Auth\Access\Gate;
use Illuminate\Auth\Middleware\Authorize;
use Illuminate\Container\Container;
use Illuminate\Contracts\Auth\Access\Gate as GateContract;
use Illuminate\Contracts\Routing\Registrar;
use Illuminate\Database\Eloquent\Model;
use Illuminate\Events\Dispatcher;
use Illuminate\Http\Request;
use Illuminate\Routing\Middleware\SubstituteBindings;
use Illuminate\Routing\Router;
use Mockery as m;
use PHPUnit\Framework\TestCase;
use stdClass;

class AuthorizeMiddlewareTest extends TestCase
{
    protected $container;
    protected $user;
    protected $router;

    protected function setUp(): void
    {
        parent::setUp();

        $this->user = new stdClass;

        Container::setInstance($this->container = new Container);

        $this->container->singleton(GateContract::class, function () {
            return new Gate($this->container, function () {
                return $this->user;
            });
        });

        $this->router = new Router(new Dispatcher, $this->container);

        $this->container->singleton(Registrar::class, function () {
            return $this->router;
        });
    }

    protected function tearDown(): void
    {
        m::close();

        Container::setInstance(null);
    }

    public function testSimpleAbilityUnauthorized()
    {
        $this->expectException(AuthorizationException::class);
        $this->expectExceptionMessage('This action is unauthorized.');

        $this->gate()->define('view-dashboard', function ($user, $additional = null) {
            $this->assertNull($additional);

            return false;
        });

        $this->router->get('dashboard', [
            'middleware' => Authorize::class.':view-dashboard',
            'uses' => function () {
                return 'success';
            },
        ]);

        $this->router->dispatch(Request::create('dashboard', 'GET'));
    }

    public function testSimpleAbilityAuthorized()
    {
        $this->gate()->define('view-dashboard', function ($user) {
            return true;
        });

        $this->router->get('dashboard', [
            'middleware' => Authorize::class.':view-dashboard',
            'uses' => function () {
                return 'success';
            },
        ]);

        $response = $this->router->dispatch(Request::create('dashboard', 'GET'));

<<<<<<< HEAD
        $this->assertEquals('success', $response->content());
=======
        $this->assertSame('success', $response->content());
>>>>>>> af990302
    }

    public function testSimpleAbilityWithStringParameter()
    {
        $this->gate()->define('view-dashboard', function ($user, $param) {
            return $param === 'some string';
        });

        $this->router->get('dashboard', [
            'middleware' => Authorize::class.':view-dashboard,"some string"',
            'uses' => function () {
                return 'success';
            },
        ]);

        $response = $this->router->dispatch(Request::create('dashboard', 'GET'));

<<<<<<< HEAD
        $this->assertEquals('success', $response->content());
=======
        $this->assertSame('success', $response->content());
>>>>>>> af990302
    }

    public function testSimpleAbilityWithNullParameter()
    {
        $this->gate()->define('view-dashboard', function ($user, $param = null) {
            $this->assertNull($param);

            return true;
        });

        $this->router->get('dashboard', [
            'middleware' => Authorize::class.':view-dashboard,null',
            'uses' => function () {
                return 'success';
            },
        ]);

        $this->router->dispatch(Request::create('dashboard', 'GET'));
    }

    public function testSimpleAbilityWithOptionalParameter()
    {
        $post = new stdClass;

        $this->router->bind('post', function () use ($post) {
            return $post;
        });

        $this->gate()->define('view-comments', function ($user, $model = null) {
            return true;
        });

        $middleware = [SubstituteBindings::class, Authorize::class.':view-comments,post'];

        $this->router->get('comments', [
            'middleware' => $middleware,
            'uses' => function () {
                return 'success';
            },
        ]);
        $this->router->get('posts/{post}/comments', [
            'middleware' => $middleware,
            'uses' => function () {
                return 'success';
            },
        ]);

        $response = $this->router->dispatch(Request::create('posts/1/comments', 'GET'));
<<<<<<< HEAD
        $this->assertEquals('success', $response->content());

        $response = $this->router->dispatch(Request::create('comments', 'GET'));
        $this->assertEquals('success', $response->content());
=======
        $this->assertSame('success', $response->content());

        $response = $this->router->dispatch(Request::create('comments', 'GET'));
        $this->assertSame('success', $response->content());
>>>>>>> af990302
    }

    public function testSimpleAbilityWithStringParameterFromRouteParameter()
    {
        $this->gate()->define('view-dashboard', function ($user, $param) {
            return $param === 'true';
        });

        $this->router->get('dashboard/{route_parameter}', [
            'middleware' => Authorize::class.':view-dashboard,route_parameter',
            'uses' => function () {
                return 'success';
            },
        ]);

        $response = $this->router->dispatch(Request::create('dashboard/true', 'GET'));

<<<<<<< HEAD
        $this->assertEquals('success', $response->content());
=======
        $this->assertSame('success', $response->content());
>>>>>>> af990302
    }

    public function testModelTypeUnauthorized()
    {
        $this->expectException(AuthorizationException::class);
        $this->expectExceptionMessage('This action is unauthorized.');

        $this->gate()->define('create', function ($user, $model) {
<<<<<<< HEAD
            $this->assertEquals('App\User', $model);
=======
            $this->assertSame('App\User', $model);
>>>>>>> af990302

            return false;
        });

        $this->router->get('users/create', [
            'middleware' => [SubstituteBindings::class, Authorize::class.':create,App\User'],
            'uses' => function () {
                return 'success';
            },
        ]);

        $this->router->dispatch(Request::create('users/create', 'GET'));
    }

    public function testModelTypeAuthorized()
    {
        $this->gate()->define('create', function ($user, $model) {
<<<<<<< HEAD
            $this->assertEquals('App\User', $model);
=======
            $this->assertSame('App\User', $model);
>>>>>>> af990302

            return true;
        });

        $this->router->get('users/create', [
            'middleware' => Authorize::class.':create,App\User',
            'uses' => function () {
                return 'success';
            },
        ]);

        $response = $this->router->dispatch(Request::create('users/create', 'GET'));

<<<<<<< HEAD
        $this->assertEquals('success', $response->content());
=======
        $this->assertSame('success', $response->content());
>>>>>>> af990302
    }

    public function testModelUnauthorized()
    {
        $this->expectException(AuthorizationException::class);
        $this->expectExceptionMessage('This action is unauthorized.');

        $post = new stdClass;

        $this->router->bind('post', function () use ($post) {
            return $post;
        });

        $this->gate()->define('edit', function ($user, $model) use ($post) {
            $this->assertSame($model, $post);

            return false;
        });

        $this->router->get('posts/{post}/edit', [
            'middleware' => [SubstituteBindings::class, Authorize::class.':edit,post'],
            'uses' => function () {
                return 'success';
            },
        ]);

        $this->router->dispatch(Request::create('posts/1/edit', 'GET'));
    }

    public function testModelAuthorized()
    {
        $post = new stdClass;

        $this->router->bind('post', function () use ($post) {
            return $post;
        });

        $this->gate()->define('edit', function ($user, $model) use ($post) {
            $this->assertSame($model, $post);

            return true;
        });

        $this->router->get('posts/{post}/edit', [
            'middleware' => [SubstituteBindings::class, Authorize::class.':edit,post'],
            'uses' => function () {
                return 'success';
            },
        ]);

        $response = $this->router->dispatch(Request::create('posts/1/edit', 'GET'));

<<<<<<< HEAD
        $this->assertEquals('success', $response->content());
=======
        $this->assertSame('success', $response->content());
>>>>>>> af990302
    }

    public function testModelInstanceAsParameter()
    {
        $instance = m::mock(Model::class);

        $this->gate()->define('success', function ($user, $model) use ($instance) {
            $this->assertSame($model, $instance);

            return true;
        });

        $request = m::mock(Request::class);

        $nextParam = null;

        $next = function ($param) use (&$nextParam) {
            $nextParam = $param;
        };

        (new Authorize($this->gate()))
            ->handle($request, $next, 'success', $instance);
    }

    /**
     * Get the Gate instance from the container.
     *
     * @return \Illuminate\Auth\Access\Gate
     */
    protected function gate()
    {
        return $this->container->make(GateContract::class);
    }
}<|MERGE_RESOLUTION|>--- conflicted
+++ resolved
@@ -87,11 +87,7 @@
 
         $response = $this->router->dispatch(Request::create('dashboard', 'GET'));
 
-<<<<<<< HEAD
-        $this->assertEquals('success', $response->content());
-=======
-        $this->assertSame('success', $response->content());
->>>>>>> af990302
+        $this->assertSame('success', $response->content());
     }
 
     public function testSimpleAbilityWithStringParameter()
@@ -109,11 +105,7 @@
 
         $response = $this->router->dispatch(Request::create('dashboard', 'GET'));
 
-<<<<<<< HEAD
-        $this->assertEquals('success', $response->content());
-=======
-        $this->assertSame('success', $response->content());
->>>>>>> af990302
+        $this->assertSame('success', $response->content());
     }
 
     public function testSimpleAbilityWithNullParameter()
@@ -162,17 +154,10 @@
         ]);
 
         $response = $this->router->dispatch(Request::create('posts/1/comments', 'GET'));
-<<<<<<< HEAD
-        $this->assertEquals('success', $response->content());
+        $this->assertSame('success', $response->content());
 
         $response = $this->router->dispatch(Request::create('comments', 'GET'));
-        $this->assertEquals('success', $response->content());
-=======
-        $this->assertSame('success', $response->content());
-
-        $response = $this->router->dispatch(Request::create('comments', 'GET'));
-        $this->assertSame('success', $response->content());
->>>>>>> af990302
+        $this->assertSame('success', $response->content());
     }
 
     public function testSimpleAbilityWithStringParameterFromRouteParameter()
@@ -190,11 +175,7 @@
 
         $response = $this->router->dispatch(Request::create('dashboard/true', 'GET'));
 
-<<<<<<< HEAD
-        $this->assertEquals('success', $response->content());
-=======
-        $this->assertSame('success', $response->content());
->>>>>>> af990302
+        $this->assertSame('success', $response->content());
     }
 
     public function testModelTypeUnauthorized()
@@ -203,11 +184,7 @@
         $this->expectExceptionMessage('This action is unauthorized.');
 
         $this->gate()->define('create', function ($user, $model) {
-<<<<<<< HEAD
-            $this->assertEquals('App\User', $model);
-=======
             $this->assertSame('App\User', $model);
->>>>>>> af990302
 
             return false;
         });
@@ -225,11 +202,7 @@
     public function testModelTypeAuthorized()
     {
         $this->gate()->define('create', function ($user, $model) {
-<<<<<<< HEAD
-            $this->assertEquals('App\User', $model);
-=======
             $this->assertSame('App\User', $model);
->>>>>>> af990302
 
             return true;
         });
@@ -243,11 +216,7 @@
 
         $response = $this->router->dispatch(Request::create('users/create', 'GET'));
 
-<<<<<<< HEAD
-        $this->assertEquals('success', $response->content());
-=======
-        $this->assertSame('success', $response->content());
->>>>>>> af990302
+        $this->assertSame('success', $response->content());
     }
 
     public function testModelUnauthorized()
@@ -300,11 +269,7 @@
 
         $response = $this->router->dispatch(Request::create('posts/1/edit', 'GET'));
 
-<<<<<<< HEAD
-        $this->assertEquals('success', $response->content());
-=======
-        $this->assertSame('success', $response->content());
->>>>>>> af990302
+        $this->assertSame('success', $response->content());
     }
 
     public function testModelInstanceAsParameter()
