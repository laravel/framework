--- conflicted
+++ resolved
@@ -46,7 +46,6 @@
         ], $kernel->getMiddlewarePriority());
     }
 
-<<<<<<< HEAD
     public function testAddToMiddlewarePriorityAfter()
     {
         $kernel = new Kernel($this->getApplication(), $this->getRouter());
@@ -101,7 +100,8 @@
             \Illuminate\Routing\Middleware\SubstituteBindings::class,
             \Illuminate\Auth\Middleware\Authorize::class,
         ], $kernel->getMiddlewarePriority());
-=======
+    }
+
     public function testItTriggersTerminatingEvent()
     {
         $called = [];
@@ -143,7 +143,6 @@
             'terminating middleware',
             'terminating callback',
         ], $called);
->>>>>>> 95fd374f
     }
 
     /**
