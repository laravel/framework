<?php

namespace Illuminate\Tests\Foundation;

use Illuminate\Foundation\Vite;
use Illuminate\Foundation\ViteException;
use Illuminate\Foundation\ViteManifestNotFoundException;
use Illuminate\Support\Facades\Vite as ViteFacade;
use Illuminate\Support\Js;
use Illuminate\Support\Str;
use Orchestra\Testbench\TestCase;

class FoundationViteTest extends TestCase
{
    protected function setUp(): void
    {
        parent::setUp();

        app('config')->set('app.asset_url', 'https://example.com');
    }

    protected function tearDown(): void
    {
        $this->cleanViteManifest();
        $this->cleanViteHotFile();

        parent::tearDown();
    }

    public function testViteWithJsOnly()
    {
        $this->makeViteManifest();

        $result = app(Vite::class)('resources/js/app.js');

        $this->assertStringEndsWith('<script type="module" src="https://example.com/build/assets/app.versioned.js"></script>', $result->toHtml());
    }

    public function testViteWithCssAndJs()
    {
        $this->makeViteManifest();

        $result = app(Vite::class)(['resources/css/app.css', 'resources/js/app.js']);

        $this->assertStringEndsWith(
            '<link rel="stylesheet" href="https://example.com/build/assets/app.versioned.css" />'
            .'<script type="module" src="https://example.com/build/assets/app.versioned.js"></script>',
            $result->toHtml()
        );
    }

    public function testViteWithCssImport()
    {
        $this->makeViteManifest();

        $result = app(Vite::class)('resources/js/app-with-css-import.js');

        $this->assertStringEndsWith(
            '<link rel="stylesheet" href="https://example.com/build/assets/imported-css.versioned.css" />'
            .'<script type="module" src="https://example.com/build/assets/app-with-css-import.versioned.js"></script>',
            $result->toHtml()
        );
    }

    public function testViteWithSharedCssImport()
    {
        $this->makeViteManifest();

        $result = app(Vite::class)(['resources/js/app-with-shared-css.js']);

        $this->assertStringEndsWith(
            '<link rel="stylesheet" href="https://example.com/build/assets/shared-css.versioned.css" />'
            .'<script type="module" src="https://example.com/build/assets/app-with-shared-css.versioned.js"></script>',
            $result->toHtml()
        );
    }

    public function testViteHotModuleReplacementWithJsOnly()
    {
        $this->makeViteHotFile();

        $result = app(Vite::class)('resources/js/app.js');

        $this->assertSame(
            '<script type="module" src="http://localhost:3000/@vite/client"></script>'
            .'<script type="module" src="http://localhost:3000/resources/js/app.js"></script>',
            $result->toHtml()
        );
    }

    public function testViteHotModuleReplacementWithJsAndCss()
    {
        $this->makeViteHotFile();

        $result = app(Vite::class)(['resources/css/app.css', 'resources/js/app.js']);

        $this->assertSame(
            '<script type="module" src="http://localhost:3000/@vite/client"></script>'
            .'<link rel="stylesheet" href="http://localhost:3000/resources/css/app.css" />'
            .'<script type="module" src="http://localhost:3000/resources/js/app.js"></script>',
            $result->toHtml()
        );
    }

    public function testItCanGenerateCspNonceWithHotFile()
    {
        Str::createRandomStringsUsing(fn ($length) => "random-string-with-length:{$length}");
        $this->makeViteHotFile();

        $nonce = ViteFacade::useCspNonce();
        $result = app(Vite::class)(['resources/css/app.css', 'resources/js/app.js']);

        $this->assertSame('random-string-with-length:40', $nonce);
        $this->assertSame('random-string-with-length:40', ViteFacade::cspNonce());
        $this->assertSame(
            '<script type="module" src="http://localhost:3000/@vite/client" nonce="random-string-with-length:40"></script>'
            .'<link rel="stylesheet" href="http://localhost:3000/resources/css/app.css" nonce="random-string-with-length:40" />'
            .'<script type="module" src="http://localhost:3000/resources/js/app.js" nonce="random-string-with-length:40"></script>',
            $result->toHtml()
        );

        Str::createRandomStringsNormally();
    }

    public function testItCanGenerateCspNonceWithManifest()
    {
        Str::createRandomStringsUsing(fn ($length) => "random-string-with-length:{$length}");
        $this->makeViteManifest();

        $nonce = ViteFacade::useCspNonce();
        $result = app(Vite::class)(['resources/css/app.css', 'resources/js/app.js']);

        $this->assertSame('random-string-with-length:40', $nonce);
        $this->assertSame('random-string-with-length:40', ViteFacade::cspNonce());
        $this->assertStringEndsWith(
            '<link rel="stylesheet" href="https://example.com/build/assets/app.versioned.css" nonce="random-string-with-length:40" />'
            .'<script type="module" src="https://example.com/build/assets/app.versioned.js" nonce="random-string-with-length:40"></script>',
            $result->toHtml()
        );

        Str::createRandomStringsNormally();
    }

    public function testItCanSpecifyCspNonceWithHotFile()
    {
        $this->makeViteHotFile();

        $nonce = ViteFacade::useCspNonce('expected-nonce');
        $result = app(Vite::class)(['resources/css/app.css', 'resources/js/app.js']);

        $this->assertSame('expected-nonce', $nonce);
        $this->assertSame('expected-nonce', ViteFacade::cspNonce());
        $this->assertSame(
            '<script type="module" src="http://localhost:3000/@vite/client" nonce="expected-nonce"></script>'
            .'<link rel="stylesheet" href="http://localhost:3000/resources/css/app.css" nonce="expected-nonce" />'
            .'<script type="module" src="http://localhost:3000/resources/js/app.js" nonce="expected-nonce"></script>',
            $result->toHtml()
        );
    }

    public function testItCanSpecifyCspNonceWithManifest()
    {
        $this->makeViteManifest();

        $nonce = ViteFacade::useCspNonce('expected-nonce');
        $result = app(Vite::class)(['resources/css/app.css', 'resources/js/app.js']);

        $this->assertSame('expected-nonce', $nonce);
        $this->assertSame('expected-nonce', ViteFacade::cspNonce());
        $this->assertStringEndsWith(
            '<link rel="stylesheet" href="https://example.com/build/assets/app.versioned.css" nonce="expected-nonce" />'
            .'<script type="module" src="https://example.com/build/assets/app.versioned.js" nonce="expected-nonce"></script>',
            $result->toHtml()
        );
    }

    public function testReactRefreshWithNoNonce()
    {
        $this->makeViteHotFile();

        $result = app(Vite::class)->reactRefresh();

        $this->assertStringNotContainsString('nonce', $result);
    }

    public function testReactRefreshNonce()
    {
        $this->makeViteHotFile();

        $nonce = ViteFacade::useCspNonce('expected-nonce');
        $result = app(Vite::class)->reactRefresh();

        $this->assertStringContainsString(sprintf('nonce="%s"', $nonce), $result);
    }

    public function testItCanInjectIntegrityWhenPresentInManifest()
    {
        $buildDir = Str::random();
        $this->makeViteManifest([
            'resources/js/app.js' => [
                'src' => 'resources/js/app.js',
                'file' => 'assets/app.versioned.js',
                'integrity' => 'expected-app.js-integrity',
            ],
            'resources/css/app.css' => [
                'src' => 'resources/css/app.css',
                'file' => 'assets/app.versioned.css',
                'integrity' => 'expected-app.css-integrity',
            ],
        ], $buildDir);

        $result = app(Vite::class)(['resources/css/app.css', 'resources/js/app.js'], $buildDir);

        $this->assertStringEndsWith(
            '<link rel="stylesheet" href="https://example.com/'.$buildDir.'/assets/app.versioned.css" integrity="expected-app.css-integrity" />'
            .'<script type="module" src="https://example.com/'.$buildDir.'/assets/app.versioned.js" integrity="expected-app.js-integrity"></script>',
            $result->toHtml()
        );

        $this->cleanViteManifest($buildDir);
    }

    public function testItCanInjectIntegrityWhenPresentInManifestForCss()
    {
        $buildDir = Str::random();
        $this->makeViteManifest([
            'resources/js/app.js' => [
                'src' => 'resources/js/app.js',
                'file' => 'assets/app.versioned.js',
                'css' => [
                    'assets/direct-css-dependency.aabbcc.css',
                ],
                'integrity' => 'expected-app.js-integrity',
            ],
            '_import.versioned.js' => [
                'file' => 'assets/import.versioned.js',
                'css' => [
                    'assets/imported-css.versioned.css',
                ],
                'integrity' => 'expected-import.js-integrity',
            ],
            'imported-css.css' => [
                'file' => 'assets/direct-css-dependency.aabbcc.css',
                'integrity' => 'expected-imported-css.css-integrity',
            ],
        ], $buildDir);

        $result = app(Vite::class)('resources/js/app.js', $buildDir);

        $this->assertStringEndsWith(
            '<link rel="stylesheet" href="https://example.com/'.$buildDir.'/assets/direct-css-dependency.aabbcc.css" integrity="expected-imported-css.css-integrity" />'
            .'<script type="module" src="https://example.com/'.$buildDir.'/assets/app.versioned.js" integrity="expected-app.js-integrity"></script>',
            $result->toHtml()
        );

        $this->cleanViteManifest($buildDir);
    }

    public function testItCanInjectIntegrityWhenPresentInManifestForImportedCss()
    {
        $buildDir = Str::random();
        $this->makeViteManifest([
            'resources/js/app.js' => [
                'src' => 'resources/js/app.js',
                'file' => 'assets/app.versioned.js',
                'imports' => [
                    '_import.versioned.js',
                ],
                'integrity' => 'expected-app.js-integrity',
            ],
            '_import.versioned.js' => [
                'file' => 'assets/import.versioned.js',
                'css' => [
                    'assets/imported-css.versioned.css',
                ],
                'integrity' => 'expected-import.js-integrity',
            ],
            'imported-css.css' => [
                'file' => 'assets/imported-css.versioned.css',
                'integrity' => 'expected-imported-css.css-integrity',
            ],
        ], $buildDir);

        $result = app(Vite::class)('resources/js/app.js', $buildDir);

        $this->assertStringEndsWith(
            '<link rel="stylesheet" href="https://example.com/'.$buildDir.'/assets/imported-css.versioned.css" integrity="expected-imported-css.css-integrity" />'
            .'<script type="module" src="https://example.com/'.$buildDir.'/assets/app.versioned.js" integrity="expected-app.js-integrity"></script>',
            $result->toHtml()
        );

        $this->cleanViteManifest($buildDir);
    }

    public function testItCanSpecifyIntegrityKey()
    {
        $buildDir = Str::random();
        $this->makeViteManifest([
            'resources/js/app.js' => [
                'src' => 'resources/js/app.js',
                'file' => 'assets/app.versioned.js',
                'different-integrity-key' => 'expected-app.js-integrity',
            ],
            'resources/css/app.css' => [
                'src' => 'resources/css/app.css',
                'file' => 'assets/app.versioned.css',
                'different-integrity-key' => 'expected-app.css-integrity',
            ],
        ], $buildDir);
        ViteFacade::useIntegrityKey('different-integrity-key');

        $result = app(Vite::class)(['resources/css/app.css', 'resources/js/app.js'], $buildDir);

        $this->assertStringEndsWith(
            '<link rel="stylesheet" href="https://example.com/'.$buildDir.'/assets/app.versioned.css" integrity="expected-app.css-integrity" />'
            .'<script type="module" src="https://example.com/'.$buildDir.'/assets/app.versioned.js" integrity="expected-app.js-integrity"></script>',
            $result->toHtml()
        );

        $this->cleanViteManifest($buildDir);
    }

    public function testItCanSpecifyArbitraryAttributesForScriptTagsWhenBuilt()
    {
        $this->makeViteManifest();
        ViteFacade::useScriptTagAttributes([
            'general' => 'attribute',
        ]);
        ViteFacade::useScriptTagAttributes(function ($src, $url, $chunk, $manifest) {
            $this->assertSame('resources/js/app.js', $src);
            $this->assertSame('https://example.com/build/assets/app.versioned.js', $url);
            $this->assertSame([
                'src' => 'resources/js/app.js',
                'file' => 'assets/app.versioned.js',
            ], $chunk);
            $this->assertSame([
                'resources/js/app.js' => [
                    'src' => 'resources/js/app.js',
                    'file' => 'assets/app.versioned.js',
                ],
                'resources/js/app-with-css-import.js' => [
                    'src' => 'resources/js/app-with-css-import.js',
                    'file' => 'assets/app-with-css-import.versioned.js',
                    'css' => [
                        'assets/imported-css.versioned.css',
                    ],
                ],
                'resources/css/imported-css.css' => [
                    'file' => 'assets/imported-css.versioned.css',
                ],
                'resources/js/app-with-shared-css.js' => [
                    'src' => 'resources/js/app-with-shared-css.js',
                    'file' => 'assets/app-with-shared-css.versioned.js',
                    'imports' => [
                        '_someFile.js',
                    ],
                ],
                'resources/css/app.css' => [
                    'src' => 'resources/css/app.css',
                    'file' => 'assets/app.versioned.css',
                ],
                '_someFile.js' => [
                    'file' => 'assets/someFile.versioned.js',
                    'css' => [
                        'assets/shared-css.versioned.css',
                    ],
                ],
                'resources/css/shared-css' => [
                    'src' => 'resources/css/shared-css',
                    'file' => 'assets/shared-css.versioned.css',
                ],
            ], $manifest);

            return [
                'crossorigin',
                'data-persistent-across-pages' => 'YES',
                'remove-me' => false,
                'keep-me' => true,
                'null' => null,
                'empty-string' => '',
                'zero' => 0,
            ];
        });

        $result = app(Vite::class)(['resources/css/app.css', 'resources/js/app.js']);

        $this->assertStringEndsWith(
            '<link rel="stylesheet" href="https://example.com/build/assets/app.versioned.css" />'
            .'<script type="module" src="https://example.com/build/assets/app.versioned.js" general="attribute" crossorigin data-persistent-across-pages="YES" keep-me empty-string="" zero="0"></script>',
            $result->toHtml()
        );
    }

    public function testItCanSpecifyArbitraryAttributesForStylesheetTagsWhenBuild()
    {
        $this->makeViteManifest();
        ViteFacade::useStyleTagAttributes([
            'general' => 'attribute',
        ]);
        ViteFacade::useStyleTagAttributes(function ($src, $url, $chunk, $manifest) {
            $this->assertSame('resources/css/app.css', $src);
            $this->assertSame('https://example.com/build/assets/app.versioned.css', $url);
            $this->assertSame([
                'src' => 'resources/css/app.css',
                'file' => 'assets/app.versioned.css',
            ], $chunk);
            $this->assertSame([
                'resources/js/app.js' => [
                    'src' => 'resources/js/app.js',
                    'file' => 'assets/app.versioned.js',
                ],
                'resources/js/app-with-css-import.js' => [
                    'src' => 'resources/js/app-with-css-import.js',
                    'file' => 'assets/app-with-css-import.versioned.js',
                    'css' => [
                        'assets/imported-css.versioned.css',
                    ],
                ],
                'resources/css/imported-css.css' => [
                    'file' => 'assets/imported-css.versioned.css',
                ],
                'resources/js/app-with-shared-css.js' => [
                    'src' => 'resources/js/app-with-shared-css.js',
                    'file' => 'assets/app-with-shared-css.versioned.js',
                    'imports' => [
                        '_someFile.js',
                    ],
                ],
                'resources/css/app.css' => [
                    'src' => 'resources/css/app.css',
                    'file' => 'assets/app.versioned.css',
                ],
                '_someFile.js' => [
                    'file' => 'assets/someFile.versioned.js',
                    'css' => [
                        'assets/shared-css.versioned.css',
                    ],
                ],
                'resources/css/shared-css' => [
                    'src' => 'resources/css/shared-css',
                    'file' => 'assets/shared-css.versioned.css',
                ],
            ], $manifest);

            return [
                'crossorigin',
                'data-persistent-across-pages' => 'YES',
                'remove-me' => false,
                'keep-me' => true,
            ];
        });

        $result = app(Vite::class)(['resources/css/app.css', 'resources/js/app.js']);

        $this->assertStringEndsWith(
            '<link rel="stylesheet" href="https://example.com/build/assets/app.versioned.css" general="attribute" crossorigin data-persistent-across-pages="YES" keep-me />'
            .'<script type="module" src="https://example.com/build/assets/app.versioned.js"></script>',
            $result->toHtml()
        );
    }

    public function testItCanSpecifyArbitraryAttributesForScriptTagsWhenHotModuleReloading()
    {
        $this->makeViteHotFile();
        ViteFacade::useScriptTagAttributes([
            'general' => 'attribute',
        ]);
        $expectedArguments = [
            ['src' => '@vite/client', 'url' => 'http://localhost:3000/@vite/client'],
            ['src' => 'resources/js/app.js', 'url' => 'http://localhost:3000/resources/js/app.js'],
        ];
        ViteFacade::useScriptTagAttributes(function ($src, $url, $chunk, $manifest) use (&$expectedArguments) {
            $args = array_shift($expectedArguments);

            $this->assertSame($args['src'], $src);
            $this->assertSame($args['url'], $url);
            $this->assertNull($chunk);
            $this->assertNull($manifest);

            return [
                'crossorigin',
                'data-persistent-across-pages' => 'YES',
                'remove-me' => false,
                'keep-me' => true,
            ];
        });

        $result = app(Vite::class)(['resources/css/app.css', 'resources/js/app.js']);

        $this->assertSame(
            '<script type="module" src="http://localhost:3000/@vite/client" general="attribute" crossorigin data-persistent-across-pages="YES" keep-me></script>'
            .'<link rel="stylesheet" href="http://localhost:3000/resources/css/app.css" />'
            .'<script type="module" src="http://localhost:3000/resources/js/app.js" general="attribute" crossorigin data-persistent-across-pages="YES" keep-me></script>',
            $result->toHtml()
        );
    }

    public function testItCanSpecifyArbitraryAttributesForStylesheetTagsWhenHotModuleReloading()
    {
        $this->makeViteHotFile();
        ViteFacade::useStyleTagAttributes([
            'general' => 'attribute',
        ]);
        ViteFacade::useStyleTagAttributes(function ($src, $url, $chunk, $manifest) {
            $this->assertSame('resources/css/app.css', $src);
            $this->assertSame('http://localhost:3000/resources/css/app.css', $url);
            $this->assertNull($chunk);
            $this->assertNull($manifest);

            return [
                'crossorigin',
                'data-persistent-across-pages' => 'YES',
                'remove-me' => false,
                'keep-me' => true,
            ];
        });

        $result = app(Vite::class)(['resources/css/app.css', 'resources/js/app.js']);

        $this->assertSame(
            '<script type="module" src="http://localhost:3000/@vite/client"></script>'
            .'<link rel="stylesheet" href="http://localhost:3000/resources/css/app.css" general="attribute" crossorigin data-persistent-across-pages="YES" keep-me />'
            .'<script type="module" src="http://localhost:3000/resources/js/app.js"></script>',
            $result->toHtml()
        );
    }

    public function testItCanOverrideAllAttributes()
    {
        $this->makeViteManifest();
        ViteFacade::useStyleTagAttributes([
            'rel' => 'expected-rel',
            'href' => 'expected-href',
        ]);
        ViteFacade::useScriptTagAttributes([
            'type' => 'expected-type',
            'src' => 'expected-src',
        ]);

        $result = app(Vite::class)(['resources/css/app.css', 'resources/js/app.js']);

        $this->assertStringEndsWith(
            '<link rel="expected-rel" href="expected-href" />'
            .'<script type="expected-type" src="expected-src"></script>',
            $result->toHtml()
        );
    }

    public function testItCanGenerateIndividualAssetUrlInBuildMode()
    {
        $this->makeViteManifest();

        $url = ViteFacade::asset('resources/js/app.js');

        $this->assertSame('https://example.com/build/assets/app.versioned.js', $url);
    }

    public function testItCanGenerateIndividualAssetUrlInHotMode()
    {
        $this->makeViteHotFile();

        $url = ViteFacade::asset('resources/js/app.js');

        $this->assertSame('http://localhost:3000/resources/js/app.js', $url);
    }

    public function testItThrowsWhenUnableToFindAssetManifestInBuildMode()
    {
        $this->expectException(ViteException::class);
        $this->expectExceptionMessage('Vite manifest not found at: '.public_path('build/manifest.json'));

        ViteFacade::asset('resources/js/app.js');
    }

    public function testItThrowsDeprecatedExecptionWhenUnableToFindAssetManifestInBuildMode()
    {
        $this->expectException(ViteManifestNotFoundException::class);
        $this->expectExceptionMessage('Vite manifest not found at: '.public_path('build/manifest.json'));

        ViteFacade::asset('resources/js/app.js');
    }

    public function testItThrowsWhenUnableToFindAssetChunkInBuildMode()
    {
        $this->makeViteManifest();

        $this->expectException(ViteException::class);
        $this->expectExceptionMessage('Unable to locate file in Vite manifest: resources/js/missing.js');

        ViteFacade::asset('resources/js/missing.js');
    }

    public function testItDoesNotReturnHashInDevMode()
    {
        $this->makeViteHotFile();

        $this->assertNull(ViteFacade::manifestHash());

        $this->cleanViteHotFile();
    }

    public function testItGetsHashInBuildMode()
    {
        $this->makeViteManifest(['a.js' => ['src' => 'a.js']]);

        $this->assertSame('98ca5a789544599b562c9978f3147a0f', ViteFacade::manifestHash());

        $this->cleanViteManifest();
    }

    public function testItGetsDifferentHashesForDifferentManifestsInBuildMode()
    {
        $this->makeViteManifest(['a.js' => ['src' => 'a.js']]);
        $this->makeViteManifest(['b.js' => ['src' => 'b.js']], 'admin');

        $this->assertSame('98ca5a789544599b562c9978f3147a0f', ViteFacade::manifestHash());
        $this->assertSame('928a60835978bae84e5381fbb08a38b2', ViteFacade::manifestHash('admin'));

        $this->cleanViteManifest();
        $this->cleanViteManifest('admin');
    }

    public function testViteCanSetEntryPointsWithFluentBuilder()
    {
        $this->makeViteManifest();

        $vite = app(Vite::class);

        $this->assertSame('', $vite->toHtml());

        $vite->withEntryPoints(['resources/js/app.js']);

        $this->assertStringEndsWith(
            '<script type="module" src="https://example.com/build/assets/app.versioned.js"></script>',
            $vite->toHtml()
        );
    }

    public function testViteCanOverrideBuildDirectory()
    {
        $this->makeViteManifest(null, 'custom-build');

        $vite = app(Vite::class);

        $vite->withEntryPoints(['resources/js/app.js'])->useBuildDirectory('custom-build');

        $this->assertStringEndsWith(
            '<script type="module" src="https://example.com/custom-build/assets/app.versioned.js"></script>',
            $vite->toHtml()
        );

        $this->cleanViteManifest('custom-build');
    }

    public function testViteCanOverrideHotFilePath()
    {
        $this->makeViteHotFile('cold');

        $vite = app(Vite::class);

        $vite->withEntryPoints(['resources/js/app.js'])->useHotFile('cold');

        $this->assertSame(
            '<script type="module" src="http://localhost:3000/@vite/client"></script>'
            .'<script type="module" src="http://localhost:3000/resources/js/app.js"></script>',
            $vite->toHtml()
        );

        $this->cleanViteHotFile('cold');
    }

    public function testViteCanAssetPath()
    {
        $this->makeViteManifest([
            'resources/images/profile.png' => [
                'src' => 'resources/images/profile.png',
                'file' => 'assets/profile.versioned.png',
            ],
        ], $buildDir = Str::random());
        $vite = app(Vite::class)->useBuildDirectory($buildDir);
        $this->app['config']->set('app.asset_url', 'https://cdn.app.com');

        // default behaviour...
        $this->assertSame("https://cdn.app.com/{$buildDir}/assets/profile.versioned.png", $vite->asset('resources/images/profile.png'));

        // custom behaviour
        $vite->createAssetPathsUsing(function ($path) {
            return 'https://tenant-cdn.app.com/'.$path;
        });
        $this->assertSame("https://tenant-cdn.app.com/{$buildDir}/assets/profile.versioned.png", $vite->asset('resources/images/profile.png'));

        // restore default behaviour...
        $vite->createAssetPathsUsing(null);
        $this->assertSame("https://cdn.app.com/{$buildDir}/assets/profile.versioned.png", $vite->asset('resources/images/profile.png'));

        $this->cleanViteManifest($buildDir);
    }

    public function testViteIsMacroable()
    {
        $this->makeViteManifest([
            'resources/images/profile.png' => [
                'src' => 'resources/images/profile.png',
                'file' => 'assets/profile.versioned.png',
            ],
        ], $buildDir = Str::random());
        Vite::macro('image', function ($asset, $buildDir = null) {
            return $this->asset("resources/images/{$asset}", $buildDir);
        });

        $path = ViteFacade::image('profile.png', $buildDir);

        $this->assertSame("https://example.com/{$buildDir}/assets/profile.versioned.png", $path);

        $this->cleanViteManifest($buildDir);
    }

    public function testItGeneratesPreloadDirectivesForJsAndCssImports()
    {
        $manifest = json_decode(file_get_contents(__DIR__.'/fixtures/jetstream-manifest.json'));
        $buildDir = Str::random();
        $this->makeViteManifest($manifest, $buildDir);

        $result = app(Vite::class)(['resources/js/Pages/Auth/Login.vue'], $buildDir);

        $this->assertSame(
            '<link rel="preload" as="style" href="https://example.com/'.$buildDir.'/assets/app.9842b564.css" />'
            .'<link rel="modulepreload" href="https://example.com/'.$buildDir.'/assets/Login.8c52c4a3.js" />'
            .'<link rel="modulepreload" href="https://example.com/'.$buildDir.'/assets/app.a26d8e4d.js" />'
            .'<link rel="modulepreload" href="https://example.com/'.$buildDir.'/assets/AuthenticationCard.47ef70cc.js" />'
            .'<link rel="modulepreload" href="https://example.com/'.$buildDir.'/assets/AuthenticationCardLogo.9999a373.js" />'
            .'<link rel="modulepreload" href="https://example.com/'.$buildDir.'/assets/Checkbox.33ba23f3.js" />'
            .'<link rel="modulepreload" href="https://example.com/'.$buildDir.'/assets/TextInput.e2f0248c.js" />'
            .'<link rel="modulepreload" href="https://example.com/'.$buildDir.'/assets/InputLabel.d245ec4e.js" />'
            .'<link rel="modulepreload" href="https://example.com/'.$buildDir.'/assets/PrimaryButton.931d2859.js" />'
            .'<link rel="modulepreload" href="https://example.com/'.$buildDir.'/assets/_plugin-vue_export-helper.cdc0426e.js" />'
            .'<link rel="stylesheet" href="https://example.com/'.$buildDir.'/assets/app.9842b564.css" />'
            .'<script type="module" src="https://example.com/'.$buildDir.'/assets/Login.8c52c4a3.js"></script>', $result->toHtml()
        );
        $this->assertSame([
            'https://example.com/'.$buildDir.'/assets/app.9842b564.css' => [
                'rel="preload"',
                'as="style"',
            ],
            'https://example.com/'.$buildDir.'/assets/Login.8c52c4a3.js' => [
                'rel="modulepreload"',
            ],
            'https://example.com/'.$buildDir.'/assets/app.a26d8e4d.js' => [
                'rel="modulepreload"',
            ],
            'https://example.com/'.$buildDir.'/assets/AuthenticationCard.47ef70cc.js' => [
                'rel="modulepreload"',
            ],
            'https://example.com/'.$buildDir.'/assets/AuthenticationCardLogo.9999a373.js' => [
                'rel="modulepreload"',
            ],
            'https://example.com/'.$buildDir.'/assets/Checkbox.33ba23f3.js' => [
                'rel="modulepreload"',
            ],
            'https://example.com/'.$buildDir.'/assets/TextInput.e2f0248c.js' => [
                'rel="modulepreload"',
            ],
            'https://example.com/'.$buildDir.'/assets/InputLabel.d245ec4e.js' => [
                'rel="modulepreload"',
            ],
            'https://example.com/'.$buildDir.'/assets/PrimaryButton.931d2859.js' => [
                'rel="modulepreload"',
            ],
            'https://example.com/'.$buildDir.'/assets/_plugin-vue_export-helper.cdc0426e.js' => [
                'rel="modulepreload"',
            ],
        ], ViteFacade::preloadedAssets());

        $this->cleanViteManifest($buildDir);
    }

    public function testItCanSpecifyAttributesForPreloadedAssets()
    {
        $buildDir = Str::random();
        $this->makeViteManifest([
            'resources/js/app.js' => [
                'src' => 'resources/js/app.js',
                'file' => 'assets/app.versioned.js',
                'imports' => [
                    'import.js',
                ],
                'css' => [
                    'assets/app.versioned.css',
                ],
            ],
            'import.js' => [
                'file' => 'assets/import.versioned.js',
            ],
            'resources/css/app.css' => [
                'src' => 'resources/css/app.css',
                'file' => 'assets/app.versioned.css',
            ],
        ], $buildDir);
        ViteFacade::usePreloadTagAttributes([
            'general' => 'attribute',
        ]);
        ViteFacade::usePreloadTagAttributes(function ($src, $url, $chunk, $manifest) use ($buildDir) {
            $this->assertSame([
                'resources/js/app.js' => [
                    'src' => 'resources/js/app.js',
                    'file' => 'assets/app.versioned.js',
                    'imports' => [
                        'import.js',
                    ],
                    'css' => [
                        'assets/app.versioned.css',
                    ],
                ],
                'import.js' => [
                    'file' => 'assets/import.versioned.js',
                ],
                'resources/css/app.css' => [
                    'src' => 'resources/css/app.css',
                    'file' => 'assets/app.versioned.css',
                ],
            ], $manifest);

            (match ($src) {
                'resources/js/app.js' => function () use ($url, $chunk, $buildDir) {
                    $this->assertSame("https://example.com/{$buildDir}/assets/app.versioned.js", $url);
                    $this->assertSame([
                        'src' => 'resources/js/app.js',
                        'file' => 'assets/app.versioned.js',
                        'imports' => [
                            'import.js',
                        ],
                        'css' => [
                            'assets/app.versioned.css',
                        ],
                    ], $chunk);
                },
                'import.js' => function () use ($url, $chunk, $buildDir) {
                    $this->assertSame("https://example.com/{$buildDir}/assets/import.versioned.js", $url);
                    $this->assertSame([
                        'file' => 'assets/import.versioned.js',
                    ], $chunk);
                },
                'resources/css/app.css' => function () use ($url, $chunk, $buildDir) {
                    $this->assertSame("https://example.com/{$buildDir}/assets/app.versioned.css", $url);
                    $this->assertSame([
                        'src' => 'resources/css/app.css',
                        'file' => 'assets/app.versioned.css',
                    ], $chunk);
                },
            })();

            return [
                'crossorigin',
                'data-persistent-across-pages' => 'YES',
                'remove-me' => false,
                'keep-me' => true,
                'null' => null,
                'empty-string' => '',
                'zero' => 0,
            ];
        });

        $result = app(Vite::class)(['resources/js/app.js'], $buildDir);

        $this->assertSame(
            '<link rel="preload" as="style" href="https://example.com/'.$buildDir.'/assets/app.versioned.css" general="attribute" crossorigin data-persistent-across-pages="YES" keep-me empty-string="" zero="0" />'
            .'<link rel="modulepreload" href="https://example.com/'.$buildDir.'/assets/app.versioned.js" general="attribute" crossorigin data-persistent-across-pages="YES" keep-me empty-string="" zero="0" />'
            .'<link rel="modulepreload" href="https://example.com/'.$buildDir.'/assets/import.versioned.js" general="attribute" crossorigin data-persistent-across-pages="YES" keep-me empty-string="" zero="0" />'
            .'<link rel="stylesheet" href="https://example.com/'.$buildDir.'/assets/app.versioned.css" />'
            .'<script type="module" src="https://example.com/'.$buildDir.'/assets/app.versioned.js"></script>',
            $result->toHtml());

        $this->assertSame([
            "https://example.com/$buildDir/assets/app.versioned.css" => [
                'rel="preload"',
                'as="style"',
                'general="attribute"',
                'crossorigin',
                'data-persistent-across-pages="YES"',
                'keep-me',
                'empty-string=""',
                'zero="0"',
            ],
            "https://example.com/$buildDir/assets/app.versioned.js" => [
                'rel="modulepreload"',
                'general="attribute"',
                'crossorigin',
                'data-persistent-across-pages="YES"',
                'keep-me',
                'empty-string=""',
                'zero="0"',
            ],
            "https://example.com/$buildDir/assets/import.versioned.js" => [
                'rel="modulepreload"',
                'general="attribute"',
                'crossorigin',
                'data-persistent-across-pages="YES"',
                'keep-me',
                'empty-string=""',
                'zero="0"',
            ],
        ], ViteFacade::preloadedAssets());

        $this->cleanViteManifest($buildDir);
    }

    public function testItCanSuppressPreloadTagGeneration()
    {
        $buildDir = Str::random();
        $this->makeViteManifest([
            'resources/js/app.js' => [
                'src' => 'resources/js/app.js',
                'file' => 'assets/app.versioned.js',
                'imports' => [
                    'import.js',
                    'import-nopreload.js',
                ],
                'css' => [
                    'assets/app.versioned.css',
                    'assets/app-nopreload.versioned.css',
                ],
            ],
            'resources/js/app-nopreload.js' => [
                'src' => 'resources/js/app-nopreload.js',
                'file' => 'assets/app-nopreload.versioned.js',
            ],
            'import.js' => [
                'file' => 'assets/import.versioned.js',
            ],
            'import-nopreload.js' => [
                'file' => 'assets/import-nopreload.versioned.js',
            ],
            'resources/css/app.css' => [
                'src' => 'resources/css/app.css',
                'file' => 'assets/app.versioned.css',
            ],
            'resources/css/app-nopreload.css' => [
                'src' => 'resources/css/app-nopreload.css',
                'file' => 'assets/app-nopreload.versioned.css',
            ],
        ], $buildDir);
        ViteFacade::usePreloadTagAttributes(function ($src, $url, $chunk, $manifest) use ($buildDir) {
            $this->assertSame([
                'resources/js/app.js' => [
                    'src' => 'resources/js/app.js',
                    'file' => 'assets/app.versioned.js',
                    'imports' => [
                        'import.js',
                        'import-nopreload.js',
                    ],
                    'css' => [
                        'assets/app.versioned.css',
                        'assets/app-nopreload.versioned.css',
                    ],
                ],
                'resources/js/app-nopreload.js' => [
                    'src' => 'resources/js/app-nopreload.js',
                    'file' => 'assets/app-nopreload.versioned.js',
                ],
                'import.js' => [
                    'file' => 'assets/import.versioned.js',
                ],
                'import-nopreload.js' => [
                    'file' => 'assets/import-nopreload.versioned.js',
                ],
                'resources/css/app.css' => [
                    'src' => 'resources/css/app.css',
                    'file' => 'assets/app.versioned.css',
                ],
                'resources/css/app-nopreload.css' => [
                    'src' => 'resources/css/app-nopreload.css',
                    'file' => 'assets/app-nopreload.versioned.css',
                ],
            ], $manifest);

            (match ($src) {
                'resources/js/app.js' => function () use ($url, $chunk, $buildDir) {
                    $this->assertSame("https://example.com/{$buildDir}/assets/app.versioned.js", $url);
                    $this->assertSame([
                        'src' => 'resources/js/app.js',
                        'file' => 'assets/app.versioned.js',
                        'imports' => [
                            'import.js',
                            'import-nopreload.js',
                        ],
                        'css' => [
                            'assets/app.versioned.css',
                            'assets/app-nopreload.versioned.css',
                        ],
                    ], $chunk);
                },
                'resources/js/app-nopreload.js' => function () use ($url, $chunk, $buildDir) {
                    $this->assertSame("https://example.com/{$buildDir}/assets/app-nopreload.versioned.js", $url);
                    $this->assertSame([
                        'src' => 'resources/js/app-nopreload.js',
                        'file' => 'assets/app-nopreload.versioned.js',
                    ], $chunk);
                },
                'import.js' => function () use ($url, $chunk, $buildDir) {
                    $this->assertSame("https://example.com/{$buildDir}/assets/import.versioned.js", $url);
                    $this->assertSame([
                        'file' => 'assets/import.versioned.js',
                    ], $chunk);
                },
                'import-nopreload.js' => function () use ($url, $chunk, $buildDir) {
                    $this->assertSame("https://example.com/{$buildDir}/assets/import-nopreload.versioned.js", $url);
                    $this->assertSame([
                        'file' => 'assets/import-nopreload.versioned.js',
                    ], $chunk);
                },
                'resources/css/app.css' => function () use ($url, $chunk, $buildDir) {
                    $this->assertSame("https://example.com/{$buildDir}/assets/app.versioned.css", $url);
                    $this->assertSame([
                        'src' => 'resources/css/app.css',
                        'file' => 'assets/app.versioned.css',
                    ], $chunk);
                },
                'resources/css/app-nopreload.css' => function () use ($url, $chunk, $buildDir) {
                    $this->assertSame("https://example.com/{$buildDir}/assets/app-nopreload.versioned.css", $url);
                    $this->assertSame([
                        'src' => 'resources/css/app-nopreload.css',
                        'file' => 'assets/app-nopreload.versioned.css',
                    ], $chunk);
                },
            })();

            return Str::contains($src, '-nopreload') ? false : [];
        });

        $result = app(Vite::class)(['resources/js/app.js', 'resources/js/app-nopreload.js'], $buildDir);

        $this->assertSame(
            '<link rel="preload" as="style" href="https://example.com/'.$buildDir.'/assets/app.versioned.css" />'
            .'<link rel="modulepreload" href="https://example.com/'.$buildDir.'/assets/app.versioned.js" />'
            .'<link rel="modulepreload" href="https://example.com/'.$buildDir.'/assets/import.versioned.js" />'
            .'<link rel="stylesheet" href="https://example.com/'.$buildDir.'/assets/app.versioned.css" />'
            .'<link rel="stylesheet" href="https://example.com/'.$buildDir.'/assets/app-nopreload.versioned.css" />'
            .'<script type="module" src="https://example.com/'.$buildDir.'/assets/app.versioned.js"></script>'
            .'<script type="module" src="https://example.com/'.$buildDir.'/assets/app-nopreload.versioned.js"></script>',
            $result->toHtml());

        $this->assertSame([
            "https://example.com/$buildDir/assets/app.versioned.css" => [
                'rel="preload"',
                'as="style"',
            ],
            "https://example.com/$buildDir/assets/app.versioned.js" => [
                'rel="modulepreload"',
            ],
            "https://example.com/$buildDir/assets/import.versioned.js" => [
                'rel="modulepreload"',
            ],
        ], ViteFacade::preloadedAssets());

        $this->cleanViteManifest($buildDir);
    }

    public function testPreloadAssetsGetAssetNonce()
    {
        $buildDir = Str::random();
        $this->makeViteManifest([
            'resources/js/app.js' => [
                'src' => 'resources/js/app.js',
                'file' => 'assets/app.versioned.js',
                'css' => [
                    'assets/app.versioned.css',
                ],
            ],
            'resources/css/app.css' => [
                'src' => 'resources/css/app.css',
                'file' => 'assets/app.versioned.css',
            ],
        ], $buildDir);
        ViteFacade::useCspNonce('expected-nonce');

        $result = app(Vite::class)(['resources/js/app.js'], $buildDir);

        $this->assertSame(
            '<link rel="preload" as="style" href="https://example.com/'.$buildDir.'/assets/app.versioned.css" nonce="expected-nonce" />'
            .'<link rel="modulepreload" href="https://example.com/'.$buildDir.'/assets/app.versioned.js" nonce="expected-nonce" />'
            .'<link rel="stylesheet" href="https://example.com/'.$buildDir.'/assets/app.versioned.css" nonce="expected-nonce" />'
            .'<script type="module" src="https://example.com/'.$buildDir.'/assets/app.versioned.js" nonce="expected-nonce"></script>',
            $result->toHtml());

        $this->assertSame([
            "https://example.com/$buildDir/assets/app.versioned.css" => [
                'rel="preload"',
                'as="style"',
                'nonce="expected-nonce"',
            ],
            "https://example.com/$buildDir/assets/app.versioned.js" => [
                'rel="modulepreload"',
                'nonce="expected-nonce"',
            ],
        ], ViteFacade::preloadedAssets());

        $this->cleanViteManifest($buildDir);
    }

    public function testCrossoriginAttributeIsInheritedByPreloadTags()
    {
        $buildDir = Str::random();
        $this->makeViteManifest([
            'resources/js/app.js' => [
                'src' => 'resources/js/app.js',
                'file' => 'assets/app.versioned.js',
                'css' => [
                    'assets/app.versioned.css',
                ],
            ],
            'resources/css/app.css' => [
                'src' => 'resources/css/app.css',
                'file' => 'assets/app.versioned.css',
            ],
        ], $buildDir);
        ViteFacade::useScriptTagAttributes([
            'crossorigin' => 'script-crossorigin',
        ]);
        ViteFacade::useStyleTagAttributes([
            'crossorigin' => 'style-crossorigin',
        ]);

        $result = app(Vite::class)(['resources/js/app.js'], $buildDir);

        $this->assertSame(
            '<link rel="preload" as="style" href="https://example.com/'.$buildDir.'/assets/app.versioned.css" crossorigin="style-crossorigin" />'
            .'<link rel="modulepreload" href="https://example.com/'.$buildDir.'/assets/app.versioned.js" crossorigin="script-crossorigin" />'
            .'<link rel="stylesheet" href="https://example.com/'.$buildDir.'/assets/app.versioned.css" crossorigin="style-crossorigin" />'
            .'<script type="module" src="https://example.com/'.$buildDir.'/assets/app.versioned.js" crossorigin="script-crossorigin"></script>',
            $result->toHtml());

        $this->assertSame([
            "https://example.com/$buildDir/assets/app.versioned.css" => [
                'rel="preload"',
                'as="style"',
                'crossorigin="style-crossorigin"',
            ],
            "https://example.com/$buildDir/assets/app.versioned.js" => [
                'rel="modulepreload"',
                'crossorigin="script-crossorigin"',
            ],
        ], ViteFacade::preloadedAssets());

        $this->cleanViteManifest($buildDir);
    }

    public function testItCanConfigureTheManifestFilename()
    {
        $buildDir = Str::random();
        app()->usePublicPath(__DIR__);
        if (! file_exists(public_path($buildDir))) {
            mkdir(public_path($buildDir));
        }
        $contents = json_encode([
            'resources/js/app.js' => [
                'src' => 'resources/js/app-from-custom-manifest.js',
                'file' => 'assets/app-from-custom-manifest.versioned.js',
            ],
        ], JSON_PRETTY_PRINT | JSON_UNESCAPED_SLASHES);
        file_put_contents(public_path("{$buildDir}/custom-manifest.json"), $contents);

        ViteFacade::useManifestFilename('custom-manifest.json');

        $result = app(Vite::class)(['resources/js/app.js'], $buildDir);

        $this->assertSame(
            '<link rel="modulepreload" href="https://example.com/'.$buildDir.'/assets/app-from-custom-manifest.versioned.js" />'
            .'<script type="module" src="https://example.com/'.$buildDir.'/assets/app-from-custom-manifest.versioned.js"></script>',
            $result->toHtml());

        unlink(public_path("{$buildDir}/custom-manifest.json"));
        rmdir(public_path($buildDir));
    }

    public function testItOnlyOutputsUniquePreloadTags()
    {
        $buildDir = Str::random();
        $this->makeViteManifest([
            'resources/js/app.css' => [
                'file' => 'assets/app-versioned.css',
                'src' => 'resources/js/app.css',
            ],
            'resources/js/Pages/Welcome.vue' => [
                'file' => 'assets/Welcome-versioned.js',
                'src' => 'resources/js/Pages/Welcome.vue',
                'imports' => [
                    'resources/js/app.js',
                ],
            ],
            'resources/js/app.js' => [
                'file' => 'assets/app-versioned.js',
                'src' => 'resources/js/app.js',
                'css' => [
                    'assets/app-versioned.css',
                ],
            ],
        ], $buildDir);

        $result = app(Vite::class)(['resources/js/app.js', 'resources/js/Pages/Welcome.vue'], $buildDir);

        $this->assertSame(
            '<link rel="preload" as="style" href="https://example.com/'.$buildDir.'/assets/app-versioned.css" />'
            .'<link rel="modulepreload" href="https://example.com/'.$buildDir.'/assets/app-versioned.js" />'
            .'<link rel="modulepreload" href="https://example.com/'.$buildDir.'/assets/Welcome-versioned.js" />'
            .'<link rel="stylesheet" href="https://example.com/'.$buildDir.'/assets/app-versioned.css" />'
            .'<script type="module" src="https://example.com/'.$buildDir.'/assets/app-versioned.js"></script>'
            .'<script type="module" src="https://example.com/'.$buildDir.'/assets/Welcome-versioned.js"></script>',
            $result->toHtml());

        $this->assertSame([
            "https://example.com/$buildDir/assets/app-versioned.css" => [
                'rel="preload"',
                'as="style"',
            ],
            "https://example.com/$buildDir/assets/app-versioned.js" => [
                'rel="modulepreload"',
            ],
            "https://example.com/$buildDir/assets/Welcome-versioned.js" => [
                'rel="modulepreload"',
            ],
        ], ViteFacade::preloadedAssets());

        $this->cleanViteManifest($buildDir);
    }

    public function testItRetrievesAssetContent()
    {
        $this->makeViteManifest();

        $this->makeAsset('/app.versioned.js', 'some content');

        $content = ViteFacade::content('resources/js/app.js');

        $this->assertSame('some content', $content);

        $this->cleanAsset('/app.versioned.js');

        $this->cleanViteManifest();
    }

    public function testItThrowsWhenUnableToFindFileToRetrieveContent()
    {
        $this->makeViteManifest();

        $this->expectException(ViteException::class);
        $this->expectExceptionMessage('Unable to locate file from Vite manifest: '.public_path('build/assets/app.versioned.js'));

        ViteFacade::content('resources/js/app.js');
    }

    protected function makeViteManifest($contents = null, $path = 'build')
    {
        app()->usePublicPath(__DIR__);

        if (! file_exists(public_path($path))) {
            mkdir(public_path($path));
        }

        $manifest = json_encode($contents ?? [
            'resources/js/app.js' => [
                'src' => 'resources/js/app.js',
                'file' => 'assets/app.versioned.js',
            ],
            'resources/js/app-with-css-import.js' => [
                'src' => 'resources/js/app-with-css-import.js',
                'file' => 'assets/app-with-css-import.versioned.js',
                'css' => [
                    'assets/imported-css.versioned.css',
                ],
            ],
            'resources/css/imported-css.css' => [
                // 'src' => 'resources/css/imported-css.css',
                'file' => 'assets/imported-css.versioned.css',
            ],
            'resources/js/app-with-shared-css.js' => [
                'src' => 'resources/js/app-with-shared-css.js',
                'file' => 'assets/app-with-shared-css.versioned.js',
                'imports' => [
                    '_someFile.js',
                ],
            ],
            'resources/css/app.css' => [
                'src' => 'resources/css/app.css',
                'file' => 'assets/app.versioned.css',
            ],
            '_someFile.js' => [
                'file' => 'assets/someFile.versioned.js',
                'css' => [
                    'assets/shared-css.versioned.css',
                ],
            ],
            'resources/css/shared-css' => [
                'src' => 'resources/css/shared-css',
                'file' => 'assets/shared-css.versioned.css',
            ],
        ], JSON_PRETTY_PRINT | JSON_UNESCAPED_SLASHES);

        file_put_contents(public_path("{$path}/manifest.json"), $manifest);
    }

    public function testItCanPrefetchEntrypoint()
    {
        $manifest = json_decode(file_get_contents(__DIR__.'/fixtures/prefetching-manifest.json'));
        $buildDir = Str::random();
        $this->makeViteManifest($manifest, $buildDir);
        app()->usePublicPath(__DIR__);

        $html = (string) ViteFacade::withEntryPoints(['resources/js/app.js'])->useBuildDirectory($buildDir)->prefetch(concurrency: 3)->toHtml();

        $expectedAssets = Js::from([
            ['rel' => 'prefetch', 'href' => "https://example.com/{$buildDir}/assets/ConfirmPassword-CDwcgU8E.js", 'fetchpriority' => 'low'],
            ['rel' => 'prefetch', 'href' => "https://example.com/{$buildDir}/assets/GuestLayout-BY3LC-73.js", 'fetchpriority' => 'low'],
            ['rel' => 'prefetch', 'href' => "https://example.com/{$buildDir}/assets/TextInput-C8CCB_U_.js", 'fetchpriority' => 'low'],
            ['rel' => 'prefetch', 'href' => "https://example.com/{$buildDir}/assets/PrimaryButton-DuXwr-9M.js", 'fetchpriority' => 'low'],
            ['rel' => 'prefetch', 'href' => "https://example.com/{$buildDir}/assets/ApplicationLogo-BhIZH06z.js", 'fetchpriority' => 'low'],
            ['rel' => 'prefetch', 'href' => "https://example.com/{$buildDir}/assets/_plugin-vue_export-helper-DlAUqK2U.js", 'fetchpriority' => 'low'],
            ['rel' => 'prefetch', 'href' => "https://example.com/{$buildDir}/assets/ForgotPassword-B0WWE0BO.js", 'fetchpriority' => 'low'],
            ['rel' => 'prefetch', 'href' => "https://example.com/{$buildDir}/assets/Login-DAFSdGSW.js", 'fetchpriority' => 'low'],
            ['rel' => 'prefetch', 'href' => "https://example.com/{$buildDir}/assets/Register-CfYQbTlA.js", 'fetchpriority' => 'low'],
            ['rel' => 'prefetch', 'href' => "https://example.com/{$buildDir}/assets/ResetPassword-BNl7a4X1.js", 'fetchpriority' => 'low'],
            ['rel' => 'prefetch', 'href' => "https://example.com/{$buildDir}/assets/VerifyEmail-CyukB_SZ.js", 'fetchpriority' => 'low'],
            ['rel' => 'prefetch', 'href' => "https://example.com/{$buildDir}/assets/Dashboard-DM_LxQy2.js", 'fetchpriority' => 'low'],
            ['rel' => 'prefetch', 'href' => "https://example.com/{$buildDir}/assets/AuthenticatedLayout-DfWF52N1.js", 'fetchpriority' => 'low'],
            ['rel' => 'prefetch', 'href' => "https://example.com/{$buildDir}/assets/Edit-CYV2sXpe.js", 'fetchpriority' => 'low'],
            ['rel' => 'prefetch', 'href' => "https://example.com/{$buildDir}/assets/DeleteUserForm-B1oHFaVP.js", 'fetchpriority' => 'low'],
            ['rel' => 'prefetch', 'href' => "https://example.com/{$buildDir}/assets/UpdatePasswordForm-CaeWqGla.js", 'fetchpriority' => 'low'],
            ['rel' => 'prefetch', 'href' => "https://example.com/{$buildDir}/assets/UpdateProfileInformationForm-CJwkYwQQ.js", 'fetchpriority' => 'low'],
            ['rel' => 'prefetch', 'href' => "https://example.com/{$buildDir}/assets/Welcome-D_7l79PQ.js", 'fetchpriority' => 'low'],
        ]);
        $this->assertSame(<<<HTML
        <link rel="preload" as="style" href="https://example.com/{$buildDir}/assets/index-B3s1tYeC.css" /><link rel="modulepreload" href="https://example.com/{$buildDir}/assets/app-lliD09ip.js" /><link rel="modulepreload" href="https://example.com/{$buildDir}/assets/index-BSdK3M0e.js" /><link rel="stylesheet" href="https://example.com/{$buildDir}/assets/index-B3s1tYeC.css" /><script type="module" src="https://example.com/{$buildDir}/assets/app-lliD09ip.js"></script>
        <script>
             window.addEventListener('load', () => window.setTimeout(() => {
                const makeLink = (asset) => {
                    const link = document.createElement('link')

                    Object.keys(asset).forEach((attribute) => {
                        link.setAttribute(attribute, asset[attribute])
                    })

                    return link
                }

                const loadNext = (assets, count) => window.setTimeout(() => {
                    if (count > assets.length) {
                        count = assets.length

                        if (count === 0) {
                            return
                        }
                    }

                    const fragment = new DocumentFragment

                    while (count > 0) {
                        const link = makeLink(assets.shift())
                        fragment.append(link)
                        count--

                        if (assets.length) {
                            link.onload = () => loadNext(assets, 1)
                            link.onerror = () => loadNext(assets, 1)
                        }
                    }

                    document.head.append(fragment)
                })

                loadNext({$expectedAssets}, 3)
            }))
        </script>
        HTML, $html);

        $this->cleanViteManifest($buildDir);
    }

    public function testItHandlesSpecifyingPageWithAppJs()
    {
        $manifest = json_decode(file_get_contents(__DIR__.'/fixtures/prefetching-manifest.json'));
        $buildDir = Str::random();
        $this->makeViteManifest($manifest, $buildDir);
        app()->usePublicPath(__DIR__);

        $html = (string) ViteFacade::withEntryPoints(['resources/js/app.js', 'resources/js/Pages/Auth/Login.vue'])->useBuildDirectory($buildDir)->prefetch(concurrency: 3)->toHtml();

        $expectedAssets = Js::from([
            ['rel' => 'prefetch', 'href' => "https://example.com/{$buildDir}/assets/ConfirmPassword-CDwcgU8E.js", 'fetchpriority' => 'low'],
            ['rel' => 'prefetch', 'href' => "https://example.com/{$buildDir}/assets/ForgotPassword-B0WWE0BO.js", 'fetchpriority' => 'low'],
            ['rel' => 'prefetch', 'href' => "https://example.com/{$buildDir}/assets/Register-CfYQbTlA.js", 'fetchpriority' => 'low'],
            ['rel' => 'prefetch', 'href' => "https://example.com/{$buildDir}/assets/ResetPassword-BNl7a4X1.js", 'fetchpriority' => 'low'],
            ['rel' => 'prefetch', 'href' => "https://example.com/{$buildDir}/assets/VerifyEmail-CyukB_SZ.js", 'fetchpriority' => 'low'],
            ['rel' => 'prefetch', 'href' => "https://example.com/{$buildDir}/assets/Dashboard-DM_LxQy2.js", 'fetchpriority' => 'low'],
            ['rel' => 'prefetch', 'href' => "https://example.com/{$buildDir}/assets/AuthenticatedLayout-DfWF52N1.js", 'fetchpriority' => 'low'],
            ['rel' => 'prefetch', 'href' => "https://example.com/{$buildDir}/assets/Edit-CYV2sXpe.js", 'fetchpriority' => 'low'],
            ['rel' => 'prefetch', 'href' => "https://example.com/{$buildDir}/assets/DeleteUserForm-B1oHFaVP.js", 'fetchpriority' => 'low'],
            ['rel' => 'prefetch', 'href' => "https://example.com/{$buildDir}/assets/UpdatePasswordForm-CaeWqGla.js", 'fetchpriority' => 'low'],
            ['rel' => 'prefetch', 'href' => "https://example.com/{$buildDir}/assets/UpdateProfileInformationForm-CJwkYwQQ.js", 'fetchpriority' => 'low'],
            ['rel' => 'prefetch', 'href' => "https://example.com/{$buildDir}/assets/Welcome-D_7l79PQ.js", 'fetchpriority' => 'low'],
        ]);
        $this->assertStringContainsString(<<<JAVASCRIPT
                loadNext({$expectedAssets}, 3)
            JAVASCRIPT, $html);

        $this->cleanViteManifest($buildDir);
    }

    public function testItCanSpecifyWaterfallChunks()
    {
        $manifest = json_decode(file_get_contents(__DIR__.'/fixtures/prefetching-manifest.json'));
        $buildDir = Str::random();
        $this->makeViteManifest($manifest, $buildDir);
        app()->usePublicPath(__DIR__);

        $html = (string) ViteFacade::withEntryPoints(['resources/js/app.js'])->useBuildDirectory($buildDir)->prefetch(concurrency: 10)->toHtml();

        $expectedAssets = Js::from([
            ['rel' => 'prefetch', 'href' => "https://example.com/{$buildDir}/assets/ConfirmPassword-CDwcgU8E.js", 'fetchpriority' => 'low'],
            ['rel' => 'prefetch', 'href' => "https://example.com/{$buildDir}/assets/GuestLayout-BY3LC-73.js", 'fetchpriority' => 'low'],
            ['rel' => 'prefetch', 'href' => "https://example.com/{$buildDir}/assets/TextInput-C8CCB_U_.js", 'fetchpriority' => 'low'],
            ['rel' => 'prefetch', 'href' => "https://example.com/{$buildDir}/assets/PrimaryButton-DuXwr-9M.js", 'fetchpriority' => 'low'],
            ['rel' => 'prefetch', 'href' => "https://example.com/{$buildDir}/assets/ApplicationLogo-BhIZH06z.js", 'fetchpriority' => 'low'],
            ['rel' => 'prefetch', 'href' => "https://example.com/{$buildDir}/assets/_plugin-vue_export-helper-DlAUqK2U.js", 'fetchpriority' => 'low'],
            ['rel' => 'prefetch', 'href' => "https://example.com/{$buildDir}/assets/ForgotPassword-B0WWE0BO.js", 'fetchpriority' => 'low'],
            ['rel' => 'prefetch', 'href' => "https://example.com/{$buildDir}/assets/Login-DAFSdGSW.js", 'fetchpriority' => 'low'],
            ['rel' => 'prefetch', 'href' => "https://example.com/{$buildDir}/assets/Register-CfYQbTlA.js", 'fetchpriority' => 'low'],
            ['rel' => 'prefetch', 'href' => "https://example.com/{$buildDir}/assets/ResetPassword-BNl7a4X1.js", 'fetchpriority' => 'low'],
            ['rel' => 'prefetch', 'href' => "https://example.com/{$buildDir}/assets/VerifyEmail-CyukB_SZ.js", 'fetchpriority' => 'low'],
            ['rel' => 'prefetch', 'href' => "https://example.com/{$buildDir}/assets/Dashboard-DM_LxQy2.js", 'fetchpriority' => 'low'],
            ['rel' => 'prefetch', 'href' => "https://example.com/{$buildDir}/assets/AuthenticatedLayout-DfWF52N1.js", 'fetchpriority' => 'low'],
            ['rel' => 'prefetch', 'href' => "https://example.com/{$buildDir}/assets/Edit-CYV2sXpe.js", 'fetchpriority' => 'low'],
            ['rel' => 'prefetch', 'href' => "https://example.com/{$buildDir}/assets/DeleteUserForm-B1oHFaVP.js", 'fetchpriority' => 'low'],
            ['rel' => 'prefetch', 'href' => "https://example.com/{$buildDir}/assets/UpdatePasswordForm-CaeWqGla.js", 'fetchpriority' => 'low'],
            ['rel' => 'prefetch', 'href' => "https://example.com/{$buildDir}/assets/UpdateProfileInformationForm-CJwkYwQQ.js", 'fetchpriority' => 'low'],
            ['rel' => 'prefetch', 'href' => "https://example.com/{$buildDir}/assets/Welcome-D_7l79PQ.js", 'fetchpriority' => 'low'],
        ]);
        $this->assertStringContainsString(<<<JAVASCRIPT
                loadNext({$expectedAssets}, 10)
            JAVASCRIPT, $html);

        $this->cleanViteManifest($buildDir);
    }

    public function testItCanPrefetchAggressively()
    {
        $manifest = json_decode(file_get_contents(__DIR__.'/fixtures/prefetching-manifest.json'));
        $buildDir = Str::random();
        $this->makeViteManifest($manifest, $buildDir);
        app()->usePublicPath(__DIR__);

        $html = (string) ViteFacade::withEntryPoints(['resources/js/app.js'])->useBuildDirectory($buildDir)->prefetch()->toHtml();

        $expectedAssets = Js::from([
            ['rel' => 'prefetch', 'href' => "https://example.com/{$buildDir}/assets/ConfirmPassword-CDwcgU8E.js", 'fetchpriority' => 'low'],
            ['rel' => 'prefetch', 'href' => "https://example.com/{$buildDir}/assets/GuestLayout-BY3LC-73.js", 'fetchpriority' => 'low'],
            ['rel' => 'prefetch', 'href' => "https://example.com/{$buildDir}/assets/TextInput-C8CCB_U_.js", 'fetchpriority' => 'low'],
            ['rel' => 'prefetch', 'href' => "https://example.com/{$buildDir}/assets/PrimaryButton-DuXwr-9M.js", 'fetchpriority' => 'low'],
            ['rel' => 'prefetch', 'href' => "https://example.com/{$buildDir}/assets/ApplicationLogo-BhIZH06z.js", 'fetchpriority' => 'low'],
            ['rel' => 'prefetch', 'href' => "https://example.com/{$buildDir}/assets/_plugin-vue_export-helper-DlAUqK2U.js", 'fetchpriority' => 'low'],
            ['rel' => 'prefetch', 'href' => "https://example.com/{$buildDir}/assets/ForgotPassword-B0WWE0BO.js", 'fetchpriority' => 'low'],
            ['rel' => 'prefetch', 'href' => "https://example.com/{$buildDir}/assets/Login-DAFSdGSW.js", 'fetchpriority' => 'low'],
            ['rel' => 'prefetch', 'href' => "https://example.com/{$buildDir}/assets/Register-CfYQbTlA.js", 'fetchpriority' => 'low'],
            ['rel' => 'prefetch', 'href' => "https://example.com/{$buildDir}/assets/ResetPassword-BNl7a4X1.js", 'fetchpriority' => 'low'],
            ['rel' => 'prefetch', 'href' => "https://example.com/{$buildDir}/assets/VerifyEmail-CyukB_SZ.js", 'fetchpriority' => 'low'],
            ['rel' => 'prefetch', 'href' => "https://example.com/{$buildDir}/assets/Dashboard-DM_LxQy2.js", 'fetchpriority' => 'low'],
            ['rel' => 'prefetch', 'href' => "https://example.com/{$buildDir}/assets/AuthenticatedLayout-DfWF52N1.js", 'fetchpriority' => 'low'],
            ['rel' => 'prefetch', 'href' => "https://example.com/{$buildDir}/assets/Edit-CYV2sXpe.js", 'fetchpriority' => 'low'],
            ['rel' => 'prefetch', 'href' => "https://example.com/{$buildDir}/assets/DeleteUserForm-B1oHFaVP.js", 'fetchpriority' => 'low'],
            ['rel' => 'prefetch', 'href' => "https://example.com/{$buildDir}/assets/UpdatePasswordForm-CaeWqGla.js", 'fetchpriority' => 'low'],
            ['rel' => 'prefetch', 'href' => "https://example.com/{$buildDir}/assets/UpdateProfileInformationForm-CJwkYwQQ.js", 'fetchpriority' => 'low'],
            ['rel' => 'prefetch', 'href' => "https://example.com/{$buildDir}/assets/Welcome-D_7l79PQ.js", 'fetchpriority' => 'low'],
        ]);

        $this->assertSame(<<<HTML
        <link rel="preload" as="style" href="https://example.com/{$buildDir}/assets/index-B3s1tYeC.css" /><link rel="modulepreload" href="https://example.com/{$buildDir}/assets/app-lliD09ip.js" /><link rel="modulepreload" href="https://example.com/{$buildDir}/assets/index-BSdK3M0e.js" /><link rel="stylesheet" href="https://example.com/{$buildDir}/assets/index-B3s1tYeC.css" /><script type="module" src="https://example.com/{$buildDir}/assets/app-lliD09ip.js"></script>
        <script>
             window.addEventListener('load', () => window.setTimeout(() => {
                const makeLink = (asset) => {
                    const link = document.createElement('link')

                    Object.keys(asset).forEach((attribute) => {
                        link.setAttribute(attribute, asset[attribute])
                    })

                    return link
                }

                const fragment = new DocumentFragment;
                {$expectedAssets}.forEach((asset) => fragment.append(makeLink(asset)))
                document.head.append(fragment)
             }))
        </script>
        HTML, $html);

        $this->cleanViteManifest($buildDir);
    }

    public function testAddsAttributesToPrefetchTags()
    {
        $manifest = json_decode(file_get_contents(__DIR__.'/fixtures/prefetching-manifest.json'));
        $buildDir = Str::random();
        $this->makeViteManifest($manifest, $buildDir);
        app()->usePublicPath(__DIR__);

        $html = (string) tap(ViteFacade::withEntryPoints(['resources/js/app.js'])->useBuildDirectory($buildDir)->prefetch(concurrency: 3))->useCspNonce('abc123')->toHtml();

        $expectedAssets = Js::from([
            ['rel' => 'prefetch', 'href' => "https://example.com/{$buildDir}/assets/ConfirmPassword-CDwcgU8E.js", 'nonce' => 'abc123', 'fetchpriority' => 'low'],
            ['rel' => 'prefetch', 'href' => "https://example.com/{$buildDir}/assets/GuestLayout-BY3LC-73.js", 'nonce' => 'abc123', 'fetchpriority' => 'low'],
            ['rel' => 'prefetch', 'href' => "https://example.com/{$buildDir}/assets/TextInput-C8CCB_U_.js", 'nonce' => 'abc123', 'fetchpriority' => 'low'],
            ['rel' => 'prefetch', 'href' => "https://example.com/{$buildDir}/assets/PrimaryButton-DuXwr-9M.js", 'nonce' => 'abc123', 'fetchpriority' => 'low'],
            ['rel' => 'prefetch', 'href' => "https://example.com/{$buildDir}/assets/ApplicationLogo-BhIZH06z.js", 'nonce' => 'abc123', 'fetchpriority' => 'low'],
            ['rel' => 'prefetch', 'href' => "https://example.com/{$buildDir}/assets/_plugin-vue_export-helper-DlAUqK2U.js", 'nonce' => 'abc123', 'fetchpriority' => 'low'],
            ['rel' => 'prefetch', 'href' => "https://example.com/{$buildDir}/assets/ForgotPassword-B0WWE0BO.js", 'nonce' => 'abc123', 'fetchpriority' => 'low'],
            ['rel' => 'prefetch', 'href' => "https://example.com/{$buildDir}/assets/Login-DAFSdGSW.js", 'nonce' => 'abc123', 'fetchpriority' => 'low'],
            ['rel' => 'prefetch', 'href' => "https://example.com/{$buildDir}/assets/Register-CfYQbTlA.js", 'nonce' => 'abc123', 'fetchpriority' => 'low'],
            ['rel' => 'prefetch', 'href' => "https://example.com/{$buildDir}/assets/ResetPassword-BNl7a4X1.js", 'nonce' => 'abc123', 'fetchpriority' => 'low'],
            ['rel' => 'prefetch', 'href' => "https://example.com/{$buildDir}/assets/VerifyEmail-CyukB_SZ.js", 'nonce' => 'abc123', 'fetchpriority' => 'low'],
            ['rel' => 'prefetch', 'href' => "https://example.com/{$buildDir}/assets/Dashboard-DM_LxQy2.js", 'nonce' => 'abc123', 'fetchpriority' => 'low'],
            ['rel' => 'prefetch', 'href' => "https://example.com/{$buildDir}/assets/AuthenticatedLayout-DfWF52N1.js", 'nonce' => 'abc123', 'fetchpriority' => 'low'],
            ['rel' => 'prefetch', 'href' => "https://example.com/{$buildDir}/assets/Edit-CYV2sXpe.js", 'nonce' => 'abc123', 'fetchpriority' => 'low'],
            ['rel' => 'prefetch', 'href' => "https://example.com/{$buildDir}/assets/DeleteUserForm-B1oHFaVP.js", 'nonce' => 'abc123', 'fetchpriority' => 'low'],
            ['rel' => 'prefetch', 'href' => "https://example.com/{$buildDir}/assets/UpdatePasswordForm-CaeWqGla.js", 'nonce' => 'abc123', 'fetchpriority' => 'low'],
            ['rel' => 'prefetch', 'href' => "https://example.com/{$buildDir}/assets/UpdateProfileInformationForm-CJwkYwQQ.js", 'nonce' => 'abc123', 'fetchpriority' => 'low'],
            ['rel' => 'prefetch', 'href' => "https://example.com/{$buildDir}/assets/Welcome-D_7l79PQ.js", 'nonce' => 'abc123', 'fetchpriority' => 'low'],
        ]);
        $this->assertStringContainsString(<<<JAVASCRIPT
                loadNext({$expectedAssets}, 3)
        JAVASCRIPT, $html);

        $this->cleanViteManifest($buildDir);
    }

    public function testItNormalisesAttributes()
    {
        $manifest = json_decode(file_get_contents(__DIR__.'/fixtures/prefetching-manifest.json'));
        $buildDir = Str::random();
        $this->makeViteManifest($manifest, $buildDir);
        app()->usePublicPath(__DIR__);

        $html = (string) tap(ViteFacade::withEntryPoints(['resources/js/app.js']))->useBuildDirectory($buildDir)->prefetch(concurrency: 3)->usePreloadTagAttributes([
            'key' => 'value',
            'key-only',
            'true-value' => true,
            'false-value' => false,
            'null-value' => null,
        ])->toHtml();

        $expectedAssets = Js::from([
            ['rel' => 'prefetch', 'href' => "https://example.com/{$buildDir}/assets/ConfirmPassword-CDwcgU8E.js", 'key' => 'value', 'key-only' => 'key-only', 'true-value' => 'true-value', 'fetchpriority' => 'low'],
            ['rel' => 'prefetch', 'href' => "https://example.com/{$buildDir}/assets/GuestLayout-BY3LC-73.js", 'key' => 'value', 'key-only' => 'key-only', 'true-value' => 'true-value', 'fetchpriority' => 'low'],
            ['rel' => 'prefetch', 'href' => "https://example.com/{$buildDir}/assets/TextInput-C8CCB_U_.js", 'key' => 'value', 'key-only' => 'key-only', 'true-value' => 'true-value', 'fetchpriority' => 'low'],
            ['rel' => 'prefetch', 'href' => "https://example.com/{$buildDir}/assets/PrimaryButton-DuXwr-9M.js", 'key' => 'value', 'key-only' => 'key-only', 'true-value' => 'true-value', 'fetchpriority' => 'low'],
            ['rel' => 'prefetch', 'href' => "https://example.com/{$buildDir}/assets/ApplicationLogo-BhIZH06z.js", 'key' => 'value', 'key-only' => 'key-only', 'true-value' => 'true-value', 'fetchpriority' => 'low'],
            ['rel' => 'prefetch', 'href' => "https://example.com/{$buildDir}/assets/_plugin-vue_export-helper-DlAUqK2U.js", 'key' => 'value', 'key-only' => 'key-only', 'true-value' => 'true-value', 'fetchpriority' => 'low'],
            ['rel' => 'prefetch', 'href' => "https://example.com/{$buildDir}/assets/ForgotPassword-B0WWE0BO.js", 'key' => 'value', 'key-only' => 'key-only', 'true-value' => 'true-value', 'fetchpriority' => 'low'],
            ['rel' => 'prefetch', 'href' => "https://example.com/{$buildDir}/assets/Login-DAFSdGSW.js", 'key' => 'value', 'key-only' => 'key-only', 'true-value' => 'true-value', 'fetchpriority' => 'low'],
            ['rel' => 'prefetch', 'href' => "https://example.com/{$buildDir}/assets/Register-CfYQbTlA.js", 'key' => 'value', 'key-only' => 'key-only', 'true-value' => 'true-value', 'fetchpriority' => 'low'],
            ['rel' => 'prefetch', 'href' => "https://example.com/{$buildDir}/assets/ResetPassword-BNl7a4X1.js", 'key' => 'value', 'key-only' => 'key-only', 'true-value' => 'true-value', 'fetchpriority' => 'low'],
            ['rel' => 'prefetch', 'href' => "https://example.com/{$buildDir}/assets/VerifyEmail-CyukB_SZ.js", 'key' => 'value', 'key-only' => 'key-only', 'true-value' => 'true-value', 'fetchpriority' => 'low'],
            ['rel' => 'prefetch', 'href' => "https://example.com/{$buildDir}/assets/Dashboard-DM_LxQy2.js", 'key' => 'value', 'key-only' => 'key-only', 'true-value' => 'true-value', 'fetchpriority' => 'low'],
            ['rel' => 'prefetch', 'href' => "https://example.com/{$buildDir}/assets/AuthenticatedLayout-DfWF52N1.js", 'key' => 'value', 'key-only' => 'key-only', 'true-value' => 'true-value', 'fetchpriority' => 'low'],
            ['rel' => 'prefetch', 'href' => "https://example.com/{$buildDir}/assets/Edit-CYV2sXpe.js", 'key' => 'value', 'key-only' => 'key-only', 'true-value' => 'true-value', 'fetchpriority' => 'low'],
            ['rel' => 'prefetch', 'href' => "https://example.com/{$buildDir}/assets/DeleteUserForm-B1oHFaVP.js", 'key' => 'value', 'key-only' => 'key-only', 'true-value' => 'true-value', 'fetchpriority' => 'low'],
            ['rel' => 'prefetch', 'href' => "https://example.com/{$buildDir}/assets/UpdatePasswordForm-CaeWqGla.js", 'key' => 'value', 'key-only' => 'key-only', 'true-value' => 'true-value', 'fetchpriority' => 'low'],
            ['rel' => 'prefetch', 'href' => "https://example.com/{$buildDir}/assets/UpdateProfileInformationForm-CJwkYwQQ.js", 'key' => 'value', 'key-only' => 'key-only', 'true-value' => 'true-value', 'fetchpriority' => 'low'],
            ['rel' => 'prefetch', 'href' => "https://example.com/{$buildDir}/assets/Welcome-D_7l79PQ.js", 'key' => 'value', 'key-only' => 'key-only', 'true-value' => 'true-value', 'fetchpriority' => 'low'],
        ]);

        $this->assertStringContainsString(<<<JAVASCRIPT
                loadNext({$expectedAssets}, 3)
        JAVASCRIPT, $html);

        $this->cleanViteManifest($buildDir);
    }

    public function testItPrefetchesCss()
    {
        $manifest = json_decode(file_get_contents(__DIR__.'/fixtures/prefetching-manifest.json'));
        $buildDir = Str::random();
        $this->makeViteManifest($manifest, $buildDir);
        app()->usePublicPath(__DIR__);

        $html = (string) ViteFacade::withEntryPoints(['resources/js/admin.js'])->useBuildDirectory($buildDir)->prefetch(concurrency: 3)->toHtml();

        $expectedAssets = Js::from([
            ['rel' => 'prefetch', 'href' => "https://example.com/{$buildDir}/assets/ConfirmPassword-CDwcgU8E.js", 'fetchpriority' => 'low'],
            ['rel' => 'prefetch', 'href' => "https://example.com/{$buildDir}/assets/GuestLayout-BY3LC-73.js", 'fetchpriority' => 'low'],
            ['rel' => 'prefetch', 'href' => "https://example.com/{$buildDir}/assets/TextInput-C8CCB_U_.js", 'fetchpriority' => 'low'],
            ['rel' => 'prefetch', 'href' => "https://example.com/{$buildDir}/assets/PrimaryButton-DuXwr-9M.js", 'fetchpriority' => 'low'],
            ['rel' => 'prefetch', 'href' => "https://example.com/{$buildDir}/assets/ApplicationLogo-BhIZH06z.js", 'fetchpriority' => 'low'],
            ['rel' => 'prefetch', 'href' => "https://example.com/{$buildDir}/assets/_plugin-vue_export-helper-DlAUqK2U.js", 'fetchpriority' => 'low'],
            ['rel' => 'prefetch', 'href' => "https://example.com/{$buildDir}/assets/ForgotPassword-B0WWE0BO.js", 'fetchpriority' => 'low'],
            ['rel' => 'prefetch', 'href' => "https://example.com/{$buildDir}/assets/Login-DAFSdGSW.js", 'fetchpriority' => 'low'],
            ['rel' => 'prefetch', 'href' => "https://example.com/{$buildDir}/assets/Register-CfYQbTlA.js", 'fetchpriority' => 'low'],
            ['rel' => 'prefetch', 'href' => "https://example.com/{$buildDir}/assets/ResetPassword-BNl7a4X1.js", 'fetchpriority' => 'low'],
            ['rel' => 'prefetch', 'href' => "https://example.com/{$buildDir}/assets/VerifyEmail-CyukB_SZ.js", 'fetchpriority' => 'low'],
            ['rel' => 'prefetch', 'href' => "https://example.com/{$buildDir}/assets/Dashboard-DM_LxQy2.js", 'fetchpriority' => 'low'],
            ['rel' => 'prefetch', 'href' => "https://example.com/{$buildDir}/assets/AuthenticatedLayout-DfWF52N1.js", 'fetchpriority' => 'low'],
            ['rel' => 'prefetch', 'href' => "https://example.com/{$buildDir}/assets/Edit-CYV2sXpe.js", 'fetchpriority' => 'low'],
            ['rel' => 'prefetch', 'href' => "https://example.com/{$buildDir}/assets/DeleteUserForm-B1oHFaVP.js", 'fetchpriority' => 'low'],
            ['rel' => 'prefetch', 'href' => "https://example.com/{$buildDir}/assets/UpdatePasswordForm-CaeWqGla.js", 'fetchpriority' => 'low'],
            ['rel' => 'prefetch', 'href' => "https://example.com/{$buildDir}/assets/UpdateProfileInformationForm-CJwkYwQQ.js", 'fetchpriority' => 'low'],
            ['rel' => 'prefetch', 'href' => "https://example.com/{$buildDir}/assets/Welcome-D_7l79PQ.js", 'fetchpriority' => 'low'],
            ['rel' => 'prefetch', 'href' => "https://example.com/{$buildDir}/assets/admin-runtime-import-CRvLQy6v.js", 'fetchpriority' => 'low'],
            ['rel' => 'prefetch', 'href' => "https://example.com/{$buildDir}/assets/admin-runtime-import-import-DKMIaPXC.js", 'fetchpriority' => 'low'],
            ['rel' => 'prefetch', 'as' => 'style', 'href' => "https://example.com/{$buildDir}/assets/admin-runtime-import-BlmN0T4U.css", 'fetchpriority' => 'low'],
        ]);
        $this->assertSame(<<<HTML
        <link rel="preload" as="style" href="https://example.com/{$buildDir}/assets/index-B3s1tYeC.css" /><link rel="preload" as="style" href="https://example.com/{$buildDir}/assets/admin-BctAalm_.css" /><link rel="modulepreload" href="https://example.com/{$buildDir}/assets/admin-Sefg0Q45.js" /><link rel="modulepreload" href="https://example.com/{$buildDir}/assets/index-BSdK3M0e.js" /><link rel="stylesheet" href="https://example.com/{$buildDir}/assets/index-B3s1tYeC.css" /><link rel="stylesheet" href="https://example.com/{$buildDir}/assets/admin-BctAalm_.css" /><script type="module" src="https://example.com/{$buildDir}/assets/admin-Sefg0Q45.js"></script>
        <script>
             window.addEventListener('load', () => window.setTimeout(() => {
                const makeLink = (asset) => {
                    const link = document.createElement('link')

                    Object.keys(asset).forEach((attribute) => {
                        link.setAttribute(attribute, asset[attribute])
                    })

                    return link
                }

                const loadNext = (assets, count) => window.setTimeout(() => {
                    if (count > assets.length) {
                        count = assets.length

                        if (count === 0) {
                            return
                        }
                    }

                    const fragment = new DocumentFragment

                    while (count > 0) {
                        const link = makeLink(assets.shift())
                        fragment.append(link)
                        count--

                        if (assets.length) {
                            link.onload = () => loadNext(assets, 1)
                            link.onerror = () => loadNext(assets, 1)
                        }
                    }

                    document.head.append(fragment)
                })

                loadNext({$expectedAssets}, 3)
            }))
        </script>
        HTML, $html);

        $this->cleanViteManifest($buildDir);
    }

    public function testSupportCspNonceInPrefetchScript()
    {
        $manifest = json_decode(file_get_contents(__DIR__.'/fixtures/prefetching-manifest.json'));
        $buildDir = Str::random();
        $this->makeViteManifest($manifest, $buildDir);
        app()->usePublicPath(__DIR__);

        $html = (string) tap(ViteFacade::withEntryPoints(['resources/js/app.js']))
            ->useCspNonce('abc123')
            ->useBuildDirectory($buildDir)
            ->prefetch()
            ->toHtml();
        $this->assertStringContainsString('<script nonce="abc123">', $html);

        $html = (string) tap(ViteFacade::withEntryPoints(['resources/js/app.js']))
            ->useCspNonce('abc123')
            ->useBuildDirectory($buildDir)
            ->prefetch(concurrency: 3)
            ->toHtml();
        $this->assertStringContainsString('<script nonce="abc123">', $html);

        $this->cleanViteManifest($buildDir);
    }

    public function testItCanConfigureThePrefetchTriggerEvent()
    {
        $manifest = json_decode(file_get_contents(__DIR__.'/fixtures/prefetching-manifest.json'));
        $buildDir = Str::random();
        $this->makeViteManifest($manifest, $buildDir);
        app()->usePublicPath(__DIR__);

        $html = (string) tap(ViteFacade::withEntryPoints(['resources/js/app.js']))
            ->useBuildDirectory($buildDir)
            ->prefetch(event: 'vite:prefetch')
            ->toHtml();
        $this->assertStringNotContainsString("window.addEventListener('load', ", $html);
        $this->assertStringContainsString("window.addEventListener('vite:prefetch', ", $html);

        $this->cleanViteManifest($buildDir);
    }

<<<<<<< HEAD
    public function testItCorrectlyHandlesFilesWithGetParameters(): void
    {
        $buildDir = Str::random();
        $this->makeViteManifest([
            "resources/js/app.js"     => [
                "file"    => "assets/app.js?v=a42ae7b4",
                "isEntry" => true,
                "src"     => "resources/js/app.js",
            ],
            "resources/sass/app.scss" => [
                "file"    => "assets/app.css?v=2b2b9de9",
                "isEntry" => true,
                "src"     => "resources/sass/app.scss",
            ],
        ], $buildDir);

        $result = app(Vite::class)
            ->useBuildDirectory($buildDir)
            ->withEntryPoints(['resources/js/app.js', 'resources/sass/app.scss']);

        $this->assertStringContainsString(
            '<link rel="stylesheet" href="https://example.com/' . $buildDir . '/assets/app.css?v=2b2b9de9" />',
            $result->toHtml()
        );

        $this->assertStringContainsString(
            '<script type="module" src="https://example.com/' . $buildDir . '/assets/app.js?v=a42ae7b4"></script>',
            $result->toHtml()
        );

        $this->cleanViteManifest($buildDir);
=======
    public function testItCanFlushState()
    {
        $this->makeViteManifest();

        app(Vite::class)('resources/js/app.js');
        app()->forgetScopedInstances();
        $this->assertCount(1, app(Vite::class)->preloadedAssets());

        app(Vite::class)->flush();
        $this->assertCount(0, app(Vite::class)->preloadedAssets());
>>>>>>> c4bc1267
    }

    protected function cleanViteManifest($path = 'build')
    {
        if (file_exists(public_path("{$path}/manifest.json"))) {
            unlink(public_path("{$path}/manifest.json"));
        }

        if (file_exists(public_path($path))) {
            rmdir(public_path($path));
        }
    }

    protected function makeAsset($asset, $content)
    {
        $path = public_path('build/assets');

        if (! file_exists($path)) {
            mkdir($path, recursive: true);
        }

        file_put_contents($path.'/'.$asset, $content);
    }

    protected function cleanAsset($asset)
    {
        $path = public_path('build/assets');

        unlink($path.$asset);

        rmdir($path);
    }

    protected function makeViteHotFile($path = null)
    {
        app()->usePublicPath(__DIR__);

        $path ??= public_path('hot');

        file_put_contents($path, 'http://localhost:3000');
    }

    protected function cleanViteHotFile($path = null)
    {
        $path ??= public_path('hot');

        if (file_exists($path)) {
            unlink($path);
        }
    }
}<|MERGE_RESOLUTION|>--- conflicted
+++ resolved
@@ -1693,7 +1693,6 @@
         $this->cleanViteManifest($buildDir);
     }
 
-<<<<<<< HEAD
     public function testItCorrectlyHandlesFilesWithGetParameters(): void
     {
         $buildDir = Str::random();
@@ -1725,7 +1724,8 @@
         );
 
         $this->cleanViteManifest($buildDir);
-=======
+    }
+      
     public function testItCanFlushState()
     {
         $this->makeViteManifest();
@@ -1736,7 +1736,6 @@
 
         app(Vite::class)->flush();
         $this->assertCount(0, app(Vite::class)->preloadedAssets());
->>>>>>> c4bc1267
     }
 
     protected function cleanViteManifest($path = 'build')
