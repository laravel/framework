--- conflicted
+++ resolved
@@ -10,11 +10,8 @@
 use Illuminate\Foundation\Configuration\Middleware;
 use Illuminate\Foundation\Http\Middleware\ConvertEmptyStringsToNull;
 use Illuminate\Foundation\Http\Middleware\TrimStrings;
-<<<<<<< HEAD
 use Illuminate\Http\Middleware\TrustProxies;
-=======
 use Illuminate\Http\Middleware\TrustHosts;
->>>>>>> 91159cbd
 use Illuminate\Http\Request;
 use Mockery;
 use PHPUnit\Framework\TestCase;
@@ -27,14 +24,11 @@
     {
         parent::tearDown();
 
-<<<<<<< HEAD
-        TrustProxies::flushState();
-=======
         Container::setInstance(null);
->>>>>>> 91159cbd
         ConvertEmptyStringsToNull::flushState();
         EncryptCookies::flushState();
         TrimStrings::flushState();
+        TrustProxies::flushState();
     }
 
     public function testConvertEmptyStringsToNull()
@@ -127,7 +121,6 @@
         $this->assertSame('  789  ', $request->get('ccc'));
     }
 
-<<<<<<< HEAD
     public function testTrustProxies()
     {
         $configuration = new Middleware();
@@ -202,7 +195,8 @@
         $this->assertEquals(Request::HEADER_X_FORWARDED_FOR |
             Request::HEADER_X_FORWARDED_HOST |
             Request::HEADER_X_FORWARDED_PORT, $method->invoke($middleware));
-=======
+    }
+  
     public function testTrustHosts()
     {
         $app = Mockery::mock(Application::class);
@@ -237,7 +231,6 @@
 
         $configuration->trustHosts(at: [], subdomains: false);
         $this->assertEquals([], $middleware->hosts());
->>>>>>> 91159cbd
     }
 
     public function testEncryptCookies()
