<?php

namespace Illuminate\Tests\Foundation;

use Illuminate\Config\Repository;
use Illuminate\Contracts\Support\DeferrableProvider;
use Illuminate\Foundation\Application;
use Illuminate\Foundation\Bootstrap\RegisterFacades;
use Illuminate\Foundation\Events\LocaleUpdated;
use Illuminate\Support\ServiceProvider;
use Mockery as m;
use PHPUnit\Framework\TestCase;
use stdClass;
use Symfony\Component\HttpKernel\Exception\HttpException;
use Symfony\Component\HttpKernel\Exception\NotFoundHttpException;

class FoundationApplicationTest extends TestCase
{
    protected function tearDown(): void
    {
        m::close();
    }

    public function testSetLocaleSetsLocaleAndFiresLocaleChangedEvent()
    {
        $app = new Application;
        $app['config'] = $config = m::mock(stdClass::class);
        $config->shouldReceive('set')->once()->with('app.locale', 'foo');
        $app['translator'] = $trans = m::mock(stdClass::class);
        $trans->shouldReceive('setLocale')->once()->with('foo');
        $app['events'] = $events = m::mock(stdClass::class);
        $events->shouldReceive('dispatch')->once()->with(m::type(LocaleUpdated::class));

        $app->setLocale('foo');
    }

    public function testServiceProvidersAreCorrectlyRegistered()
    {
        $provider = m::mock(ApplicationBasicServiceProviderStub::class);
        $class = get_class($provider);
        $provider->shouldReceive('register')->once();
        $app = new Application;
        $app->register($provider);

        $this->assertArrayHasKey($class, $app->getLoadedProviders());
    }

    public function testClassesAreBoundWhenServiceProviderIsRegistered()
    {
        $app = new Application;
        $app->register($provider = new class($app) extends ServiceProvider
        {
            public $bindings = [
                AbstractClass::class => ConcreteClass::class,
            ];
        });

        $this->assertArrayHasKey(get_class($provider), $app->getLoadedProviders());

        $instance = $app->make(AbstractClass::class);

        $this->assertInstanceOf(ConcreteClass::class, $instance);
        $this->assertNotSame($instance, $app->make(AbstractClass::class));
    }

    public function testSingletonsAreCreatedWhenServiceProviderIsRegistered()
    {
        $app = new Application;
        $app->register($provider = new class($app) extends ServiceProvider
        {
            public $singletons = [
                NonContractBackedClass::class,
                AbstractClass::class => ConcreteClass::class,
            ];
        });

        $this->assertArrayHasKey(get_class($provider), $app->getLoadedProviders());

        $instance = $app->make(AbstractClass::class);

        $this->assertInstanceOf(ConcreteClass::class, $instance);
        $this->assertSame($instance, $app->make(AbstractClass::class));

        $instance = $app->make(NonContractBackedClass::class);

        $this->assertInstanceOf(NonContractBackedClass::class, $instance);
        $this->assertSame($instance, $app->make(NonContractBackedClass::class));
    }

    public function testServiceProvidersAreCorrectlyRegisteredWhenRegisterMethodIsNotFilled()
    {
        $provider = m::mock(ServiceProvider::class);
        $class = get_class($provider);
        $provider->shouldReceive('register')->once();
        $app = new Application;
        $app->register($provider);

        $this->assertArrayHasKey($class, $app->getLoadedProviders());
    }

    public function testServiceProvidersCouldBeLoaded()
    {
        $provider = m::mock(ServiceProvider::class);
        $class = get_class($provider);
        $provider->shouldReceive('register')->once();
        $app = new Application;
        $app->register($provider);

        $this->assertTrue($app->providerIsLoaded($class));
        $this->assertFalse($app->providerIsLoaded(ApplicationBasicServiceProviderStub::class));
    }

    public function testDeferredServicesMarkedAsBound()
    {
        $app = new Application;
        $app->setDeferredServices(['foo' => ApplicationDeferredServiceProviderStub::class]);
        $this->assertTrue($app->bound('foo'));
        $this->assertSame('foo', $app->make('foo'));
    }

    public function testDeferredServicesAreSharedProperly()
    {
        $app = new Application;
        $app->setDeferredServices(['foo' => ApplicationDeferredSharedServiceProviderStub::class]);
        $this->assertTrue($app->bound('foo'));
        $one = $app->make('foo');
        $two = $app->make('foo');
        $this->assertInstanceOf(stdClass::class, $one);
        $this->assertInstanceOf(stdClass::class, $two);
        $this->assertSame($one, $two);
    }

    public function testDeferredServicesCanBeExtended()
    {
        $app = new Application;
        $app->setDeferredServices(['foo' => ApplicationDeferredServiceProviderStub::class]);
        $app->extend('foo', function ($instance, $container) {
            return $instance.'bar';
        });
        $this->assertSame('foobar', $app->make('foo'));
    }

    public function testDeferredServiceProviderIsRegisteredOnlyOnce()
    {
        $app = new Application;
        $app->setDeferredServices(['foo' => ApplicationDeferredServiceProviderCountStub::class]);
        $obj = $app->make('foo');
        $this->assertInstanceOf(stdClass::class, $obj);
        $this->assertSame($obj, $app->make('foo'));
        $this->assertEquals(1, ApplicationDeferredServiceProviderCountStub::$count);
    }

    public function testDeferredServiceDontRunWhenInstanceSet()
    {
        $app = new Application;
        $app->setDeferredServices(['foo' => ApplicationDeferredServiceProviderStub::class]);
        $app->instance('foo', 'bar');
        $instance = $app->make('foo');
        $this->assertSame('bar', $instance);
    }

    public function testDeferredServicesAreLazilyInitialized()
    {
        ApplicationDeferredServiceProviderStub::$initialized = false;
        $app = new Application;
        $app->setDeferredServices(['foo' => ApplicationDeferredServiceProviderStub::class]);
        $this->assertTrue($app->bound('foo'));
        $this->assertFalse(ApplicationDeferredServiceProviderStub::$initialized);
        $app->extend('foo', function ($instance, $container) {
            return $instance.'bar';
        });
        $this->assertFalse(ApplicationDeferredServiceProviderStub::$initialized);
        $this->assertSame('foobar', $app->make('foo'));
        $this->assertTrue(ApplicationDeferredServiceProviderStub::$initialized);
    }

    public function testDeferredServicesCanRegisterFactories()
    {
        $app = new Application;
        $app->setDeferredServices(['foo' => ApplicationFactoryProviderStub::class]);
        $this->assertTrue($app->bound('foo'));
        $this->assertEquals(1, $app->make('foo'));
        $this->assertEquals(2, $app->make('foo'));
        $this->assertEquals(3, $app->make('foo'));
    }

    public function testSingleProviderCanProvideMultipleDeferredServices()
    {
        $app = new Application;
        $app->setDeferredServices([
            'foo' => ApplicationMultiProviderStub::class,
            'bar' => ApplicationMultiProviderStub::class,
        ]);
        $this->assertSame('foo', $app->make('foo'));
        $this->assertSame('foobar', $app->make('bar'));
    }

    public function testDeferredServiceIsLoadedWhenAccessingImplementationThroughInterface()
    {
        $app = new Application;
        $app->setDeferredServices([
            SampleInterface::class => InterfaceToImplementationDeferredServiceProvider::class,
            SampleImplementation::class => SampleImplementationDeferredServiceProvider::class,
        ]);
        $instance = $app->make(SampleInterface::class);
        $this->assertSame('foo', $instance->getPrimitive());
    }

    public function testEnvironment()
    {
        $app = new Application;
        $app['env'] = 'foo';

        $this->assertSame('foo', $app->environment());

        $this->assertTrue($app->environment('foo'));
        $this->assertTrue($app->environment('f*'));
        $this->assertTrue($app->environment('foo', 'bar'));
        $this->assertTrue($app->environment(['foo', 'bar']));

        $this->assertFalse($app->environment('qux'));
        $this->assertFalse($app->environment('q*'));
        $this->assertFalse($app->environment('qux', 'bar'));
        $this->assertFalse($app->environment(['qux', 'bar']));
    }

    public function testEnvironmentHelpers()
    {
        $local = new Application;
        $local['env'] = 'local';

        $this->assertTrue($local->isLocal());
        $this->assertFalse($local->isProduction());
        $this->assertFalse($local->runningUnitTests());

        $production = new Application;
        $production['env'] = 'production';

        $this->assertTrue($production->isProduction());
        $this->assertFalse($production->isLocal());
        $this->assertFalse($production->runningUnitTests());

        $testing = new Application;
        $testing['env'] = 'testing';

        $this->assertTrue($testing->runningUnitTests());
        $this->assertFalse($testing->isLocal());
        $this->assertFalse($testing->isProduction());
    }

    public function testDebugHelper()
    {
        $debugOff = new Application;
        $debugOff['config'] = new Repository(['app' => ['debug' => false]]);

        $this->assertFalse($debugOff->hasDebugModeEnabled());

        $debugOn = new Application;
        $debugOn['config'] = new Repository(['app' => ['debug' => true]]);

        $this->assertTrue($debugOn->hasDebugModeEnabled());
    }

    public function testMethodAfterLoadingEnvironmentAddsClosure()
    {
        $app = new Application;
        $closure = function () {
            //
        };
        $app->afterLoadingEnvironment($closure);
        $this->assertArrayHasKey(0, $app['events']->getListeners('bootstrapped: Illuminate\Foundation\Bootstrap\LoadEnvironmentVariables'));
    }

    public function testBeforeBootstrappingAddsClosure()
    {
        $app = new Application;
        $closure = function () {
            //
        };
        $app->beforeBootstrapping(RegisterFacades::class, $closure);
        $this->assertArrayHasKey(0, $app['events']->getListeners('bootstrapping: Illuminate\Foundation\Bootstrap\RegisterFacades'));
    }

    public function testTerminationTests()
    {
        $app = new Application;

        $result = [];
        $callback1 = function () use (&$result) {
            $result[] = 1;
        };

        $callback2 = function () use (&$result) {
            $result[] = 2;
        };

        $callback3 = function () use (&$result) {
            $result[] = 3;
        };

        $app->terminating($callback1);
        $app->terminating($callback2);
        $app->terminating($callback3);

        $app->terminate();

        $this->assertEquals([1, 2, 3], $result);
    }

    public function testAfterBootstrappingAddsClosure()
    {
        $app = new Application;
        $closure = function () {
            //
        };
        $app->afterBootstrapping(RegisterFacades::class, $closure);
        $this->assertArrayHasKey(0, $app['events']->getListeners('bootstrapped: Illuminate\Foundation\Bootstrap\RegisterFacades'));
    }

    public function testTerminationCallbacksCanAcceptAtNotation()
    {
        $app = new Application;
        $app->terminating(ConcreteTerminator::class.'@terminate');

        $app->terminate();

        $this->assertEquals(1, ConcreteTerminator::$counter);
    }

    public function testBootingCallbacks()
    {
        $application = new Application;

        $counter = 0;
        $closure = function ($app) use (&$counter, $application) {
            $counter++;
            $this->assertSame($application, $app);
        };

        $closure2 = function ($app) use (&$counter, $application) {
            $counter++;
            $this->assertSame($application, $app);
        };

        $application->booting($closure);
        $application->booting($closure2);

        $application->boot();

        $this->assertEquals(2, $counter);
    }

    public function testBootedCallbacks()
    {
        $application = new Application;

        $counter = 0;
        $closure = function ($app) use (&$counter, $application) {
            $counter++;
            $this->assertSame($application, $app);
        };

        $closure2 = function ($app) use (&$counter, $application) {
            $counter++;
            $this->assertSame($application, $app);
        };

        $closure3 = function ($app) use (&$counter, $application) {
            $counter++;
            $this->assertSame($application, $app);
        };

        $application->booting($closure);
        $application->booted($closure);
        $application->booted($closure2);
        $application->boot();

        $this->assertEquals(3, $counter);

        $application->booted($closure3);

        $this->assertEquals(4, $counter);
    }

    public function testGetNamespace()
    {
        $app1 = new Application(realpath(__DIR__.'/fixtures/laravel1'));
        $app2 = new Application(realpath(__DIR__.'/fixtures/laravel2'));

        $this->assertSame('Laravel\\One\\', $app1->getNamespace());
        $this->assertSame('Laravel\\Two\\', $app2->getNamespace());
    }

    public function testCachePathsResolveToBootstrapCacheDirectory()
    {
        $app = new Application('/base/path');

        $ds = DIRECTORY_SEPARATOR;
        $this->assertSame('/base/path'.$ds.'bootstrap'.$ds.'cache/services.php', $app->getCachedServicesPath());
        $this->assertSame('/base/path'.$ds.'bootstrap'.$ds.'cache/packages.php', $app->getCachedPackagesPath());
        $this->assertSame('/base/path'.$ds.'bootstrap'.$ds.'cache/config.php', $app->getCachedConfigPath());
        $this->assertSame('/base/path'.$ds.'bootstrap'.$ds.'cache/routes-v7.php', $app->getCachedRoutesPath());
        $this->assertSame('/base/path'.$ds.'bootstrap'.$ds.'cache/events.php', $app->getCachedEventsPath());
    }

    public function testEnvPathsAreUsedForCachePathsWhenSpecified()
    {
        $app = new Application('/base/path');
        $_SERVER['APP_SERVICES_CACHE'] = '/absolute/path/services.php';
        $_SERVER['APP_PACKAGES_CACHE'] = '/absolute/path/packages.php';
        $_SERVER['APP_CONFIG_CACHE'] = '/absolute/path/config.php';
        $_SERVER['APP_ROUTES_CACHE'] = '/absolute/path/routes.php';
        $_SERVER['APP_EVENTS_CACHE'] = '/absolute/path/events.php';

        $this->assertSame('/absolute/path/services.php', $app->getCachedServicesPath());
        $this->assertSame('/absolute/path/packages.php', $app->getCachedPackagesPath());
        $this->assertSame('/absolute/path/config.php', $app->getCachedConfigPath());
        $this->assertSame('/absolute/path/routes.php', $app->getCachedRoutesPath());
        $this->assertSame('/absolute/path/events.php', $app->getCachedEventsPath());

        unset(
            $_SERVER['APP_SERVICES_CACHE'],
            $_SERVER['APP_PACKAGES_CACHE'],
            $_SERVER['APP_CONFIG_CACHE'],
            $_SERVER['APP_ROUTES_CACHE'],
            $_SERVER['APP_EVENTS_CACHE']
        );
    }

    public function testEnvPathsAreUsedAndMadeAbsoluteForCachePathsWhenSpecifiedAsRelative()
    {
        $app = new Application('/base/path');
        $_SERVER['APP_SERVICES_CACHE'] = 'relative/path/services.php';
        $_SERVER['APP_PACKAGES_CACHE'] = 'relative/path/packages.php';
        $_SERVER['APP_CONFIG_CACHE'] = 'relative/path/config.php';
        $_SERVER['APP_ROUTES_CACHE'] = 'relative/path/routes.php';
        $_SERVER['APP_EVENTS_CACHE'] = 'relative/path/events.php';

        $ds = DIRECTORY_SEPARATOR;
        $this->assertSame('/base/path'.$ds.'relative/path/services.php', $app->getCachedServicesPath());
        $this->assertSame('/base/path'.$ds.'relative/path/packages.php', $app->getCachedPackagesPath());
        $this->assertSame('/base/path'.$ds.'relative/path/config.php', $app->getCachedConfigPath());
        $this->assertSame('/base/path'.$ds.'relative/path/routes.php', $app->getCachedRoutesPath());
        $this->assertSame('/base/path'.$ds.'relative/path/events.php', $app->getCachedEventsPath());

        unset(
            $_SERVER['APP_SERVICES_CACHE'],
            $_SERVER['APP_PACKAGES_CACHE'],
            $_SERVER['APP_CONFIG_CACHE'],
            $_SERVER['APP_ROUTES_CACHE'],
            $_SERVER['APP_EVENTS_CACHE']
        );
    }

    public function testEnvPathsAreUsedAndMadeAbsoluteForCachePathsWhenSpecifiedAsRelativeWithNullBasePath()
    {
        $app = new Application;
        $_SERVER['APP_SERVICES_CACHE'] = 'relative/path/services.php';
        $_SERVER['APP_PACKAGES_CACHE'] = 'relative/path/packages.php';
        $_SERVER['APP_CONFIG_CACHE'] = 'relative/path/config.php';
        $_SERVER['APP_ROUTES_CACHE'] = 'relative/path/routes.php';
        $_SERVER['APP_EVENTS_CACHE'] = 'relative/path/events.php';

        $ds = DIRECTORY_SEPARATOR;
        $this->assertSame($ds.'relative/path/services.php', $app->getCachedServicesPath());
        $this->assertSame($ds.'relative/path/packages.php', $app->getCachedPackagesPath());
        $this->assertSame($ds.'relative/path/config.php', $app->getCachedConfigPath());
        $this->assertSame($ds.'relative/path/routes.php', $app->getCachedRoutesPath());
        $this->assertSame($ds.'relative/path/events.php', $app->getCachedEventsPath());

        unset(
            $_SERVER['APP_SERVICES_CACHE'],
            $_SERVER['APP_PACKAGES_CACHE'],
            $_SERVER['APP_CONFIG_CACHE'],
            $_SERVER['APP_ROUTES_CACHE'],
            $_SERVER['APP_EVENTS_CACHE']
        );
    }

    public function testEnvPathsAreAbsoluteInWindows()
    {
        $app = new Application(__DIR__);
        $app->addAbsoluteCachePathPrefix('C:');
        $_SERVER['APP_SERVICES_CACHE'] = 'C:\framework\services.php';
        $_SERVER['APP_PACKAGES_CACHE'] = 'C:\framework\packages.php';
        $_SERVER['APP_CONFIG_CACHE'] = 'C:\framework\config.php';
        $_SERVER['APP_ROUTES_CACHE'] = 'C:\framework\routes.php';
        $_SERVER['APP_EVENTS_CACHE'] = 'C:\framework\events.php';

        $this->assertSame('C:\framework\services.php', $app->getCachedServicesPath());
        $this->assertSame('C:\framework\packages.php', $app->getCachedPackagesPath());
        $this->assertSame('C:\framework\config.php', $app->getCachedConfigPath());
        $this->assertSame('C:\framework\routes.php', $app->getCachedRoutesPath());
        $this->assertSame('C:\framework\events.php', $app->getCachedEventsPath());

        unset(
            $_SERVER['APP_SERVICES_CACHE'],
            $_SERVER['APP_PACKAGES_CACHE'],
            $_SERVER['APP_CONFIG_CACHE'],
            $_SERVER['APP_ROUTES_CACHE'],
            $_SERVER['APP_EVENTS_CACHE']
        );
    }

    public function testMacroable(): void
    {
        $app = new Application;
        $app['env'] = 'foo';

        $app->macro('foo', function () {
            return $this->environment('foo');
        });

        $this->assertTrue($app->foo());

        $app['env'] = 'bar';

        $this->assertFalse($app->foo());
    }

    public function testUseConfigPath(): void
    {
        $app = new Application;
        $app->useConfigPath(__DIR__.'/fixtures/config');
        $app->bootstrapWith([\Illuminate\Foundation\Bootstrap\LoadConfiguration::class]);

        $this->assertSame('bar', $app->make('config')->get('app.foo'));
    }

    public function testMergingConfig(): void
    {
        $app = new Application;
        $app->useConfigPath(__DIR__.'/fixtures/config');
        $app->bootstrapWith([\Illuminate\Foundation\Bootstrap\LoadConfiguration::class]);

        $config = $app->make('config');

        $this->assertSame('UTC', $config->get('app.timezone'));
        $this->assertSame('bar', $config->get('app.foo'));

        $this->assertSame('overwrite', $config->get('broadcasting.default'));
        $this->assertSame('broadcasting', $config->get('broadcasting.custom_option'));
        $this->assertIsArray($config->get('broadcasting.connections.pusher'));
        $this->assertSame(['overwrite' => true], $config->get('broadcasting.connections.reverb'));
        $this->assertSame(['merge' => true], $config->get('broadcasting.connections.new'));

        $this->assertSame('overwrite', $config->get('cache.default'));
        $this->assertSame('cache', $config->get('cache.custom_option'));
        $this->assertIsArray($config->get('cache.stores.database'));
        $this->assertSame(['overwrite' => true], $config->get('cache.stores.array'));
        $this->assertSame(['merge' => true], $config->get('cache.stores.new'));

        $this->assertSame('overwrite', $config->get('database.default'));
        $this->assertSame('database', $config->get('database.custom_option'));
        $this->assertIsArray($config->get('database.connections.pgsql'));
        $this->assertSame(['overwrite' => true], $config->get('database.connections.mysql'));
        $this->assertSame(['merge' => true], $config->get('database.connections.new'));

        $this->assertSame('overwrite', $config->get('filesystems.default'));
        $this->assertSame('filesystems', $config->get('filesystems.custom_option'));
        $this->assertIsArray($config->get('filesystems.disks.s3'));
        $this->assertSame(['overwrite' => true], $config->get('filesystems.disks.local'));
        $this->assertSame(['merge' => true], $config->get('filesystems.disks.new'));

        $this->assertSame('overwrite', $config->get('logging.default'));
        $this->assertSame('logging', $config->get('logging.custom_option'));
        $this->assertIsArray($config->get('logging.channels.single'));
        $this->assertSame(['overwrite' => true], $config->get('logging.channels.stack'));
        $this->assertSame(['merge' => true], $config->get('logging.channels.new'));

        $this->assertSame('overwrite', $config->get('mail.default'));
        $this->assertSame('mail', $config->get('mail.custom_option'));
        $this->assertIsArray($config->get('mail.mailers.ses'));
        $this->assertSame(['overwrite' => true], $config->get('mail.mailers.smtp'));
        $this->assertSame(['merge' => true], $config->get('mail.mailers.new'));

        $this->assertSame('overwrite', $config->get('queue.default'));
        $this->assertSame('queue', $config->get('queue.custom_option'));
        $this->assertIsArray($config->get('queue.connections.redis'));
        $this->assertSame(['overwrite' => true], $config->get('queue.connections.database'));
        $this->assertSame(['merge' => true], $config->get('queue.connections.new'));
    }

    public function testAbortThrowsNotFoundHttpException()
    {
        $this->expectException(NotFoundHttpException::class);
        $this->expectExceptionMessage('Page was not found');

        $app = new Application();
        $app->abort(404, 'Page was not found');
    }

    public function testAbortThrowsHttpException()
    {
        $this->expectException(HttpException::class);
        $this->expectExceptionMessage('Request is bad');

        $app = new Application();
        $app->abort(400, 'Request is bad');
    }

    public function testAbortAcceptsHeaders()
    {
        try {
            $app = new Application();
            $app->abort(400, 'Bad request', ['X-FOO' => 'BAR']);
            $this->fail(sprintf('abort must throw an %s.', HttpException::class));
        } catch (HttpException $exception) {
            $this->assertSame(['X-FOO' => 'BAR'], $exception->getHeaders());
        }
    }

    public function test_routes_are_cached()
    {
        $app = new Application();
        $app->instance('routes.cached', true);
        $this->assertTrue($app->routesAreCached());
    }

    public function test_routes_are_not_cached_by_instance_falls_back_to_file()
    {
        $app = new Application();
        $files = new class
        {
            public string $pathRequested;
<<<<<<< HEAD
            public function exists(string $path): bool
            {
                $this->pathRequested = $path;
=======

            public function exists(string $path): bool
            {
                $this->pathRequested = $path;

>>>>>>> a7e7c8c2
                return false;
            }
        };
        $app->instance('files', $files);

        $this->assertFalse($app->routesAreCached());
        $this->assertStringContainsString('routes-v7.php', $files->pathRequested);
    }
}

class ApplicationBasicServiceProviderStub extends ServiceProvider
{
    public function boot()
    {
        //
    }

    public function register()
    {
        //
    }
}

class ApplicationDeferredSharedServiceProviderStub extends ServiceProvider implements DeferrableProvider
{
    public function register()
    {
        $this->app->singleton('foo', function () {
            return new stdClass;
        });
    }
}

class ApplicationDeferredServiceProviderCountStub extends ServiceProvider implements DeferrableProvider
{
    public static $count = 0;

    public function register()
    {
        static::$count++;
        $this->app['foo'] = new stdClass;
    }
}

class ApplicationDeferredServiceProviderStub extends ServiceProvider implements DeferrableProvider
{
    public static $initialized = false;

    public function register()
    {
        static::$initialized = true;
        $this->app['foo'] = 'foo';
    }
}

interface SampleInterface
{
    public function getPrimitive();
}

class SampleImplementation implements SampleInterface
{
    private $primitive;

    public function __construct($primitive)
    {
        $this->primitive = $primitive;
    }

    public function getPrimitive()
    {
        return $this->primitive;
    }
}

class InterfaceToImplementationDeferredServiceProvider extends ServiceProvider implements DeferrableProvider
{
    public function register()
    {
        $this->app->bind(SampleInterface::class, SampleImplementation::class);
    }
}

class SampleImplementationDeferredServiceProvider extends ServiceProvider implements DeferrableProvider
{
    public function register()
    {
        $this->app->when(SampleImplementation::class)->needs('$primitive')->give(function () {
            return 'foo';
        });
    }
}

class ApplicationFactoryProviderStub extends ServiceProvider implements DeferrableProvider
{
    public function register()
    {
        $this->app->bind('foo', function () {
            static $count = 0;

            return ++$count;
        });
    }
}

class ApplicationMultiProviderStub extends ServiceProvider implements DeferrableProvider
{
    public function register()
    {
        $this->app->singleton('foo', function () {
            return 'foo';
        });
        $this->app->singleton('bar', function ($app) {
            return $app['foo'].'bar';
        });
    }
}

abstract class AbstractClass
{
    //
}

class ConcreteClass extends AbstractClass
{
    //
}

class NonContractBackedClass
{
    //
}

class ConcreteTerminator
{
    public static $counter = 0;

    public function terminate()
    {
        return self::$counter++;
    }
}<|MERGE_RESOLUTION|>--- conflicted
+++ resolved
@@ -623,17 +623,11 @@
         $files = new class
         {
             public string $pathRequested;
-<<<<<<< HEAD
+
             public function exists(string $path): bool
             {
                 $this->pathRequested = $path;
-=======
-
-            public function exists(string $path): bool
-            {
-                $this->pathRequested = $path;
-
->>>>>>> a7e7c8c2
+
                 return false;
             }
         };
