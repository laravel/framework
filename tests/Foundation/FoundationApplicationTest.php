--- conflicted
+++ resolved
@@ -628,7 +628,6 @@
         $this->assertStringContainsString('routes-v7.php', $files->pathRequested);
     }
 
-<<<<<<< HEAD
     public function test_events_are_cached_uses_container_instance()
     {
         $app = new Application();
@@ -650,7 +649,7 @@
         $this->assertStringContainsString('events.php', $files->pathRequested);
         $this->assertTrue($app->bound('events.cached'));
         $this->assertFalse($app->make('events.cached'));
-=======
+
     public function testCoreContainerAliasesAreRegisteredByDefault(): void
     {
         $app = new Application();
@@ -661,7 +660,6 @@
         $this->assertSame('auth.password', $app->getAlias(\Illuminate\Contracts\Auth\PasswordBrokerFactory::class));
         $this->assertTrue($app->isAlias(\Illuminate\Contracts\Auth\PasswordBroker::class));
         $this->assertSame('auth.password.broker', $app->getAlias(\Illuminate\Contracts\Auth\PasswordBroker::class));
->>>>>>> a6e9bb52
     }
 }
 
