--- conflicted
+++ resolved
@@ -145,11 +145,7 @@
         $app->setDeferredServices(['foo' => ApplicationDeferredServiceProviderStub::class]);
         $app->instance('foo', 'bar');
         $instance = $app->make('foo');
-<<<<<<< HEAD
-        $this->assertEquals('bar', $instance);
-=======
         $this->assertSame('bar', $instance);
->>>>>>> af990302
     }
 
     public function testDeferredServicesAreLazilyInitialized()
@@ -196,11 +192,7 @@
             SampleImplementation::class => SampleImplementationDeferredServiceProvider::class,
         ]);
         $instance = $app->make(SampleInterface::class);
-<<<<<<< HEAD
-        $this->assertEquals('foo', $instance->getPrimitive());
-=======
         $this->assertSame('foo', $instance->getPrimitive());
->>>>>>> af990302
     }
 
     public function testEnvironment()
