--- conflicted
+++ resolved
@@ -460,19 +460,18 @@
         $this->assertEquals(['batch failed', 'chain failed'], JobRunRecorder::$failures);
     }
 
-<<<<<<< HEAD
-	public function testChainBatchUniqueJobFiresAtLeastOnce()
-	{
-		Bus::chain([
-			new JobChainingTestUniqueJob('c1'),
-			new JobChainingTestUniqueJob('c2'),
-			new JobChainingTestUniqueJob('c3'),
-			new JobChainingTestUniqueJob('c4'),
-		])->dispatch();
-
-		$this->assertEquals(['c1'], JobRunRecorder::$results);
-	}
-=======
+    public function testChainBatchUniqueJobFiresAtLeastOnce()
+    {
+        Bus::chain([
+            new JobChainingTestUniqueJob('c1'),
+            new JobChainingTestUniqueJob('c2'),
+            new JobChainingTestUniqueJob('c3'),
+            new JobChainingTestUniqueJob('c4'),
+        ])->dispatch();
+
+        $this->assertEquals(['c1'], JobRunRecorder::$results);
+    }
+  
     public function testChainConditionable()
     {
         $chain = Bus::chain([])
@@ -509,7 +508,6 @@
 
         $this->assertEquals('sync1', $batch->connection());
     }
->>>>>>> b184c5ec
 }
 
 class JobChainingTestFirstJob implements ShouldQueue
