<?php

namespace Illuminate\Tests\Integration\Foundation\Console;

use Illuminate\Testing\Assert;
use Orchestra\Testbench\Attributes\WithEnv;
use Orchestra\Testbench\TestCase;

use function Orchestra\Testbench\remote;

#[WithEnv('APP_MAINTENANCE_STORE', 'array')]
class AboutCommandTest extends TestCase
{
    public function testItCanDisplayAboutCommandAsJson()
    {
        $process = remote('about --json')->mustRun();

        tap(json_decode($process->getOutput(), true), function ($output) {
            Assert::assertArraySubset([
                'application_name' => 'Laravel',
                'php_version' => PHP_VERSION,
                'environment' => 'testing',
                'debug_mode' => true,
                'url' => 'localhost',
                'maintenance_mode' => false,
            ], $output['environment']);

            Assert::assertArraySubset([
                'config' => false,
                'events' => false,
                'routes' => false,
            ], $output['cache']);

            Assert::assertArraySubset([
                'broadcasting' => 'log',
                'cache' => 'database',
                'database' => 'testing',
                'logs' => ['single'],
                'mail' => 'smtp',
                'queue' => 'database',
<<<<<<< HEAD
                'session' => 'database',
=======
                'session' => 'cookie',
>>>>>>> 4acf1df8
            ], $output['drivers']);
        });
    }
}<|MERGE_RESOLUTION|>--- conflicted
+++ resolved
@@ -38,11 +38,7 @@
                 'logs' => ['single'],
                 'mail' => 'smtp',
                 'queue' => 'database',
-<<<<<<< HEAD
-                'session' => 'database',
-=======
                 'session' => 'cookie',
->>>>>>> 4acf1df8
             ], $output['drivers']);
         });
     }
