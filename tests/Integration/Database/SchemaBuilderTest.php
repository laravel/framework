<?php

namespace Illuminate\Tests\Integration\Database;

use Doctrine\DBAL\Types\Type;
use Illuminate\Database\Schema\Blueprint;
use Illuminate\Database\Schema\Grammars\SQLiteGrammar;
use Illuminate\Support\Facades\DB;
use Illuminate\Support\Facades\Schema;
use Illuminate\Tests\Integration\Database\Fixtures\TinyInteger;

class SchemaBuilderTest extends DatabaseTestCase
{
    protected function destroyDatabaseMigrations()
    {
        Schema::dropAllViews();
    }

    public function testDropAllTables()
    {
        $this->expectNotToPerformAssertions();

        Schema::create('table', function (Blueprint $table) {
            $table->increments('id');
        });

        Schema::dropAllTables();

        $this->artisan('migrate:install');

        Schema::create('table', function (Blueprint $table) {
            $table->increments('id');
        });
    }

    public function testDropAllViews()
    {
        $this->expectNotToPerformAssertions();

        DB::statement('create view foo (id) as select 1');

        Schema::dropAllViews();

        DB::statement('create view foo (id) as select 1');
    }

    public function testRegisterCustomDoctrineType()
    {
        if ($this->driver !== 'sqlite') {
            $this->markTestSkipped('Test requires a SQLite connection.');
        }

        Schema::getConnection()->registerDoctrineType(TinyInteger::class, TinyInteger::NAME, 'TINYINT');

        Schema::create('test', function (Blueprint $table) {
            $table->string('test_column');
        });

        $blueprint = new Blueprint('test', function (Blueprint $table) {
            $table->tinyInteger('test_column')->change();
        });

        $blueprint->build($this->getConnection(), new SQLiteGrammar);

        $this->assertArrayHasKey(TinyInteger::NAME, Type::getTypesMap());
        $this->assertSame('tinyint', Schema::getColumnType('test', 'test_column'));
    }

    public function testRegisterCustomDoctrineTypeASecondTime()
    {
        if ($this->driver !== 'sqlite') {
            $this->markTestSkipped('Test requires a SQLite connection.');
        }

        Schema::getConnection()->registerDoctrineType(TinyInteger::class, TinyInteger::NAME, 'TINYINT');

        Schema::create('test', function (Blueprint $table) {
            $table->string('test_column');
        });

        $blueprint = new Blueprint('test', function (Blueprint $table) {
            $table->tinyInteger('test_column')->change();
        });

        $blueprint->build($this->getConnection(), new SQLiteGrammar);

        $this->assertArrayHasKey(TinyInteger::NAME, Type::getTypesMap());
        $this->assertSame('tinyint', Schema::getColumnType('test', 'test_column'));
    }

    public function testChangeToTextColumn()
    {
        if ($this->driver !== 'mysql') {
            $this->markTestSkipped('Test requires a MySQL connection.');
        }

        Schema::create('test', function (Blueprint $table) {
            $table->integer('test_column');
        });

        foreach (['tinyText', 'text', 'mediumText', 'longText'] as $type) {
            $blueprint = new Blueprint('test', function ($table) use ($type) {
                $table->$type('test_column')->change();
            });

            $queries = $blueprint->toSql($this->getConnection(), $this->getConnection()->getSchemaGrammar());

            $uppercase = strtolower($type);

            $expected = ["alter table `test` modify `test_column` $uppercase not null"];

            $this->assertEquals($expected, $queries);
        }
    }

    public function testChangeTextColumnToTextColumn()
    {
        if ($this->driver !== 'mysql') {
            $this->markTestSkipped('Test requires a MySQL connection.');
        }

        Schema::create('test', static function (Blueprint $table) {
            $table->text('test_column');
        });

        foreach (['tinyText', 'mediumText', 'longText'] as $type) {
            $blueprint = new Blueprint('test', function ($table) use ($type) {
                $table->$type('test_column')->change();
            });

            $queries = $blueprint->toSql($this->getConnection(), $this->getConnection()->getSchemaGrammar());

            $uppercase = strtolower($type);

<<<<<<< HEAD
            $expected = ["alter table `test` modify `test_column` $uppercase not null"];

            $this->assertEquals($expected, $queries);
=======
            $this->assertContains($queries, [
                ["ALTER TABLE test CHANGE test_column test_column $uppercase NOT NULL"], // MySQL
                ["ALTER TABLE test CHANGE test_column test_column $uppercase NOT NULL COLLATE `utf8mb4_uca1400_ai_ci`"], // MariaDB
            ]);
>>>>>>> 6e302e8a
        }
    }

    public function testGetTables()
    {
        Schema::create('foo', function (Blueprint $table) {
            $table->comment('This is a comment');
            $table->increments('id');
        });

        Schema::create('bar', function (Blueprint $table) {
            $table->string('name');
        });

        Schema::create('baz', function (Blueprint $table) {
            $table->integer('votes');
        });

        $tables = Schema::getTables();

        $this->assertEmpty(array_diff(['foo', 'bar', 'baz'], array_column($tables, 'name')));

        if (in_array($this->driver, ['mysql', 'pgsql'])) {
            $this->assertNotEmpty(array_filter($tables, function ($table) {
                return $table['name'] === 'foo' && $table['comment'] === 'This is a comment';
            }));
        }
    }

    public function testHasView()
    {
        DB::statement('create view foo (id) as select 1');

        $this->assertTrue(Schema::hasView('foo'));
    }

    public function testGetViews()
    {
        DB::statement('create view foo (id) as select 1');
        DB::statement('create view bar (name) as select 1');
        DB::statement('create view baz (votes) as select 1');

        $views = Schema::getViews();

        $this->assertEmpty(array_diff(['foo', 'bar', 'baz'], array_column($views, 'name')));
    }

    public function testGetIndexes()
    {
        Schema::create('foo', function (Blueprint $table) {
            $table->string('bar')->index('my_index');
        });

        $indexes = Schema::getIndexes('foo');

        $this->assertCount(1, $indexes);
        $this->assertTrue(
            $indexes[0]['name'] === 'my_index'
            && $indexes[0]['columns'] === ['bar']
            && ! $indexes[0]['unique']
            && ! $indexes[0]['primary']
        );
    }

    public function testGetUniqueIndexes()
    {
        Schema::create('foo', function (Blueprint $table) {
            $table->id();
            $table->string('bar');
            $table->integer('baz');

            $table->unique(['baz', 'bar']);
        });

        $indexes = Schema::getIndexes('foo');

        $this->assertCount(2, $indexes);
        $this->assertTrue(collect($indexes)->contains(
            fn ($index) => $index['columns'] === ['id'] && $index['primary']
        ));
        $this->assertTrue(collect($indexes)->contains(
            fn ($index) => $index['name'] === 'foo_baz_bar_unique' && $index['columns'] === ['baz', 'bar'] && $index['unique']
        ));
    }

    public function testGetIndexesWithCompositeKeys()
    {
        Schema::create('foo', function (Blueprint $table) {
            $table->unsignedBigInteger('key');
            $table->string('bar')->unique();
            $table->integer('baz');

            $table->primary(['baz', 'key']);
        });

        $indexes = Schema::getIndexes('foo');

        $this->assertCount(2, $indexes);
        $this->assertTrue(collect($indexes)->contains(
            fn ($index) => $index['columns'] === ['baz', 'key'] && $index['primary']
        ));
        $this->assertTrue(collect($indexes)->contains(
            fn ($index) => $index['name'] === 'foo_bar_unique' && $index['columns'] === ['bar'] && $index['unique']
        ));
    }

    public function testGetFullTextIndexes()
    {
        if (! in_array($this->driver, ['pgsql', 'mysql'])) {
            $this->markTestSkipped('Test requires a MySQL or a PostgreSQL connection.');
        }

        Schema::create('articles', function (Blueprint $table) {
            $table->id();
            $table->string('title', 200);
            $table->text('body');

            $table->fulltext(['body', 'title']);
        });

        $indexes = Schema::getIndexes('articles');

        $this->assertCount(2, $indexes);
        $this->assertTrue(collect($indexes)->contains(fn ($index) => $index['columns'] === ['id'] && $index['primary']));
        $this->assertTrue(collect($indexes)->contains('name', 'articles_body_title_fulltext'));
    }
}<|MERGE_RESOLUTION|>--- conflicted
+++ resolved
@@ -130,18 +130,11 @@
 
             $queries = $blueprint->toSql($this->getConnection(), $this->getConnection()->getSchemaGrammar());
 
-            $uppercase = strtolower($type);
-
-<<<<<<< HEAD
-            $expected = ["alter table `test` modify `test_column` $uppercase not null"];
+            $lowercase = strtolower($type);
+
+            $expected = ["alter table `test` modify `test_column` $lowercase not null"];
 
             $this->assertEquals($expected, $queries);
-=======
-            $this->assertContains($queries, [
-                ["ALTER TABLE test CHANGE test_column test_column $uppercase NOT NULL"], // MySQL
-                ["ALTER TABLE test CHANGE test_column test_column $uppercase NOT NULL COLLATE `utf8mb4_uca1400_ai_ci`"], // MariaDB
-            ]);
->>>>>>> 6e302e8a
         }
     }
 
