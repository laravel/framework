--- conflicted
+++ resolved
@@ -26,6 +26,11 @@
             $table->json('integer_status_array')->nullable();
             $table->string('arrayable_status')->nullable();
         });
+
+        Schema::create('unique_enum_casts', function (Blueprint $table) {
+            $table->increments('id');
+            $table->string('string_status', 100)->unique();
+        });
     }
 
     public function testEnumsAreCastable()
@@ -265,8 +270,6 @@
         $this->assertEquals(StringStatus::pending, $model->string_status);
         $this->assertEquals(StringStatus::done, $model2->string_status);
     }
-<<<<<<< HEAD
-=======
 
     public function testAttributeCastToAnEnumCanNotBeSetToAnotherEnum(): void
     {
@@ -320,7 +323,6 @@
         $this->assertTrue($model1->is($model2));
         $this->assertEquals(StringStatus::done, $model3->string_status);
     }
->>>>>>> 2c402417
 }
 
 class EloquentModelEnumCastingTestModel extends Model
@@ -338,4 +340,15 @@
         'integer_status_array' => AsEnumArrayObject::class.':'.IntegerStatus::class,
         'arrayable_status' => ArrayableStatus::class,
     ];
+}
+
+class EloquentModelEnumCastingUniqueTestModel extends Model
+{
+    public $timestamps = false;
+    protected $guarded = [];
+    protected $table = 'unique_enum_casts';
+
+    public $casts = [
+        'string_status' => StringStatus::class,
+    ];
 }