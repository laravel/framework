<?php

namespace Illuminate\Tests\Integration\Database;

use Illuminate\Database\Eloquent\Model;
use Illuminate\Database\Eloquent\Relations\HasMany;
use Illuminate\Database\Eloquent\Relations\HasOne;
use Illuminate\Support\Facades\Schema;

class EloquentHasManyTest extends DatabaseTestCase
{
    protected function defineDatabaseMigrationsAfterDatabaseRefreshed()
    {
        Schema::create('eloquent_has_many_test_users', function ($table) {
            $table->id();
        });

        Schema::create('eloquent_has_many_test_logins', function ($table) {
            $table->id();
            $table->foreignId('eloquent_has_many_test_user_id');
            $table->timestamp('login_time');
        });
    }

    public function testCanGetHasOneFromHasManyRelationship()
    {
        $user = EloquentHasManyTestUser::create();

        $user->logins()->create(['login_time' => now()]);

        $this->assertInstanceOf(HasOne::class, $user->logins()->one());
    }

    public function testHasOneRelationshipFromHasMany()
    {
        $user = EloquentHasManyTestUser::create();

        EloquentHasManyTestLogin::create([
            'eloquent_has_many_test_user_id' => $user->id,
            'login_time' => '2020-09-29',
        ]);
        $latestLogin = EloquentHasManyTestLogin::create([
            'eloquent_has_many_test_user_id' => $user->id,
            'login_time' => '2023-03-14',
        ]);
        $oldestLogin = EloquentHasManyTestLogin::create([
            'eloquent_has_many_test_user_id' => $user->id,
            'login_time' => '2010-01-01',
        ]);

        $this->assertEquals($oldestLogin->id, $user->oldestLogin->id);
        $this->assertEquals($latestLogin->id, $user->latestLogin->id);
    }
<<<<<<< HEAD
=======

    public function testFirstOrCreate()
    {
        $user = EloquentHasManyTestUser::create();

        $post1 = $user->posts()->create(['title' => Str::random()]);
        $post2 = $user->posts()->firstOrCreate(['title' => $post1->title]);

        $this->assertTrue($post1->is($post2));
        $this->assertCount(1, $user->posts()->get());
    }

    public function testFirstOrCreateWithinTransaction()
    {
        $user = EloquentHasManyTestUser::create();

        $post1 = $user->posts()->create(['title' => Str::random()]);

        DB::transaction(function () use ($user, $post1) {
            $post2 = $user->posts()->firstOrCreate(['title' => $post1->title]);

            $this->assertTrue($post1->is($post2));
        });

        $this->assertCount(1, $user->posts()->get());
    }

    public function testCreateOrFirst()
    {
        $user = EloquentHasManyTestUser::create();

        $post1 = $user->posts()->createOrFirst(['title' => Str::random()]);
        $post2 = $user->posts()->createOrFirst(['title' => $post1->title]);

        $this->assertTrue($post1->is($post2));
        $this->assertCount(1, $user->posts()->get());
    }

    public function testCreateOrFirstWithinTransaction()
    {
        $user = EloquentHasManyTestUser::create();

        $post1 = $user->posts()->create(['title' => Str::random()]);

        DB::transaction(function () use ($user, $post1) {
            $post2 = $user->posts()->createOrFirst(['title' => $post1->title]);

            $this->assertTrue($post1->is($post2));
        });

        $this->assertCount(1, $user->posts()->get());
    }
>>>>>>> 2c402417
}

class EloquentHasManyTestUser extends Model
{
    protected $guarded = [];
    public $timestamps = false;

    public function logins(): HasMany
    {
        return $this->hasMany(EloquentHasManyTestLogin::class);
    }

    public function latestLogin(): HasOne
    {
        return $this->logins()->one()->latestOfMany('login_time');
    }

    public function oldestLogin(): HasOne
    {
        return $this->logins()->one()->oldestOfMany('login_time');
    }
}

class EloquentHasManyTestLogin extends Model
{
    protected $guarded = [];
    public $timestamps = false;
}<|MERGE_RESOLUTION|>--- conflicted
+++ resolved
@@ -5,7 +5,9 @@
 use Illuminate\Database\Eloquent\Model;
 use Illuminate\Database\Eloquent\Relations\HasMany;
 use Illuminate\Database\Eloquent\Relations\HasOne;
+use Illuminate\Support\Facades\DB;
 use Illuminate\Support\Facades\Schema;
+use Illuminate\Support\Str;
 
 class EloquentHasManyTest extends DatabaseTestCase
 {
@@ -13,6 +15,13 @@
     {
         Schema::create('eloquent_has_many_test_users', function ($table) {
             $table->id();
+        });
+
+        Schema::create('eloquent_has_many_test_posts', function ($table) {
+            $table->id();
+            $table->foreignId('eloquent_has_many_test_user_id');
+            $table->string('title')->unique();
+            $table->timestamps();
         });
 
         Schema::create('eloquent_has_many_test_logins', function ($table) {
@@ -51,8 +60,6 @@
         $this->assertEquals($oldestLogin->id, $user->oldestLogin->id);
         $this->assertEquals($latestLogin->id, $user->latestLogin->id);
     }
-<<<<<<< HEAD
-=======
 
     public function testFirstOrCreate()
     {
@@ -105,7 +112,6 @@
 
         $this->assertCount(1, $user->posts()->get());
     }
->>>>>>> 2c402417
 }
 
 class EloquentHasManyTestUser extends Model
@@ -127,10 +133,20 @@
     {
         return $this->logins()->one()->oldestOfMany('login_time');
     }
+
+    public function posts(): HasMany
+    {
+        return $this->hasMany(EloquentHasManyTestPost::class);
+    }
 }
 
 class EloquentHasManyTestLogin extends Model
 {
     protected $guarded = [];
     public $timestamps = false;
+}
+
+class EloquentHasManyTestPost extends Model
+{
+    protected $guarded = [];
 }