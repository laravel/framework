<?php

namespace Illuminate\Tests\Integration\Database\Queue;

use Illuminate\Bus\Batchable;
use Illuminate\Bus\Queueable;
use Illuminate\Contracts\Queue\ShouldQueue;
use Illuminate\Foundation\Testing\DatabaseMigrations;
use Illuminate\Queue\InteractsWithQueue;
use Illuminate\Support\Facades\Bus;
use Illuminate\Support\Facades\DB;
use Illuminate\Tests\Integration\Database\DatabaseTestCase;
use Orchestra\Testbench\Attributes\WithMigration;
use Symfony\Component\Process\Exception\ProcessTimedOutException;
use Throwable;

use function Orchestra\Testbench\remote;

#[WithMigration]
#[WithMigration('queue')]
class BatchableTransactionTest extends DatabaseTestCase
{
    use DatabaseMigrations;

    protected function defineEnvironment($app)
    {
        $app['config']->set([
            'queue.default' => 'database',
        ]);
    }

    public function testItCanHandleTimeoutJob()
    {
        Bus::batch([new TimeOutJobWithTransaction()])
            ->allowFailures()
            ->dispatch();

        sleep(2);

        try {
            $process = remote('queue:work')->setTimeout(2);
            $process->run();
        } catch (Throwable $e) {
            $this->assertInstanceOf(ProcessTimedOutException::class, $e);
        }

        dd(
            $process->getOutput(),
            DB::table('jobs')->get(),
            DB::table('failed_jobs')->get(),
            DB::table('job_batches')->get()
        );
    }
}

class TimeOutJobWithTransaction implements ShouldQueue
{
    use InteractsWithQueue, Queueable, Batchable;

    public int $tries = 1;
    public int $timeout = 2;

    public function handle(): void
    {
<<<<<<< HEAD
        DB::transaction(fn() => sleep(20));
=======
        DB::transaction(fn () => sleep(10));
>>>>>>> e7d6ba9a
    }
}<|MERGE_RESOLUTION|>--- conflicted
+++ resolved
@@ -62,10 +62,6 @@
 
     public function handle(): void
     {
-<<<<<<< HEAD
-        DB::transaction(fn() => sleep(20));
-=======
-        DB::transaction(fn () => sleep(10));
->>>>>>> e7d6ba9a
+        DB::transaction(fn () => sleep(20));
     }
 }