<?php

namespace Illuminate\Tests\Integration\Database\EloquentBelongsToManyTest;

use Illuminate\Support\Carbon;
use Illuminate\Support\Facades\DB;
use Illuminate\Support\Facades\Schema;
use Illuminate\Database\Schema\Blueprint;
use Illuminate\Contracts\Pagination\LengthAwarePaginator;
use Illuminate\Tests\Integration\Database\DatabaseTestCase;

/**
 * @group integration
 */
class QueryBuilderTest extends DatabaseTestCase
{
    protected function setUp(): void
    {
        parent::setUp();

        Schema::create('posts', function (Blueprint $table) {
            $table->increments('id');
            $table->string('title');
            $table->text('content');
            $table->timestamp('created_at');
        });

        DB::table('posts')->insert([
            ['title' => 'Foo Post', 'content' => 'Lorem Ipsum.', 'created_at' => new Carbon('2017-11-12 13:14:15')],
            ['title' => 'Bar Post', 'content' => 'Lorem Ipsum.', 'created_at' => new Carbon('2018-01-02 03:04:05')],
        ]);
    }

<<<<<<< HEAD
    public function testFromWithSubQuery()
    {
        $this->assertSame(
            'Fake Post',
            DB::table(['posts' => function ($query) {
                $query->selectRaw("'Fake Post' as title");
            }])->first()->title
=======
    public function testSelect()
    {
        $expected = ['id' => '1', 'title' => 'Foo Post'];

        $this->assertSame($expected, (array) DB::table('posts')->select('id', 'title')->first());
        $this->assertSame($expected, (array) DB::table('posts')->select(['id', 'title'])->first());
    }

    public function testSelectReplacesExistingSelects()
    {
        $this->assertSame(
            ['id' => '1', 'title' => 'Foo Post'],
            (array) DB::table('posts')->select('content')->select(['id', 'title'])->first()
        );
    }

    public function testSelectWithSubQuery()
    {
        $this->assertSame(
            ['id' => '1', 'title' => 'Foo Post', 'foo' => 'bar'],
            (array) DB::table('posts')->select(['id', 'title', 'foo' => function ($query) {
                $query->select('bar');
            }])->first()
        );
    }

    public function testAddSelect()
    {
        $expected = ['id' => '1', 'title' => 'Foo Post', 'content' => 'Lorem Ipsum.'];

        $this->assertSame($expected, (array) DB::table('posts')->select('id')->addSelect('title', 'content')->first());
        $this->assertSame($expected, (array) DB::table('posts')->select('id')->addSelect(['title', 'content'])->first());
        $this->assertSame($expected, (array) DB::table('posts')->addSelect(['id', 'title', 'content'])->first());
    }

    public function testAddSelectWithSubQuery()
    {
        $this->assertSame(
            ['id' => '1', 'title' => 'Foo Post', 'foo' => 'bar'],
            (array) DB::table('posts')->addSelect(['id', 'title', 'foo' => function ($query) {
                $query->select('bar');
            }])->first()
>>>>>>> 0b8b18bf
        );
    }

    public function testWhereDate()
    {
        $this->assertSame(1, DB::table('posts')->whereDate('created_at', '2018-01-02')->count());
        $this->assertSame(1, DB::table('posts')->whereDate('created_at', new Carbon('2018-01-02'))->count());
    }

    public function testOrWhereDate()
    {
        $this->assertSame(2, DB::table('posts')->where('id', 1)->orWhereDate('created_at', '2018-01-02')->count());
        $this->assertSame(2, DB::table('posts')->where('id', 1)->orWhereDate('created_at', new Carbon('2018-01-02'))->count());
    }

    public function testWhereDay()
    {
        $this->assertSame(1, DB::table('posts')->whereDay('created_at', '02')->count());
        $this->assertSame(1, DB::table('posts')->whereDay('created_at', 2)->count());
        $this->assertSame(1, DB::table('posts')->whereDay('created_at', new Carbon('2018-01-02'))->count());
    }

    public function testOrWhereDay()
    {
        $this->assertSame(2, DB::table('posts')->where('id', 1)->orWhereDay('created_at', '02')->count());
        $this->assertSame(2, DB::table('posts')->where('id', 1)->orWhereDay('created_at', 2)->count());
        $this->assertSame(2, DB::table('posts')->where('id', 1)->orWhereDay('created_at', new Carbon('2018-01-02'))->count());
    }

    public function testWhereMonth()
    {
        $this->assertSame(1, DB::table('posts')->whereMonth('created_at', '01')->count());
        $this->assertSame(1, DB::table('posts')->whereMonth('created_at', 1)->count());
        $this->assertSame(1, DB::table('posts')->whereMonth('created_at', new Carbon('2018-01-02'))->count());
    }

    public function testOrWhereMonth()
    {
        $this->assertSame(2, DB::table('posts')->where('id', 1)->orWhereMonth('created_at', '01')->count());
        $this->assertSame(2, DB::table('posts')->where('id', 1)->orWhereMonth('created_at', 1)->count());
        $this->assertSame(2, DB::table('posts')->where('id', 1)->orWhereMonth('created_at', new Carbon('2018-01-02'))->count());
    }

    public function testWhereYear()
    {
        $this->assertSame(1, DB::table('posts')->whereYear('created_at', '2018')->count());
        $this->assertSame(1, DB::table('posts')->whereYear('created_at', 2018)->count());
        $this->assertSame(1, DB::table('posts')->whereYear('created_at', new Carbon('2018-01-02'))->count());
    }

    public function testOrWhereYear()
    {
        $this->assertSame(2, DB::table('posts')->where('id', 1)->orWhereYear('created_at', '2018')->count());
        $this->assertSame(2, DB::table('posts')->where('id', 1)->orWhereYear('created_at', 2018)->count());
        $this->assertSame(2, DB::table('posts')->where('id', 1)->orWhereYear('created_at', new Carbon('2018-01-02'))->count());
    }

    public function testWhereTime()
    {
        $this->assertSame(1, DB::table('posts')->whereTime('created_at', '03:04:05')->count());
        $this->assertSame(1, DB::table('posts')->whereTime('created_at', new Carbon('2018-01-02 03:04:05'))->count());
    }

    public function testOrWhereTime()
    {
        $this->assertSame(2, DB::table('posts')->where('id', 1)->orWhereTime('created_at', '03:04:05')->count());
        $this->assertSame(2, DB::table('posts')->where('id', 1)->orWhereTime('created_at', new Carbon('2018-01-02 03:04:05'))->count());
    }

    public function testPaginateWithSpecificColumns()
    {
        $result = DB::table('posts')->paginate(5, ['title', 'content']);

        $this->assertInstanceOf(LengthAwarePaginator::class, $result);
        $this->assertEquals($result->items(), [
            (object) ['title' => 'Foo Post', 'content' => 'Lorem Ipsum.'],
            (object) ['title' => 'Bar Post', 'content' => 'Lorem Ipsum.'],
        ]);
    }
}<|MERGE_RESOLUTION|>--- conflicted
+++ resolved
@@ -31,15 +31,6 @@
         ]);
     }
 
-<<<<<<< HEAD
-    public function testFromWithSubQuery()
-    {
-        $this->assertSame(
-            'Fake Post',
-            DB::table(['posts' => function ($query) {
-                $query->selectRaw("'Fake Post' as title");
-            }])->first()->title
-=======
     public function testSelect()
     {
         $expected = ['id' => '1', 'title' => 'Foo Post'];
@@ -82,7 +73,16 @@
             (array) DB::table('posts')->addSelect(['id', 'title', 'foo' => function ($query) {
                 $query->select('bar');
             }])->first()
->>>>>>> 0b8b18bf
+        );
+    }
+
+    public function testFromWithSubQuery()
+    {
+        $this->assertSame(
+            'Fake Post',
+            DB::table(['posts' => function ($query) {
+                $query->selectRaw("'Fake Post' as title");
+            }])->first()->title
         );
     }
 
