<?php

namespace Illuminate\Tests\View;

use Illuminate\View\Component;
use PHPUnit\Framework\TestCase;

class ViewComponentTest extends TestCase
{
    public function testDataExposure()
    {
        $component = new TestViewComponent;

        $variables = $component->data();

        $this->assertEquals(10, $variables['votes']);
        $this->assertEquals('world', $variables['hello']());
        $this->assertEquals('taylor', $variables['hello']('taylor'));
    }

    public function testPublicMethodsWithNoArgsAreEagerlyInvokedAndNotCached()
    {
        $component = new TestSampleViewComponent;

        $this->assertEquals(0, $component->counter);
        $variables = $component->data();
        $this->assertEquals(1, $component->counter);

        $this->assertEquals('noArgs val', $variables['noArgs']);
        $this->assertEquals(0, $variables['counter']);

        // make sure non-public members are not invoked nor counted.
        $this->assertEquals(1, $component->counter);
        $this->assertArrayHasKey('publicHello', $variables);
        $this->assertArrayNotHasKey('protectedHello', $variables);
        $this->assertArrayNotHasKey('privateHello', $variables);

        $this->assertArrayNotHasKey('protectedCounter', $variables);
        $this->assertArrayNotHasKey('privateCounter', $variables);

        // test each time we invoke data(), the non-argument methods are invoked
        $this->assertEquals(1, $component->counter);
        $component->data();
        $this->assertEquals(2, $component->counter);
        $component->data();
        $this->assertEquals(3, $component->counter);
    }

<<<<<<< HEAD
    public function testItIgnoresExceptedMethodsAndProperties()
    {
        $component = new TestExceptedViewComponent();
        $variables = $component->data();

        // Ignored methods (with no args) are not invoked behind the scenes.
        $this->assertEquals('Otwell', $component->taylor);

        $this->assertArrayNotHasKey('hello', $variables);
        $this->assertArrayNotHasKey('hello2', $variables);
        $this->assertArrayNotHasKey('taylor', $variables);
    }

    public function testMethodsOverridePropertyValues()
    {
        $component = new TestHelloPropertyHelloMethodComponent();
        $variables = $component->data();
        $this->assertArrayHasKey('hello', $variables);
        $this->assertEquals('world', $variables['hello']());

        // protected methods do not override public properties.
        $this->assertArrayHasKey('world', $variables);
        $this->assertEquals('world property', $variables['world']);
=======
    public function testAttributesAreMergedNotOverwritten()
    {
        $component = new TestDefaultAttributesComponent;

        $this->assertEquals('text-red-500', $component->attributes->get('class'));

        $component->withAttributes(['class' => 'bg-blue-100']);

        $this->assertEquals('bg-blue-100 text-red-500', $component->attributes->get('class'));
>>>>>>> b7b55d03
    }
}

class TestViewComponent extends Component
{
    public $votes = 10;

    public function render()
    {
        return 'test';
    }

    public function hello($string = 'world')
    {
        return $string;
    }
}

class TestSampleViewComponent extends Component
{
    public $counter = 0;

    protected $protectedCounter = 0;

    private $privateCounter = 0;

    public function render()
    {
        return 'test';
    }

    public function publicHello($string = 'world')
    {
        $this->counter = 100;

        return $string;
    }

    public function noArgs()
    {
        $this->counter++;

        return 'noArgs val';
    }

    protected function protectedHello()
    {
        $this->counter++;
    }

    private function privateHello()
    {
        $this->counter++;
    }
}

<<<<<<< HEAD
class TestExceptedViewComponent extends Component
{
    protected $except = ['hello', 'hello2', 'taylor'];

    public $taylor = 'Otwell';

    public function hello($string = 'world')
    {
        return $string;
    }

    public function hello2()
    {
        return $this->taylor = '';
    }

    public function render()
    {
        return 'test';
    }
}

class TestHelloPropertyHelloMethodComponent extends Component
{
    public $hello = 'hello property';

    public $world = 'world property';

    public function hello($string = 'world')
    {
        return $string;
    }

    protected function world($string = 'world')
    {
        return $string;
=======
class TestDefaultAttributesComponent extends Component
{
    public function __construct()
    {
        $this->withAttributes(['class' => 'text-red-500']);
>>>>>>> b7b55d03
    }

    public function render()
    {
<<<<<<< HEAD
        return 'test';
=======
        return $this->attributes->get('id');
>>>>>>> b7b55d03
    }
}<|MERGE_RESOLUTION|>--- conflicted
+++ resolved
@@ -46,7 +46,7 @@
         $this->assertEquals(3, $component->counter);
     }
 
-<<<<<<< HEAD
+
     public function testItIgnoresExceptedMethodsAndProperties()
     {
         $component = new TestExceptedViewComponent();
@@ -70,7 +70,7 @@
         // protected methods do not override public properties.
         $this->assertArrayHasKey('world', $variables);
         $this->assertEquals('world property', $variables['world']);
-=======
+
     public function testAttributesAreMergedNotOverwritten()
     {
         $component = new TestDefaultAttributesComponent;
@@ -80,7 +80,7 @@
         $component->withAttributes(['class' => 'bg-blue-100']);
 
         $this->assertEquals('bg-blue-100 text-red-500', $component->attributes->get('class'));
->>>>>>> b7b55d03
+
     }
 }
 
@@ -137,7 +137,6 @@
     }
 }
 
-<<<<<<< HEAD
 class TestExceptedViewComponent extends Component
 {
     protected $except = ['hello', 'hello2', 'taylor'];
@@ -174,21 +173,18 @@
     protected function world($string = 'world')
     {
         return $string;
-=======
+    }
+}
+
 class TestDefaultAttributesComponent extends Component
 {
     public function __construct()
     {
         $this->withAttributes(['class' => 'text-red-500']);
->>>>>>> b7b55d03
     }
 
     public function render()
     {
-<<<<<<< HEAD
-        return 'test';
-=======
         return $this->attributes->get('id');
->>>>>>> b7b55d03
     }
 }