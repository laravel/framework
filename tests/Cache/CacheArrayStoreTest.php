--- conflicted
+++ resolved
@@ -195,7 +195,6 @@
         $this->assertTrue($wannabeOwner->acquire());
     }
 
-<<<<<<< HEAD
     public function testValuesAreNotStoredByReference()
     {
         $store = new ArrayStore($serialize = true);
@@ -218,7 +217,8 @@
         $object->bar = true;
 
         $this->assertObjectHasAttribute('bar', $store->get('object'));
-=======
+    }
+
     public function testReleasingLockAfterAlreadyForceReleasedByAnotherOwnerFails()
     {
         $store = new ArrayStore;
@@ -228,6 +228,5 @@
         $wannabeOwner->forceRelease();
 
         $this->assertFalse($wannabeOwner->release());
->>>>>>> 898f24ec
     }
 }