--- conflicted
+++ resolved
@@ -240,11 +240,7 @@
         $repo::macro(__CLASS__, function () {
             return 'Taylor';
         });
-<<<<<<< HEAD
-        $this->assertEquals('Taylor', $repo->{__CLASS__}());
-=======
         $this->assertSame('Taylor', $repo->{__CLASS__}());
->>>>>>> af990302
     }
 
     public function testForgettingCacheKey()
