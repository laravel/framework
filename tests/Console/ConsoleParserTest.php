<?php

namespace Illuminate\Tests\Console;

use Illuminate\Console\Parser;
use PHPUnit\Framework\TestCase;

class ConsoleParserTest extends TestCase
{
    public function testBasicParameterParsing()
    {
        $results = Parser::parse('command:name');

        $this->assertEquals('command:name', $results[0]);

        $results = Parser::parse('command:name {argument} {--option}');

        $this->assertEquals('command:name', $results[0]);
        $this->assertEquals('argument', $results[1][0]->getName());
        $this->assertEquals('option', $results[2][0]->getName());
        $this->assertFalse($results[2][0]->acceptValue());

        $results = Parser::parse('command:name {argument*} {--option=}');

        $this->assertEquals('command:name', $results[0]);
        $this->assertEquals('argument', $results[1][0]->getName());
        $this->assertTrue($results[1][0]->isArray());
        $this->assertTrue($results[1][0]->isRequired());
        $this->assertEquals('option', $results[2][0]->getName());
        $this->assertTrue($results[2][0]->acceptValue());

        $results = Parser::parse('command:name {argument?*} {--option=*}');

        $this->assertEquals('command:name', $results[0]);
        $this->assertEquals('argument', $results[1][0]->getName());
        $this->assertTrue($results[1][0]->isArray());
        $this->assertFalse($results[1][0]->isRequired());
        $this->assertEquals('option', $results[2][0]->getName());
        $this->assertTrue($results[2][0]->acceptValue());
        $this->assertTrue($results[2][0]->isArray());

        $results = Parser::parse('command:name {argument?* : The argument description.}    {--option=* : The option description.}');

        $this->assertEquals('command:name', $results[0]);
        $this->assertEquals('argument', $results[1][0]->getName());
        $this->assertEquals('The argument description.', $results[1][0]->getDescription());
        $this->assertTrue($results[1][0]->isArray());
        $this->assertFalse($results[1][0]->isRequired());
        $this->assertEquals('option', $results[2][0]->getName());
        $this->assertEquals('The option description.', $results[2][0]->getDescription());
        $this->assertTrue($results[2][0]->acceptValue());
        $this->assertTrue($results[2][0]->isArray());

        $results = Parser::parse('command:name
            {argument?* : The argument description.}
            {--option=* : The option description.}');

        $this->assertEquals('command:name', $results[0]);
        $this->assertEquals('argument', $results[1][0]->getName());
        $this->assertEquals('The argument description.', $results[1][0]->getDescription());
        $this->assertTrue($results[1][0]->isArray());
        $this->assertFalse($results[1][0]->isRequired());
        $this->assertEquals('option', $results[2][0]->getName());
        $this->assertEquals('The option description.', $results[2][0]->getDescription());
        $this->assertTrue($results[2][0]->acceptValue());
        $this->assertTrue($results[2][0]->isArray());
    }

    public function testShortcutNameParsing()
    {
        $results = Parser::parse('command:name {--o|option}');

        $this->assertEquals('o', $results[2][0]->getShortcut());
        $this->assertEquals('option', $results[2][0]->getName());
        $this->assertFalse($results[2][0]->acceptValue());

        $results = Parser::parse('command:name {--o|option=}');

        $this->assertEquals('o', $results[2][0]->getShortcut());
        $this->assertEquals('option', $results[2][0]->getName());
        $this->assertTrue($results[2][0]->acceptValue());

        $results = Parser::parse('command:name {--o|option=*}');

        $this->assertEquals('command:name', $results[0]);
        $this->assertEquals('o', $results[2][0]->getShortcut());
        $this->assertEquals('option', $results[2][0]->getName());
        $this->assertTrue($results[2][0]->acceptValue());
        $this->assertTrue($results[2][0]->isArray());

        $results = Parser::parse('command:name {--o|option=* : The option description.}');

        $this->assertEquals('command:name', $results[0]);
        $this->assertEquals('o', $results[2][0]->getShortcut());
        $this->assertEquals('option', $results[2][0]->getName());
        $this->assertEquals('The option description.', $results[2][0]->getDescription());
        $this->assertTrue($results[2][0]->acceptValue());
        $this->assertTrue($results[2][0]->isArray());

        $results = Parser::parse('command:name
            {--o|option=* : The option description.}');

        $this->assertEquals('command:name', $results[0]);
        $this->assertEquals('o', $results[2][0]->getShortcut());
        $this->assertEquals('option', $results[2][0]->getName());
        $this->assertEquals('The option description.', $results[2][0]->getDescription());
        $this->assertTrue($results[2][0]->acceptValue());
        $this->assertTrue($results[2][0]->isArray());
    }

<<<<<<< HEAD
    public function testDefaultValueParsing()
    {
        $results = Parser::parse('command:name {argument=defaultArgumentValue} {--option=defaultOptionValue}');

        $this->assertFalse($results[1][0]->isRequired());
        $this->assertEquals('defaultArgumentValue', $results[1][0]->getDefault());
        $this->assertTrue($results[2][0]->acceptValue());
        $this->assertEquals('defaultOptionValue', $results[2][0]->getDefault());

        $results = Parser::parse('command:name {argument=*defaultArgumentValue1,defaultArgumentValue2} {--option=*defaultOptionValue1,defaultOptionValue2}');

        $this->assertTrue($results[1][0]->isArray());
        $this->assertFalse($results[1][0]->isRequired());
        $this->assertEquals(['defaultArgumentValue1', 'defaultArgumentValue2'], $results[1][0]->getDefault());
        $this->assertTrue($results[2][0]->acceptValue());
        $this->assertTrue($results[2][0]->isArray());
        $this->assertEquals(['defaultOptionValue1', 'defaultOptionValue2'], $results[2][0]->getDefault());
=======
    public function testArgumentDefaultValue()
    {
        $results = Parser::parse('command:name {argument= : The argument description.}');
        $this->assertNull($results[1][0]->getDefault());

        $results = Parser::parse('command:name {argument=default : The argument description.}');
        $this->assertSame('default', $results[1][0]->getDefault());
    }

    public function testOptionDefaultValue()
    {
        $results = Parser::parse('command:name {--option= : The option description.}');
        $this->assertNull($results[2][0]->getDefault());

        $results = Parser::parse('command:name {--option=default : The option description.}');
        $this->assertSame('default', $results[2][0]->getDefault());
>>>>>>> f7675d59
    }
}<|MERGE_RESOLUTION|>--- conflicted
+++ resolved
@@ -108,7 +108,6 @@
         $this->assertTrue($results[2][0]->isArray());
     }
 
-<<<<<<< HEAD
     public function testDefaultValueParsing()
     {
         $results = Parser::parse('command:name {argument=defaultArgumentValue} {--option=defaultOptionValue}');
@@ -126,7 +125,8 @@
         $this->assertTrue($results[2][0]->acceptValue());
         $this->assertTrue($results[2][0]->isArray());
         $this->assertEquals(['defaultOptionValue1', 'defaultOptionValue2'], $results[2][0]->getDefault());
-=======
+    }
+
     public function testArgumentDefaultValue()
     {
         $results = Parser::parse('command:name {argument= : The argument description.}');
@@ -143,6 +143,5 @@
 
         $results = Parser::parse('command:name {--option=default : The option description.}');
         $this->assertSame('default', $results[2][0]->getDefault());
->>>>>>> f7675d59
     }
 }