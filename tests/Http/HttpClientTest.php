<?php

namespace Illuminate\Tests\Http;

use Exception;
use GuzzleHttp\Middleware;
use GuzzleHttp\Promise\PromiseInterface;
use GuzzleHttp\Psr7\Response as Psr7Response;
use Illuminate\Contracts\Events\Dispatcher;
use Illuminate\Contracts\Support\Arrayable;
use Illuminate\Http\Client\Events\RequestSending;
use Illuminate\Http\Client\Events\ResponseReceived;
use Illuminate\Http\Client\Factory;
use Illuminate\Http\Client\PendingRequest;
use Illuminate\Http\Client\Pool;
use Illuminate\Http\Client\Request;
use Illuminate\Http\Client\RequestException;
use Illuminate\Http\Client\Response;
use Illuminate\Http\Client\ResponseSequence;
use Illuminate\Support\Collection;
use Illuminate\Support\Fluent;
use Illuminate\Support\Str;
use JsonSerializable;
use Mockery as m;
use OutOfBoundsException;
use PHPUnit\Framework\AssertionFailedError;
use PHPUnit\Framework\TestCase;
use Symfony\Component\VarDumper\VarDumper;

class HttpClientTest extends TestCase
{
    /**
     * @var \Illuminate\Http\Client\Factory
     */
    protected $factory;

    protected function setUp(): void
    {
        parent::setUp();

        $this->factory = new Factory;
    }

    protected function tearDown(): void
    {
        m::close();
    }

    public function testStubbedResponsesAreReturnedAfterFaking()
    {
        $this->factory->fake();

        $response = $this->factory->post('http://laravel.com/test-missing-page');

        $this->assertTrue($response->ok());
    }

    public function testUnauthorizedRequest()
    {
        $this->factory->fake([
            'laravel.com' => $this->factory::response('', 401),
        ]);

        $response = $this->factory->post('http://laravel.com');

        $this->assertTrue($response->unauthorized());
    }

    public function testForbiddenRequest()
    {
        $this->factory->fake([
            'laravel.com' => $this->factory::response('', 403),
        ]);

        $response = $this->factory->post('http://laravel.com');

        $this->assertTrue($response->forbidden());
    }

    public function testResponseBodyCasting()
    {
        $this->factory->fake([
            '*' => ['result' => ['foo' => 'bar']],
        ]);

        $response = $this->factory->get('http://foo.com/api');

        $this->assertSame('{"result":{"foo":"bar"}}', $response->body());
        $this->assertSame('{"result":{"foo":"bar"}}', (string) $response);
        $this->assertIsArray($response->json());
        $this->assertSame(['foo' => 'bar'], $response->json()['result']);
        $this->assertSame(['foo' => 'bar'], $response->json('result'));
        $this->assertSame('bar', $response->json('result.foo'));
        $this->assertSame('default', $response->json('missing_key', 'default'));
        $this->assertSame(['foo' => 'bar'], $response['result']);
        $this->assertIsObject($response->object());
        $this->assertSame('bar', $response->object()->result->foo);
    }

    public function testResponseCanBeReturnedAsCollection()
    {
        $this->factory->fake([
            '*' => ['result' => ['foo' => 'bar']],
        ]);

        $response = $this->factory->get('http://foo.com/api');

        $this->assertInstanceOf(Collection::class, $response->collect());
        $this->assertEquals(collect(['result' => ['foo' => 'bar']]), $response->collect());
        $this->assertEquals(collect(['foo' => 'bar']), $response->collect('result'));
        $this->assertEquals(collect(['bar']), $response->collect('result.foo'));
        $this->assertEquals(collect(), $response->collect('missing_key'));
    }

    public function testSendRequestBody()
    {
        $body = '{"test":"phpunit"}';

        $fakeRequest = function (Request $request) use ($body) {
            self::assertSame($body, $request->body());

            return ['my' => 'response'];
        };

        $this->factory->fake($fakeRequest);

        $this->factory->withBody($body, 'application/json')->send('get', 'http://foo.com/api');
    }

    public function testUrlsCanBeStubbedByPath()
    {
        $this->factory->fake([
            'foo.com/*' => ['page' => 'foo'],
            'bar.com/*' => ['page' => 'bar'],
            '*' => ['page' => 'fallback'],
        ]);

        $fooResponse = $this->factory->post('http://foo.com/test');
        $barResponse = $this->factory->post('http://bar.com/test');
        $fallbackResponse = $this->factory->post('http://fallback.com/test');

        $this->assertSame('foo', $fooResponse['page']);
        $this->assertSame('bar', $barResponse['page']);
        $this->assertSame('fallback', $fallbackResponse['page']);

        $this->factory->assertSent(function (Request $request) {
            return $request->url() === 'http://foo.com/test' &&
                   $request->hasHeader('Content-Type', 'application/json');
        });
    }

    public function testCanSendJsonData()
    {
        $this->factory->fake();

        $this->factory->withHeaders([
            'X-Test-Header' => 'foo',
            'X-Test-ArrayHeader' => ['bar', 'baz'],
        ])->post('http://foo.com/json', [
            'name' => 'Taylor',
        ]);

        $this->factory->assertSent(function (Request $request) {
            return $request->url() === 'http://foo.com/json' &&
                   $request->hasHeader('Content-Type', 'application/json') &&
                   $request->hasHeader('X-Test-Header', 'foo') &&
                   $request->hasHeader('X-Test-ArrayHeader', ['bar', 'baz']) &&
                   $request['name'] === 'Taylor';
        });
    }

    public function testCanSendFormData()
    {
        $this->factory->fake();

        $this->factory->asForm()->post('http://foo.com/form', [
            'name' => 'Taylor',
            'title' => 'Laravel Developer',
        ]);

        $this->factory->assertSent(function (Request $request) {
            return $request->url() === 'http://foo.com/form' &&
                   $request->hasHeader('Content-Type', 'application/x-www-form-urlencoded') &&
                   $request['name'] === 'Taylor';
        });
    }

    public function testCanSendArrayableFormData()
    {
        $this->factory->fake();

        $this->factory->asForm()->post('http://foo.com/form', new Fluent([
            'name' => 'Taylor',
            'title' => 'Laravel Developer',
        ]));

        $this->factory->assertSent(function (Request $request) {
            return $request->url() === 'http://foo.com/form' &&
                   $request->hasHeader('Content-Type', 'application/x-www-form-urlencoded') &&
                   $request['name'] === 'Taylor';
        });
    }

    public function testCanSendJsonSerializableData()
    {
        $this->factory->fake();

        $this->factory->asJson()->post('http://foo.com/form', new class implements JsonSerializable
        {
            public function jsonSerialize(): mixed
            {
                return [
                    'name' => 'Taylor',
                    'title' => 'Laravel Developer',
                ];
            }
        });

        $this->factory->assertSent(function (Request $request) {
            return $request->url() === 'http://foo.com/form' &&
                $request->hasHeader('Content-Type', 'application/json') &&
                $request['name'] === 'Taylor';
        });
    }

    public function testPrefersJsonSerializableOverArrayableData()
    {
        $this->factory->fake();

        $this->factory->asJson()->post('http://foo.com/form', new class implements JsonSerializable, Arrayable
        {
            public function jsonSerialize(): mixed
            {
                return [
                    'attributes' => (object) [],
                ];
            }

            public function toArray(): array
            {
                return [
                    'attributes' => [],
                ];
            }
        });

        $this->factory->assertSent(function (Request $request) {
            return $request->url() === 'http://foo.com/form' &&
                $request->hasHeader('Content-Type', 'application/json') &&
                $request->body() === '{"attributes":{}}';
        });
    }

    public function testRecordedCallsAreEmptiedWhenFakeIsCalled()
    {
        $this->factory->fake([
            'http://foo.com/*' => ['page' => 'foo'],
        ]);

        $this->factory->get('http://foo.com/test');

        $this->factory->assertSent(function (Request $request) {
            return $request->url() === 'http://foo.com/test';
        });

        $this->factory->fake();

        $this->factory->assertNothingSent();
    }

    public function testSpecificRequestIsNotBeingSent()
    {
        $this->factory->fake();

        $this->factory->post('http://foo.com/form', [
            'name' => 'Taylor',
        ]);

        $this->factory->assertNotSent(function (Request $request) {
            return $request->url() === 'http://foo.com/form' &&
                $request['name'] === 'Peter';
        });
    }

    public function testNoRequestIsNotBeingSent()
    {
        $this->factory->fake();

        $this->factory->assertNothingSent();
    }

    public function testRequestCount()
    {
        $this->factory->fake();
        $this->factory->assertSentCount(0);

        $this->factory->post('http://foo.com/form', [
            'name' => 'Taylor',
        ]);

        $this->factory->assertSentCount(1);

        $this->factory->post('http://foo.com/form', [
            'name' => 'Jim',
        ]);

        $this->factory->assertSentCount(2);
    }

    public function testCanSendMultipartData()
    {
        $this->factory->fake();

        $this->factory->asMultipart()->post('http://foo.com/multipart', [
            [
                'name' => 'foo',
                'contents' => 'data',
                'headers' => ['X-Test-Header' => 'foo'],
            ],
        ]);

        $this->factory->assertSent(function (Request $request) {
            return $request->url() === 'http://foo.com/multipart' &&
                   Str::startsWith($request->header('Content-Type')[0], 'multipart') &&
                   $request[0]['name'] === 'foo';
        });
    }

    public function testFilesCanBeAttached()
    {
        $this->factory->fake();

        $this->factory->attach('foo', 'data', 'file.txt', ['X-Test-Header' => 'foo'])
                ->post('http://foo.com/file');

        $this->factory->assertSent(function (Request $request) {
            return $request->url() === 'http://foo.com/file' &&
                   Str::startsWith($request->header('Content-Type')[0], 'multipart') &&
                   $request[0]['name'] === 'foo' &&
                   $request->hasFile('foo', 'data', 'file.txt');
        });
    }

    public function testCanSendMultipartDataWithSimplifiedParameters()
    {
        $this->factory->fake();

        $this->factory->asMultipart()->post('http://foo.com/multipart', [
            'foo' => 'bar',
        ]);

        $this->factory->assertSent(function (Request $request) {
            return $request->url() === 'http://foo.com/multipart' &&
                Str::startsWith($request->header('Content-Type')[0], 'multipart') &&
                $request[0]['name'] === 'foo' &&
                $request[0]['contents'] === 'bar';
        });
    }

    public function testCanSendMultipartDataWithBothSimplifiedAndExtendedParameters()
    {
        $this->factory->fake();

        $this->factory->asMultipart()->post('http://foo.com/multipart', [
            'foo' => 'bar',
            [
                'name' => 'foobar',
                'contents' => 'data',
                'headers' => ['X-Test-Header' => 'foo'],
            ],
        ]);

        $this->factory->assertSent(function (Request $request) {
            return $request->url() === 'http://foo.com/multipart' &&
                Str::startsWith($request->header('Content-Type')[0], 'multipart') &&
                $request[0]['name'] === 'foo' &&
                $request[0]['contents'] === 'bar' &&
                $request[1]['name'] === 'foobar' &&
                $request[1]['contents'] === 'data' &&
                $request[1]['headers']['X-Test-Header'] === 'foo';
        });
    }

    public function testItCanSendToken()
    {
        $this->factory->fake();

        $this->factory->withToken('token')->post('http://foo.com/json');

        $this->factory->assertSent(function (Request $request) {
            return $request->url() === 'http://foo.com/json' &&
                $request->hasHeader('Authorization', 'Bearer token');
        });
    }

    public function testItCanSendUserAgent()
    {
        $this->factory->fake();

        $this->factory->withUserAgent('Laravel')->post('http://foo.com/json');

        $this->factory->assertSent(function (Request $request) {
            return $request->url() === 'http://foo.com/json' &&
                $request->hasHeader('User-Agent', 'Laravel');
        });
    }

    public function testItOnlySendsOneUserAgentHeader()
    {
        $this->factory->fake();

        $this->factory->withUserAgent('Laravel')
            ->withUserAgent('FooBar')
            ->post('http://foo.com/json');

        $this->factory->assertSent(function (Request $request) {
            $userAgent = $request->header('User-Agent');

            return $request->url() === 'http://foo.com/json' &&
                count($userAgent) === 1 &&
                $userAgent[0] === 'FooBar';
        });
    }

    public function testSequenceBuilder()
    {
        $this->factory->fake([
            '*' => $this->factory->sequence()
                ->push('Ok', 201)
                ->push(['fact' => 'Cats are great!'])
                ->pushFile(__DIR__.'/fixtures/test.txt')
                ->pushStatus(403),
        ]);

        $response = $this->factory->get('https://example.com');
        $this->assertSame('Ok', $response->body());
        $this->assertSame(201, $response->status());

        $response = $this->factory->get('https://example.com');
        $this->assertSame(['fact' => 'Cats are great!'], $response->json());
        $this->assertSame(200, $response->status());

        $response = $this->factory->get('https://example.com');
        $this->assertSame("This is a story about something that happened long ago when your grandfather was a child.\n", $response->body());
        $this->assertSame(200, $response->status());

        $response = $this->factory->get('https://example.com');
        $this->assertSame('', $response->body());
        $this->assertSame(403, $response->status());

        $this->expectException(OutOfBoundsException::class);

        // The sequence is empty, it should throw an exception.
        $this->factory->get('https://example.com');
    }

    public function testSequenceBuilderCanKeepGoingWhenEmpty()
    {
        $this->factory->fake([
            '*' => $this->factory->sequence()
                ->dontFailWhenEmpty()
                ->push('Ok'),
        ]);

        $response = $this->factory->get('https://laravel.com');
        $this->assertSame('Ok', $response->body());

        // The sequence is empty, but it should not fail.
        $this->factory->get('https://laravel.com');
    }

    public function testAssertSequencesAreEmpty()
    {
        $this->factory->fake([
            '*' => $this->factory->sequence()
                ->push('1')
                ->push('2'),
        ]);

        $this->factory->get('https://example.com');
        $this->factory->get('https://example.com');

        $this->factory->assertSequencesAreEmpty();
    }

    public function testFakeSequence()
    {
        $this->factory->fakeSequence()
            ->pushStatus(201)
            ->pushStatus(301);

        $this->assertSame(201, $this->factory->get('https://example.com')->status());
        $this->assertSame(301, $this->factory->get('https://example.com')->status());
    }

    public function testWithCookies()
    {
        $this->factory->fakeSequence()->pushStatus(200);

        $response = $this->factory->withCookies(
            ['foo' => 'bar'], 'https://laravel.com'
        )->get('https://laravel.com');

        $this->assertCount(1, $response->cookies()->toArray());

        /** @var \GuzzleHttp\Cookie\CookieJarInterface $responseCookies */
        $responseCookie = $response->cookies()->toArray()[0];

        $this->assertSame('foo', $responseCookie['Name']);
        $this->assertSame('bar', $responseCookie['Value']);
        $this->assertSame('https://laravel.com', $responseCookie['Domain']);
    }

    public function testGetWithArrayQueryParam()
    {
        $this->factory->fake();

        $this->factory->get('http://foo.com/get', ['foo' => 'bar']);

        $this->factory->assertSent(function (Request $request) {
            return $request->url() === 'http://foo.com/get?foo=bar'
                && $request['foo'] === 'bar';
        });
    }

    public function testGetWithArrayableQueryParam()
    {
        $this->factory->fake();

        $this->factory->get('http://foo.com/get', new Fluent(['foo' => 'bar']));

        $this->factory->assertSent(function (Request $request) {
            return $request->url() === 'http://foo.com/get?foo=bar'
                && $request['foo'] === 'bar';
        });
    }

    public function testGetWithStringQueryParam()
    {
        $this->factory->fake();

        $this->factory->get('http://foo.com/get', 'foo=bar');

        $this->factory->assertSent(function (Request $request) {
            return $request->url() === 'http://foo.com/get?foo=bar'
                && $request['foo'] === 'bar';
        });
    }

    public function testGetWithQuery()
    {
        $this->factory->fake();

        $this->factory->get('http://foo.com/get?foo=bar&page=1');

        $this->factory->assertSent(function (Request $request) {
            return $request->url() === 'http://foo.com/get?foo=bar&page=1'
                && $request['foo'] === 'bar'
                && $request['page'] === '1';
        });
    }

    public function testGetWithQueryWontEncode()
    {
        $this->factory->fake();

        $this->factory->get('http://foo.com/get?foo;bar;1;5;10&page=1');

        $this->factory->assertSent(function (Request $request) {
            return $request->url() === 'http://foo.com/get?foo;bar;1;5;10&page=1'
                && ! isset($request['foo'])
                && ! isset($request['bar'])
                && $request['page'] === '1';
        });
    }

    public function testGetWithArrayQueryParamOverwrites()
    {
        $this->factory->fake();

        $this->factory->get('http://foo.com/get?foo=bar&page=1', ['hello' => 'world']);

        $this->factory->assertSent(function (Request $request) {
            return $request->url() === 'http://foo.com/get?hello=world'
                && $request['hello'] === 'world';
        });
    }

    public function testGetWithArrayQueryParamEncodes()
    {
        $this->factory->fake();

        $this->factory->get('http://foo.com/get', ['foo;bar; space test' => 'laravel']);

        $this->factory->assertSent(function (Request $request) {
            return $request->url() === 'http://foo.com/get?foo%3Bbar%3B%20space%20test=laravel'
                && $request['foo;bar; space test'] === 'laravel';
        });
    }

    public function testWithBaseUrl()
    {
        $this->factory->fake();

        $this->factory->baseUrl('http://foo.com/')->get('get');

        $this->factory->assertSent(function (Request $request) {
            return $request->url() === 'http://foo.com/get';
        });

        $this->factory->fake();

        $this->factory->baseUrl('http://foo.com/')->get('http://bar.com/get');

        $this->factory->assertSent(function (Request $request) {
            return $request->url() === 'http://bar.com/get';
        });
    }

    public function testCanConfirmManyHeaders()
    {
        $this->factory->fake();

        $this->factory->withHeaders([
            'X-Test-Header' => 'foo',
            'X-Test-ArrayHeader' => ['bar', 'baz'],
        ])->post('http://foo.com/json');

        $this->factory->assertSent(function (Request $request) {
            return $request->url() === 'http://foo.com/json' &&
                   $request->hasHeaders([
                       'X-Test-Header' => 'foo',
                       'X-Test-ArrayHeader' => ['bar', 'baz'],
                   ]);
        });
    }

    public function testCanConfirmManyHeadersUsingAString()
    {
        $this->factory->fake();

        $this->factory->withHeaders([
            'X-Test-Header' => 'foo',
            'X-Test-ArrayHeader' => ['bar', 'baz'],
        ])->post('http://foo.com/json');

        $this->factory->assertSent(function (Request $request) {
            return $request->url() === 'http://foo.com/json' &&
                   $request->hasHeaders('X-Test-Header');
        });
    }

    public function testExceptionAccessorOnSuccess()
    {
        $resp = new Response(new Psr7Response());

        $this->assertNull($resp->toException());
    }

    public function testExceptionAccessorOnFailure()
    {
        $error = [
            'error' => [
                'code' => 403,
                'message' => 'The Request can not be completed',
            ],
        ];
        $response = new Psr7Response(403, [], json_encode($error));
        $resp = new Response($response);

        $this->assertInstanceOf(RequestException::class, $resp->toException());
    }

    public function testRequestExceptionSummary()
    {
        $this->expectException(RequestException::class);
        $this->expectExceptionMessage('{"error":{"code":403,"message":"The Request can not be completed"}}');

        $error = [
            'error' => [
                'code' => 403,
                'message' => 'The Request can not be completed',
            ],
        ];
        $response = new Psr7Response(403, [], json_encode($error));

        throw new RequestException(new Response($response));
    }

    public function testRequestExceptionTruncatedSummary()
    {
        $this->expectException(RequestException::class);
        $this->expectExceptionMessage('{"error":{"code":403,"message":"The Request can not be completed because quota limit was exceeded. Please, check our sup (truncated...)');

        $error = [
            'error' => [
                'code' => 403,
                'message' => 'The Request can not be completed because quota limit was exceeded. Please, check our support team to increase your limit',
            ],
        ];
        $response = new Psr7Response(403, [], json_encode($error));

        throw new RequestException(new Response($response));
    }

    public function testRequestExceptionEmptyBody()
    {
        $this->expectException(RequestException::class);
        $this->expectExceptionMessageMatches('/HTTP request returned status code 403$/');

        $response = new Psr7Response(403);

        throw new RequestException(new Response($response));
    }

    public function testOnErrorDoesntCallClosureOnInformational()
    {
        $status = 0;
        $client = $this->factory->fake([
            'laravel.com' => $this->factory::response('', 101),
        ]);

        $response = $client->get('laravel.com')
            ->onError(function ($response) use (&$status) {
                $status = $response->status();
            });

        $this->assertSame(0, $status);
        $this->assertSame(101, $response->status());
    }

    public function testOnErrorDoesntCallClosureOnSuccess()
    {
        $status = 0;
        $client = $this->factory->fake([
            'laravel.com' => $this->factory::response('', 201),
        ]);

        $response = $client->get('laravel.com')
            ->onError(function ($response) use (&$status) {
                $status = $response->status();
            });

        $this->assertSame(0, $status);
        $this->assertSame(201, $response->status());
    }

    public function testOnErrorDoesntCallClosureOnRedirection()
    {
        $status = 0;
        $client = $this->factory->fake([
            'laravel.com' => $this->factory::response('', 301),
        ]);

        $response = $client->get('laravel.com')
            ->onError(function ($response) use (&$status) {
                $status = $response->status();
            });

        $this->assertSame(0, $status);
        $this->assertSame(301, $response->status());
    }

    public function testOnErrorCallsClosureOnClientError()
    {
        $status = 0;
        $client = $this->factory->fake([
            'laravel.com' => $this->factory::response('', 401),
        ]);

        $response = $client->get('laravel.com')
            ->onError(function ($response) use (&$status) {
                $status = $response->status();
            });

        $this->assertSame(401, $status);
        $this->assertSame(401, $response->status());
    }

    public function testOnErrorCallsClosureOnServerError()
    {
        $status = 0;
        $client = $this->factory->fake([
            'laravel.com' => $this->factory::response('', 501),
        ]);

        $response = $client->get('laravel.com')
            ->onError(function ($response) use (&$status) {
                $status = $response->status();
            });

        $this->assertSame(501, $status);
        $this->assertSame(501, $response->status());
    }

    public function testSinkToFile()
    {
        $this->factory->fakeSequence()->push('abc123');

        $destination = __DIR__.'/fixtures/sunk.txt';

        if (file_exists($destination)) {
            unlink($destination);
        }

        $this->factory->withOptions(['sink' => $destination])->get('https://example.com');

        $this->assertFileExists($destination);
        $this->assertSame('abc123', file_get_contents($destination));

        unlink($destination);
    }

    public function testSinkToResource()
    {
        $this->factory->fakeSequence()->push('abc123');

        $resource = fopen('php://temp', 'w');

        $this->factory->sink($resource)->get('https://example.com');

        $this->assertSame(0, ftell($resource));
        $this->assertSame('abc123', stream_get_contents($resource));
    }

    public function testSinkWhenStubbedByPath()
    {
        $this->factory->fake([
            'foo.com/*' => ['page' => 'foo'],
        ]);

        $resource = fopen('php://temp', 'w');

        $this->factory->sink($resource)->get('http://foo.com/test');

        $this->assertSame(json_encode(['page' => 'foo']), stream_get_contents($resource));
    }

    public function testCanAssertAgainstOrderOfHttpRequestsWithUrlStrings()
    {
        $this->factory->fake();

        $exampleUrls = [
            'http://example.com/1',
            'http://example.com/2',
            'http://example.com/3',
        ];

        foreach ($exampleUrls as $url) {
            $this->factory->get($url);
        }

        $this->factory->assertSentInOrder($exampleUrls);
    }

    public function testAssertionsSentOutOfOrderThrowAssertionFailed()
    {
        $this->factory->fake();

        $exampleUrls = [
            'http://example.com/1',
            'http://example.com/2',
            'http://example.com/3',
        ];

        $this->factory->get($exampleUrls[0]);
        $this->factory->get($exampleUrls[2]);
        $this->factory->get($exampleUrls[1]);

        $this->expectException(AssertionFailedError::class);

        $this->factory->assertSentInOrder($exampleUrls);
    }

    public function testWrongNumberOfRequestsThrowAssertionFailed()
    {
        $this->factory->fake();

        $exampleUrls = [
            'http://example.com/1',
            'http://example.com/2',
            'http://example.com/3',
        ];

        $this->factory->get($exampleUrls[0]);
        $this->factory->get($exampleUrls[1]);

        $this->expectException(AssertionFailedError::class);

        $this->factory->assertSentInOrder($exampleUrls);
    }

    public function testCanAssertAgainstOrderOfHttpRequestsWithCallables()
    {
        $this->factory->fake();

        $exampleUrls = [
            function ($request) {
                return $request->url() === 'http://example.com/1';
            },
            function ($request) {
                return $request->url() === 'http://example.com/2';
            },
            function ($request) {
                return $request->url() === 'http://example.com/3';
            },
        ];

        $this->factory->get('http://example.com/1');
        $this->factory->get('http://example.com/2');
        $this->factory->get('http://example.com/3');

        $this->factory->assertSentInOrder($exampleUrls);
    }

    public function testCanAssertAgainstOrderOfHttpRequestsWithCallablesAndHeaders()
    {
        $this->factory->fake();

        $executionOrder = [
            function (Request $request) {
                return $request->url() === 'http://foo.com/json' &&
                       $request->hasHeader('Content-Type', 'application/json') &&
                       $request->hasHeader('X-Test-Header', 'foo') &&
                       $request->hasHeader('X-Test-ArrayHeader', ['bar', 'baz']) &&
                       $request['name'] === 'Taylor';
            },
            function (Request $request) {
                return $request->url() === 'http://bar.com/json' &&
                       $request->hasHeader('Content-Type', 'application/json') &&
                       $request->hasHeader('X-Test-Header', 'bar') &&
                       $request->hasHeader('X-Test-ArrayHeader', ['bar', 'baz']) &&
                       $request['name'] === 'Taylor';
            },
        ];

        $this->factory->withHeaders([
            'X-Test-Header' => 'foo',
            'X-Test-ArrayHeader' => ['bar', 'baz'],
        ])->post('http://foo.com/json', [
            'name' => 'Taylor',
        ]);

        $this->factory->withHeaders([
            'X-Test-Header' => 'bar',
            'X-Test-ArrayHeader' => ['bar', 'baz'],
        ])->post('http://bar.com/json', [
            'name' => 'Taylor',
        ]);

        $this->factory->assertSentInOrder($executionOrder);
    }

    public function testCanAssertAgainstOrderOfHttpRequestsWithCallablesAndHeadersFailsCorrectly()
    {
        $this->factory->fake();

        $executionOrder = [
            function (Request $request) {
                return $request->url() === 'http://bar.com/json' &&
                       $request->hasHeader('Content-Type', 'application/json') &&
                       $request->hasHeader('X-Test-Header', 'bar') &&
                       $request->hasHeader('X-Test-ArrayHeader', ['bar', 'baz']) &&
                       $request['name'] === 'Taylor';
            },
            function (Request $request) {
                return $request->url() === 'http://foo.com/json' &&
                       $request->hasHeader('Content-Type', 'application/json') &&
                       $request->hasHeader('X-Test-Header', 'foo') &&
                       $request->hasHeader('X-Test-ArrayHeader', ['bar', 'baz']) &&
                       $request['name'] === 'Taylor';
            },
        ];

        $this->factory->withHeaders([
            'X-Test-Header' => 'foo',
            'X-Test-ArrayHeader' => ['bar', 'baz'],
        ])->post('http://foo.com/json', [
            'name' => 'Taylor',
        ]);

        $this->factory->withHeaders([
            'X-Test-Header' => 'bar',
            'X-Test-ArrayHeader' => ['bar', 'baz'],
        ])->post('http://bar.com/json', [
            'name' => 'Taylor',
        ]);

        $this->expectException(AssertionFailedError::class);

        $this->factory->assertSentInOrder($executionOrder);
    }

    public function testCanDump()
    {
        $dumped = [];

        VarDumper::setHandler(function ($value) use (&$dumped) {
            $dumped[] = $value;
        });

        $this->factory->fake()->dump(1, 2, 3)->withOptions(['delay' => 1000])->get('http://foo.com');

        $this->assertSame(1, $dumped[0]);
        $this->assertSame(2, $dumped[1]);
        $this->assertSame(3, $dumped[2]);
        $this->assertInstanceOf(Request::class, $dumped[3]);
        $this->assertSame(1000, $dumped[4]['delay']);

        VarDumper::setHandler(null);
    }

    public function testResponseSequenceIsMacroable()
    {
        ResponseSequence::macro('customMethod', function () {
            return 'yes!';
        });

        $this->assertSame('yes!', $this->factory->fakeSequence()->customMethod());
    }

    public function testRequestsCanBeAsync()
    {
        $request = new PendingRequest($this->factory);

        $promise = $request->async()->get('http://foo.com');

        $this->assertInstanceOf(PromiseInterface::class, $promise);

        $this->assertSame($promise, $request->getPromise());
    }

    public function testClientCanBeSet()
    {
        $client = $this->factory->buildClient();

        $request = new PendingRequest($this->factory);

        $this->assertNotSame($client, $request->buildClient());

        $request->setClient($client);

        $this->assertSame($client, $request->buildClient());
    }

    public function testRequestsCanReplaceOptions()
    {
        $request = new PendingRequest($this->factory);

        $request = $request->withOptions(['http_errors' => true, 'connect_timeout' => 10]);

        $this->assertSame(['connect_timeout' => 10, 'http_errors' => true, 'timeout' => 30], $request->getOptions());

        $request = $request->withOptions(['connect_timeout' => 20]);

        $this->assertSame(['connect_timeout' => 20, 'http_errors' => true, 'timeout' => 30], $request->getOptions());
    }

    public function testMultipleRequestsAreSentInThePool()
    {
        $this->factory->fake([
            '200.com' => $this->factory::response('', 200),
            '400.com' => $this->factory::response('', 400),
            '500.com' => $this->factory::response('', 500),
        ]);

        $responses = $this->factory->pool(function (Pool $pool) {
            return [
                $pool->get('200.com'),
                $pool->get('400.com'),
                $pool->get('500.com'),
            ];
        });

        $this->assertSame(200, $responses[0]->status());
        $this->assertSame(400, $responses[1]->status());
        $this->assertSame(500, $responses[2]->status());
    }

    public function testMultipleRequestsAreSentInThePoolWithKeys()
    {
        $this->factory->fake([
            '200.com' => $this->factory::response('', 200),
            '400.com' => $this->factory::response('', 400),
            '500.com' => $this->factory::response('', 500),
        ]);

        $responses = $this->factory->pool(function (Pool $pool) {
            return [
                $pool->as('test200')->get('200.com'),
                $pool->as('test400')->get('400.com'),
                $pool->as('test500')->get('500.com'),
            ];
        });

        $this->assertSame(200, $responses['test200']->status());
        $this->assertSame(400, $responses['test400']->status());
        $this->assertSame(500, $responses['test500']->status());
    }

    public function testTheRequestSendingAndResponseReceivedEventsAreFiredWhenARequestIsSent()
    {
        $events = m::mock(Dispatcher::class);
        $events->shouldReceive('dispatch')->times(5)->with(m::type(RequestSending::class));
        $events->shouldReceive('dispatch')->times(5)->with(m::type(ResponseReceived::class));

        $factory = new Factory($events);
        $factory->fake();

        $factory->get('https://example.com');
        $factory->head('https://example.com');
        $factory->post('https://example.com');
        $factory->patch('https://example.com');
        $factory->delete('https://example.com');
    }

    public function testTheRequestSendingAndResponseReceivedEventsAreFiredWhenARequestIsSentAsync()
    {
        $events = m::mock(Dispatcher::class);
        $events->shouldReceive('dispatch')->times(5)->with(m::type(RequestSending::class));
        $events->shouldReceive('dispatch')->times(5)->with(m::type(ResponseReceived::class));

        $factory = new Factory($events);
        $factory->fake();
        $factory->pool(function (Pool $pool) {
            return [
                $pool->get('https://example.com'),
                $pool->head('https://example.com'),
                $pool->post('https://example.com'),
                $pool->patch('https://example.com'),
                $pool->delete('https://example.com'),
            ];
        });
    }

    public function testTheRequestSendingAndResponseReceivedEventsAreFiredForEveryRetry()
    {
        $events = m::mock(Dispatcher::class);
        $events->shouldReceive('dispatch')->times(2)->with(m::type(RequestSending::class));
        $events->shouldReceive('dispatch')->times(2)->with(m::type(ResponseReceived::class));

        $factory = new Factory($events);
        $factory->fake([
            '*' => $factory->response(['error'], 403),
        ]);

        $response = $factory->retry(2, 1000, null, false)->get('http://foo.com/get');

        $this->assertTrue($response->failed());

        $factory->assertSentCount(2);
    }

    public function testTheTransferStatsAreCalledSafelyWhenFakingTheRequest()
    {
        $this->factory->fake(['https://example.com' => ['world' => 'Hello world']]);
        $stats = $this->factory->get('https://example.com')->handlerStats();
        $effectiveUri = $this->factory->get('https://example.com')->effectiveUri();

        $this->assertIsArray($stats);
        $this->assertEmpty($stats);

        $this->assertNull($effectiveUri);
    }

    public function testTransferStatsArePresentWhenFakingTheRequestUsingAPromiseResponse()
    {
        $this->factory->fake(['https://example.com' => $this->factory->response()]);
        $effectiveUri = $this->factory->get('https://example.com')->effectiveUri();

        $this->assertSame('https://example.com', (string) $effectiveUri);
    }

    public function testClonedClientsWorkSuccessfullyWithTheRequestObject()
    {
        $events = m::mock(Dispatcher::class);
        $events->shouldReceive('dispatch')->once()->with(m::type(RequestSending::class));
        $events->shouldReceive('dispatch')->once()->with(m::type(ResponseReceived::class));

        $factory = new Factory($events);
        $factory->fake(['example.com' => $factory->response('foo', 200)]);

        $client = $factory->timeout(10);
        $clonedClient = clone $client;

        $clonedClient->get('https://example.com');
    }

    public function testRequestIsMacroable()
    {
        Request::macro('customMethod', function () {
            return 'yes!';
        });

        $this->factory->fake(function (Request $request) {
            $this->assertSame('yes!', $request->customMethod());

            return $this->factory->response();
        });

        $this->factory->get('https://example.com');
    }

    public function testRequestExceptionIsThrownWhenRetriesExhausted()
    {
        $this->factory->fake([
            '*' => $this->factory->response(['error'], 403),
        ]);

        $exception = null;

        try {
            $this->factory
                ->retry(2, 1000, null, true)
                ->get('http://foo.com/get');
        } catch (RequestException $e) {
            $exception = $e;
        }

        $this->assertNotNull($exception);
        $this->assertInstanceOf(RequestException::class, $exception);

        $this->factory->assertSentCount(2);
    }

    public function testRequestExceptionIsThrownWithoutRetriesIfRetryNotNecessary()
    {
        $this->factory->fake([
            '*' => $this->factory->response(['error'], 500),
        ]);

        $exception = null;
        $whenAttempts = 0;

        try {
            $this->factory
                ->retry(2, 1000, function ($exception) use (&$whenAttempts) {
                    $whenAttempts++;

                    return $exception->response->status() === 403;
                }, true)
                ->get('http://foo.com/get');
        } catch (RequestException $e) {
            $exception = $e;
        }

        $this->assertNotNull($exception);
        $this->assertInstanceOf(RequestException::class, $exception);

        $this->assertSame(1, $whenAttempts);

        $this->factory->assertSentCount(1);
    }

    public function testRequestExceptionIsNotThrownWhenDisabledAndRetriesExhausted()
    {
        $this->factory->fake([
            '*' => $this->factory->response(['error'], 403),
        ]);

        $response = $this->factory
            ->retry(2, 1000, null, false)
            ->get('http://foo.com/get');

        $this->assertTrue($response->failed());

        $this->factory->assertSentCount(2);
    }

    public function testRequestExceptionIsNotThrownWithoutRetriesIfRetryNotNecessary()
    {
        $this->factory->fake([
            '*' => $this->factory->response(['error'], 500),
        ]);

        $whenAttempts = 0;

        $response = $this->factory
            ->retry(2, 1000, function ($exception) use (&$whenAttempts) {
                $whenAttempts++;

                return $exception->response->status() === 403;
            }, false)
            ->get('http://foo.com/get');

        $this->assertTrue($response->failed());

        $this->assertSame(1, $whenAttempts);

        $this->factory->assertSentCount(1);
    }

<<<<<<< HEAD
    public function testRequestCanBeModifiedInRetryCallback()
    {
        $this->factory->fake([
            '*' => $this->factory->sequence()
                ->push(['error'], 500)
                ->push(['ok'], 200),
        ]);

        $response = $this->factory
            ->retry(2, 1000, function ($exception, $request) {
                $this->assertInstanceOf(PendingRequest::class, $request);

                $request->withHeaders(['Foo' => 'Bar']);

                return true;
            }, false)
            ->get('http://foo.com/get');

        $this->assertTrue($response->successful());

        $this->factory->assertSent(function (Request $request) {
            return $request->hasHeader('Foo') && $request->header('Foo') === ['Bar'];
        });
=======
    public function testExceptionThrownInRetryCallbackWithoutRetrying()
    {
        $this->factory->fake([
            '*' => $this->factory->response(['error'], 500),
        ]);

        $exception = null;

        try {
            $this->factory
                ->retry(2, 1000, function ($exception) use (&$whenAttempts) {
                    throw new Exception('Foo bar');
                }, false)
                ->get('http://foo.com/get');
        } catch (Exception $e) {
            $exception = $e;
        }

        $this->assertNotNull($exception);
        $this->assertInstanceOf(Exception::class, $exception);
        $this->assertEquals('Foo bar', $exception->getMessage());

        $this->factory->assertSentCount(1);
>>>>>>> 8326ba85
    }

    public function testMiddlewareRunsWhenFaked()
    {
        $this->factory->fake(function (Request $request) {
            return $this->factory->response('Fake');
        });

        $history = [];

        $pendingRequest = $this->factory->withMiddleware(
            Middleware::history($history)
        );

        $response = $pendingRequest->post('https://example.com', ['hyped-for' => 'laravel-movie']);

        $this->assertSame('Fake', $response->body());

        $this->assertCount(1, $history);

        $this->assertSame('Fake', tap($history[0]['response']->getBody())->rewind()->getContents());

        $this->assertSame(['hyped-for' => 'laravel-movie'], json_decode(tap($history[0]['request']->getBody())->rewind()->getContents(), true));
    }
}<|MERGE_RESOLUTION|>--- conflicted
+++ resolved
@@ -1290,7 +1290,6 @@
         $this->factory->assertSentCount(1);
     }
 
-<<<<<<< HEAD
     public function testRequestCanBeModifiedInRetryCallback()
     {
         $this->factory->fake([
@@ -1314,7 +1313,8 @@
         $this->factory->assertSent(function (Request $request) {
             return $request->hasHeader('Foo') && $request->header('Foo') === ['Bar'];
         });
-=======
+    }
+
     public function testExceptionThrownInRetryCallbackWithoutRetrying()
     {
         $this->factory->fake([
@@ -1338,7 +1338,6 @@
         $this->assertEquals('Foo bar', $exception->getMessage());
 
         $this->factory->assertSentCount(1);
->>>>>>> 8326ba85
     }
 
     public function testMiddlewareRunsWhenFaked()
