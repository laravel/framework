--- conflicted
+++ resolved
@@ -2146,7 +2146,22 @@
         $this->assertSame(['connect_timeout' => 10, 'http_errors' => false, 'timeout' => 30, 'allow_redirects' => ['max' => 10]], $request->getOptions());
     }
 
-<<<<<<< HEAD
+    public function testPreventDuplicatedContentType(): void
+    {
+        $client = $this->factory->asJson();
+
+        $this->assertSame('application/json', Arr::get($client->getOptions(), 'headers.Content-Type'));
+
+        $client->asJson();
+        $client->asJson();
+
+        $this->assertSame('application/json', Arr::get($client->getOptions(), 'headers.Content-Type'));
+
+        $client->contentType('foo');
+
+        $this->assertSame('foo', Arr::get($client->getOptions(), 'headers.Content-Type'));
+    }
+    
     public function testItCanSubstituteUrlParams(): void
     {
         $this->factory->fake();
@@ -2161,21 +2176,5 @@
         $this->factory->assertSent(function (Request $request) {
             return $request->url() === 'https://laravel.com/docs/9.x/validation';
         });
-=======
-    public function testPreventDuplicatedContentType(): void
-    {
-        $client = $this->factory->asJson();
-
-        $this->assertSame('application/json', Arr::get($client->getOptions(), 'headers.Content-Type'));
-
-        $client->asJson();
-        $client->asJson();
-
-        $this->assertSame('application/json', Arr::get($client->getOptions(), 'headers.Content-Type'));
-
-        $client->contentType('foo');
-
-        $this->assertSame('foo', Arr::get($client->getOptions(), 'headers.Content-Type'));
->>>>>>> e6846df1
     }
 }