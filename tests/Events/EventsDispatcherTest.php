<?php

namespace Illuminate\Tests\Events;

use Error;
use Exception;
use Illuminate\Container\Container;
use Illuminate\Events\Dispatcher;
use Mockery as m;
use PHPUnit\Framework\TestCase;

class EventsDispatcherTest extends TestCase
{
    protected function tearDown(): void
    {
        m::close();
    }

    public function testBasicEventExecution()
    {
        unset($_SERVER['__event.test']);
        $d = new Dispatcher;
        $d->listen('foo', function ($foo) {
            $_SERVER['__event.test'] = $foo;
        });
        $response = $d->dispatch('foo', ['bar']);

        $this->assertEquals([null], $response);
        $this->assertSame('bar', $_SERVER['__event.test']);

        // we can still add listeners after the event has fired
        $d->listen('foo', function ($foo) {
            $_SERVER['__event.test'] .= $foo;
        });

        $d->dispatch('foo', ['bar']);
        $this->assertSame('barbar', $_SERVER['__event.test']);
    }

    public function testHaltingEventExecution()
    {
        unset($_SERVER['__event.test']);
        $d = new Dispatcher;
        $d->listen('foo', function ($foo) {
            $this->assertTrue(true);

            return 'here';
        });
        $d->listen('foo', function ($foo) {
            throw new Exception('should not be called');
        });

        $response = $d->dispatch('foo', ['bar'], true);
        $this->assertSame('here', $response);

        $response = $d->until('foo', ['bar']);
        $this->assertSame('here', $response);
    }

    public function testResponseWhenNoListenersAreSet()
    {
        $d = new Dispatcher;
        $response = $d->dispatch('foo');

        $this->assertEquals([], $response);

        $response = $d->dispatch('foo', [], true);
        $this->assertNull($response);
    }

    public function testReturningFalseStopsPropagation()
    {
        unset($_SERVER['__event.test']);
        $d = new Dispatcher;
        $d->listen('foo', function ($foo) {
            return $foo;
        });

        $d->listen('foo', function ($foo) {
            $_SERVER['__event.test'] = $foo;

            return false;
        });

        $d->listen('foo', function ($foo) {
            throw new Exception('should not be called');
        });

        $response = $d->dispatch('foo', ['bar']);

        $this->assertSame('bar', $_SERVER['__event.test']);
        $this->assertEquals(['bar'], $response);
    }

    public function testReturningFalsyValuesContinuesPropagation()
    {
        unset($_SERVER['__event.test']);
        $d = new Dispatcher;
        $d->listen('foo', function () {
            return 0;
        });
        $d->listen('foo', function () {
            return [];
        });
        $d->listen('foo', function () {
            return '';
        });
        $d->listen('foo', function () {
        });

        $response = $d->dispatch('foo', ['bar']);

        $this->assertEquals([0, [], '', null], $response);
    }

    public function testContainerResolutionOfEventHandlers()
    {
        $d = new Dispatcher($container = m::mock(Container::class));
        $container->shouldReceive('make')->once()->with(TestEventListener::class)->andReturn(new TestEventListener);
        $d->listen('foo', TestEventListener::class.'@onFooEvent');
        $response = $d->dispatch('foo', ['foo', 'bar']);

        $this->assertEquals(['baz'], $response);
    }

    public function testContainerResolutionOfEventHandlersWithDefaultMethods()
    {
        $d = new Dispatcher(new Container);
        $d->listen('foo', TestEventListener::class);
        $response = $d->dispatch('foo', ['foo', 'bar']);
        $this->assertEquals(['baz'], $response);
    }

    public function testQueuedEventsAreFired()
    {
        unset($_SERVER['__event.test']);
        $d = new Dispatcher;
        $d->listen('update', function ($name) {
            $_SERVER['__event.test'] = $name;
        });
        $d->push('update', ['name' => 'taylor']);
        $d->listen('update', function ($name) {
            $_SERVER['__event.test'] .= '_'.$name;
        });

        $this->assertFalse(isset($_SERVER['__event.test']));
        $d->flush('update');
        $d->listen('update', function ($name) {
            $_SERVER['__event.test'] .= $name;
        });
        $this->assertSame('taylor_taylor', $_SERVER['__event.test']);
    }

    public function testQueuedEventsCanBeForgotten()
    {
        $_SERVER['__event.test'] = 'unset';
        $d = new Dispatcher;
        $d->push('update', ['name' => 'taylor']);
        $d->listen('update', function ($name) {
            $_SERVER['__event.test'] = $name;
        });

        $d->forgetPushed();
        $d->flush('update');
        $this->assertSame('unset', $_SERVER['__event.test']);
    }

    public function testMultiplePushedEventsWillGetFlushed()
    {
        $_SERVER['__event.test'] = '';
        $d = new Dispatcher;
        $d->push('update', ['name' => 'taylor ']);
        $d->push('update', ['name' => 'otwell']);
        $d->listen('update', function ($name) {
            $_SERVER['__event.test'] .= $name;
        });

        $d->flush('update');
        $this->assertSame('taylor otwell', $_SERVER['__event.test']);
    }

    public function testPushMethodCanAcceptObjectAsPayload()
    {
        unset($_SERVER['__event.test']);
        $d = new Dispatcher;
        $d->push(ExampleEvent::class, $e = new ExampleEvent);
        $d->listen(ExampleEvent::class, function ($payload) {
            $_SERVER['__event.test'] = $payload;
        });

        $d->flush(ExampleEvent::class);

        $this->assertSame($e, $_SERVER['__event.test']);
    }

    public function testWildcardListeners()
    {
        unset($_SERVER['__event.test']);
        $d = new Dispatcher;
        $d->listen('foo.bar', function () {
            $_SERVER['__event.test'] = 'regular';
        });
        $d->listen('foo.*', function () {
            $_SERVER['__event.test'] = 'wildcard';
        });
        $d->listen('bar.*', function () {
            $_SERVER['__event.test'] = 'nope';
        });

        $response = $d->dispatch('foo.bar');

        $this->assertEquals([null, null], $response);
        $this->assertSame('wildcard', $_SERVER['__event.test']);
    }

    public function testWildcardListenersWithResponses()
    {
        unset($_SERVER['__event.test']);
        $d = new Dispatcher;
        $d->listen('foo.bar', function () {
            return 'regular';
        });
        $d->listen('foo.*', function () {
            return 'wildcard';
        });
        $d->listen('bar.*', function () {
            return 'nope';
        });

        $response = $d->dispatch('foo.bar');

        $this->assertEquals(['regular', 'wildcard'], $response);
    }

    public function testWildcardListenersCacheFlushing()
    {
        unset($_SERVER['__event.test']);
        $d = new Dispatcher;
        $d->listen('foo.*', function () {
            $_SERVER['__event.test'] = 'cached_wildcard';
        });
        $d->dispatch('foo.bar');
        $this->assertSame('cached_wildcard', $_SERVER['__event.test']);

        $d->listen('foo.*', function () {
            $_SERVER['__event.test'] = 'new_wildcard';
        });
        $d->dispatch('foo.bar');
        $this->assertSame('new_wildcard', $_SERVER['__event.test']);
    }

    public function testListenersCanBeRemoved()
    {
        unset($_SERVER['__event.test']);
        $d = new Dispatcher;
        $d->listen('foo', function () {
            $_SERVER['__event.test'] = 'foo';
        });
        $d->forget('foo');
        $d->dispatch('foo');

        $this->assertFalse(isset($_SERVER['__event.test']));
    }

    public function testWildcardListenersCanBeRemoved()
    {
        unset($_SERVER['__event.test']);
        $d = new Dispatcher;
        $d->listen('foo.*', function () {
            $_SERVER['__event.test'] = 'foo';
        });
        $d->forget('foo.*');
        $d->dispatch('foo.bar');

        $this->assertFalse(isset($_SERVER['__event.test']));
    }

    public function testWildcardCacheIsClearedWhenListenersAreRemoved()
    {
        unset($_SERVER['__event.test']);

        $d = new Dispatcher;
        $d->listen('foo*', function () {
            $_SERVER['__event.test'] = 'foo';
        });
        $d->dispatch('foo');

        $this->assertSame('foo', $_SERVER['__event.test']);

        unset($_SERVER['__event.test']);

        $d->forget('foo*');
        $d->dispatch('foo');

        $this->assertFalse(isset($_SERVER['__event.test']));
    }

    public function testHasWildcardListeners()
    {
        $d = new Dispatcher;
        $d->listen('foo', 'listener1');
        $this->assertFalse($d->hasWildcardListeners('foo'));

        $d->listen('foo*', 'listener1');
        $this->assertTrue($d->hasWildcardListeners('foo'));
    }

    public function testListenersCanBeFound()
    {
        $d = new Dispatcher;
        $this->assertFalse($d->hasListeners('foo'));

        $d->listen('foo', function () {
            //
        });
        $this->assertTrue($d->hasListeners('foo'));
    }

    public function testWildcardListenersCanBeFound()
    {
        $d = new Dispatcher;
        $this->assertFalse($d->hasListeners('foo.*'));

        $d->listen('foo.*', function () {
            //
        });
        $this->assertTrue($d->hasListeners('foo.*'));
        $this->assertTrue($d->hasListeners('foo.bar'));
    }

    public function testEventPassedFirstToWildcards()
    {
        $d = new Dispatcher;
        $d->listen('foo.*', function ($event, $data) {
            $this->assertSame('foo.bar', $event);
            $this->assertEquals(['first', 'second'], $data);
        });
        $d->dispatch('foo.bar', ['first', 'second']);

        $d = new Dispatcher;
        $d->listen('foo.bar', function ($first, $second) {
            $this->assertSame('first', $first);
            $this->assertSame('second', $second);
        });
        $d->dispatch('foo.bar', ['first', 'second']);
    }

    public function testClassesWork()
    {
        unset($_SERVER['__event.test']);
        $d = new Dispatcher;
        $d->listen(ExampleEvent::class, function () {
            $_SERVER['__event.test'] = 'baz';
        });
        $d->dispatch(new ExampleEvent);

        $this->assertSame('baz', $_SERVER['__event.test']);
    }

    public function testClassesWorkWithAnonymousListeners()
    {
        unset($_SERVER['__event.test']);
        $d = new Dispatcher;
        $d->listen(function (ExampleEvent $event) {
            $_SERVER['__event.test'] = 'qux';
        });
        $d->dispatch(new ExampleEvent);

        $this->assertSame('qux', $_SERVER['__event.test']);
    }

    public function testEventClassesArePayload()
    {
        unset($_SERVER['__event.test']);
        $d = new Dispatcher;
        $d->listen(ExampleEvent::class, function ($payload) {
            $_SERVER['__event.test'] = $payload;
        });
        $d->dispatch($e = new ExampleEvent, ['foo']);

        $this->assertSame($e, $_SERVER['__event.test']);
    }

    public function testInterfacesWork()
    {
        unset($_SERVER['__event.test']);
        $d = new Dispatcher;
        $d->listen(SomeEventInterface::class, function () {
            $_SERVER['__event.test'] = 'bar';
        });
        $d->dispatch(new AnotherEvent);

        $this->assertSame('bar', $_SERVER['__event.test']);
    }

    public function testBothClassesAndInterfacesWork()
    {
        unset($_SERVER['__event.test']);
        $_SERVER['__event.test'] = [];
        $d = new Dispatcher;
        $d->listen(AnotherEvent::class, function ($p) {
            $_SERVER['__event.test'][] = $p;
            $_SERVER['__event.test1'] = 'fooo';
        });
        $d->listen(SomeEventInterface::class, function ($p) {
            $_SERVER['__event.test'][] = $p;
            $_SERVER['__event.test2'] = 'baar';
        });
        $d->dispatch($e = new AnotherEvent, ['foo']);

        $this->assertSame($e, $_SERVER['__event.test'][0]);
        $this->assertSame($e, $_SERVER['__event.test'][1]);
        $this->assertSame('fooo', $_SERVER['__event.test1']);
        $this->assertSame('baar', $_SERVER['__event.test2']);

        unset($_SERVER['__event.test1'], $_SERVER['__event.test2']);
    }

    public function testNestedEvent()
    {
        $_SERVER['__event.test'] = [];
        $d = new Dispatcher;

        $d->listen('event', function () use ($d) {
            $d->listen('event', function () {
                $_SERVER['__event.test'][] = 'fired 1';
            });
            $d->listen('event', function () {
                $_SERVER['__event.test'][] = 'fired 2';
            });
        });

        $d->dispatch('event');
        $this->assertSame([], $_SERVER['__event.test']);
        $d->dispatch('event');
        $this->assertEquals(['fired 1', 'fired 2'], $_SERVER['__event.test']);
    }

    public function testDuplicateListenersWillFire()
    {
        $d = new Dispatcher;
        $d->listen('event', TestListener::class);
        $d->listen('event', TestListener::class);
        $d->listen('event', TestListener::class.'@handle');
        $d->listen('event', TestListener::class.'@handle');
        $d->dispatch('event');

        $this->assertEquals(4, TestListener::$counter);
        TestListener::$counter = 0;
    }

    public function testGetListeners()
    {
        $d = new Dispatcher;
        $d->listen(ExampleEvent::class, 'Listener1');
        $d->listen(ExampleEvent::class, 'Listener2');
        $listeners = $d->getListeners(ExampleEvent::class);
        $this->assertCount(2, $listeners);

        $d->listen(ExampleEvent::class, 'Listener3');
        $listeners = $d->getListeners(ExampleEvent::class);
        $this->assertCount(3, $listeners);
    }

    public function testListenersObjectsCreationOrder()
    {
        $_SERVER['__event.test'] = [];
        $d = new Dispatcher;
        $d->listen(TestEvent::class, TestListener1::class);
        $d->listen(TestEvent::class, TestListener2::class);
        $d->listen(TestEvent::class, TestListener3::class);

        // Attaching events does not make any objects.
        $this->assertEquals([], $_SERVER['__event.test']);

        $d->dispatch(TestEvent::class);

        // Dispatching event does not make an object of the event class.
        $this->assertEquals([
            'cons-1',
            'handle-1',
            'cons-2',
            'handle-2',
            'cons-3',
            'handle-3',
        ], $_SERVER['__event.test']);

        $d->dispatch(TestEvent::class);

        // Event Objects are re-resolved on each dispatch. (No memoization)
        $this->assertEquals([
            'cons-1',
            'handle-1',
            'cons-2',
            'handle-2',
            'cons-3',
            'handle-3',
            'cons-1',
            'handle-1',
            'cons-2',
            'handle-2',
            'cons-3',
            'handle-3',
        ], $_SERVER['__event.test']);

        unset($_SERVER['__event.test']);
    }

    public function test_Listener_object_creation_is_lazy()
    {
        $d = new Dispatcher;
        $d->listen(TestEvent::class, TestListener1::class);
        $d->listen(TestEvent::class, TestListener2Falser::class);
        $d->listen(TestEvent::class, TestListener3::class);
        $d->listen(ExampleEvent::class, TestListener2::class);

        $_SERVER['__event.test'] = [];
        $d->dispatch(ExampleEvent::class);

        // It only resolves relevant listeners not all.
        $this->assertEquals(['cons-2', 'handle-2'], $_SERVER['__event.test']);

        $_SERVER['__event.test'] = [];
        $d->dispatch(TestEvent::class);

        $this->assertEquals([
            'cons-1',
            'handle-1',
            'cons-2-falser',
            'handle-2-falser',
        ], $_SERVER['__event.test']);

        unset($_SERVER['__event.test']);

        $d = new Dispatcher;
        $d->listen(TestEvent::class, TestListener1::class);
        $d->listen(TestEvent::class, TestListener2Falser::class);
        $d->listen(TestEvent::class, TestListener3::class);

        $_SERVER['__event.test'] = [];
        $d->dispatch(TestEvent::class, halt: true);

        $this->assertEquals([
            'cons-1',
            'handle-1',
        ], $_SERVER['__event.test']);

        unset($_SERVER['__event.test']);
    }

    public function testInvokeIsCalled()
    {
        // Only "handle" is called when both "handle" and "__invoke" exist on listener.
        $_SERVER['__event.test'] = [];
        $d = new Dispatcher;
        $d->listen('myEvent', TestListenerInvokeyHandler::class);
        $d->dispatch('myEvent');
        $this->assertEquals(['__construct', 'handle'], $_SERVER['__event.test']);

        // "__invoke" is called when there is no handle.
        $_SERVER['__event.test'] = [];
        $d = new Dispatcher;
        $d->listen('myEvent', TestListenerInvokey::class);
        $d->listen('myEvent', TestListenerInvokeyHandler::class);
        $d->dispatch('myEvent', 'somePayload');
        $this->assertEquals(['__construct', '__invoke_somePayload'], $_SERVER['__event.test']);

        // It falls back to __invoke if the referenced method is not found.
        $_SERVER['__event.test'] = [];
        $d = new Dispatcher;
        $d->listen('myEvent', [TestListenerInvokey::class, 'someAbsentMethod']);
        $d->dispatch('myEvent', 'somePayload');
        $this->assertEquals(['__construct', '__invoke_somePayload'], $_SERVER['__event.test']);

        // It throws an "Error" when there is no method to be called.
        $d = new Dispatcher;
        $d->listen('myEvent', TestListenerLean::class);
<<<<<<< HEAD
        $e = null;

        $this->expectException(Error::class);
        $this->expectExceptionMessage('Call to undefined method '.TestListenerLean::class.'::__invoke()');

=======
        $this->expectException(Error::class);
        $this->expectExceptionMessage('Call to undefined method '.TestListenerLean::class.'::__invoke()');
>>>>>>> eb85cd9d
        $d->dispatch('myEvent', 'somePayload');

        unset($_SERVER['__event.test']);
    }
}

class TestListenerLean
{
    //
}

class TestListenerInvokeyHandler
{
    public function __construct()
    {
        $_SERVER['__event.test'][] = '__construct';
    }

    public function __invoke()
    {
        $_SERVER['__event.test'][] = '__invoke';
    }

    public function handle()
    {
        $_SERVER['__event.test'][] = 'handle';
    }
}

class TestListenerInvokey
{
    public function __construct()
    {
        $_SERVER['__event.test'][] = '__construct';
    }

    public function __invoke($payload)
    {
        $_SERVER['__event.test'][] = '__invoke_'.$payload;

        return false;
    }
}

class ExampleEvent
{
    //
}

interface SomeEventInterface
{
    //
}

class AnotherEvent implements SomeEventInterface
{
    //
}

class TestEventListener
{
    public function handle($foo, $bar)
    {
        return 'baz';
    }

    public function onFooEvent($foo, $bar)
    {
        return 'baz';
    }
}

class TestListener
{
    public static $counter = 0;

    public function handle()
    {
        self::$counter++;
    }
}

class TestEvent
{
    public function __construct()
    {
        $_SERVER['__event.test'][] = 'cons-event-1';
    }
}

class TestListener1
{
    public function __construct()
    {
        $_SERVER['__event.test'][] = 'cons-1';
    }

    public function handle()
    {
        $_SERVER['__event.test'][] = 'handle-1';

        return 'resp-1';
    }
}

class TestListener2
{
    public function __construct()
    {
        $_SERVER['__event.test'][] = 'cons-2';
    }

    public function handle()
    {
        $_SERVER['__event.test'][] = 'handle-2';

        return 'resp-2';
    }
}

class TestListener2Falser
{
    public function __construct()
    {
        $_SERVER['__event.test'][] = 'cons-2-falser';
    }

    public function handle()
    {
        $_SERVER['__event.test'][] = 'handle-2-falser';

        return false;
    }
}

class TestListener3
{
    public function __construct()
    {
        $_SERVER['__event.test'][] = 'cons-3';
    }

    public function handle()
    {
        $_SERVER['__event.test'][] = 'handle-3';
    }
}<|MERGE_RESOLUTION|>--- conflicted
+++ resolved
@@ -575,16 +575,10 @@
         // It throws an "Error" when there is no method to be called.
         $d = new Dispatcher;
         $d->listen('myEvent', TestListenerLean::class);
-<<<<<<< HEAD
-        $e = null;
 
         $this->expectException(Error::class);
         $this->expectExceptionMessage('Call to undefined method '.TestListenerLean::class.'::__invoke()');
 
-=======
-        $this->expectException(Error::class);
-        $this->expectExceptionMessage('Call to undefined method '.TestListenerLean::class.'::__invoke()');
->>>>>>> eb85cd9d
         $d->dispatch('myEvent', 'somePayload');
 
         unset($_SERVER['__event.test']);
