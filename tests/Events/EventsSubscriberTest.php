<?php

namespace Illuminate\Tests\Events;

use Illuminate\Container\Container;
use Illuminate\Events\Dispatcher;
use Mockery as m;
use PHPUnit\Framework\TestCase;

class EventsSubscriberTest extends TestCase
{
    protected function tearDown(): void
    {
        m::close();
    }

    public function testEventSubscribers()
    {
        $d = new Dispatcher($container = m::mock(Container::class));
        $subs = m::mock(ExampleSubscriber::class);
        $subs->shouldReceive('subscribe')->once()->with($d);
        $container->shouldReceive('make')->once()->with(ExampleSubscriber::class)->andReturn($subs);

        $d->subscribe(ExampleSubscriber::class);
        $this->assertTrue(true);
    }

    public function testEventSubscribeCanAcceptObject()
    {
        $d = new Dispatcher();
        $subs = m::mock(ExampleSubscriber::class);
        $subs->shouldReceive('subscribe')->once()->with($d);

        $d->subscribe($subs);
        $this->assertTrue(true);
    }

    public function testEventSubscribeCanReturnMappings()
    {
        $d = new Dispatcher();
        $d->subscribe(DeclarativeSubscriber::class);

        $d->dispatch('myEvent1');
<<<<<<< HEAD
        $this->assertEquals('L1_L2_', DeclarativeSubscriber::$string);

        $d->dispatch('myEvent2');
        $this->assertEquals('L1_L2_L3', DeclarativeSubscriber::$string);
=======
        $this->assertSame('L1_L2_', DeclarativeSubscriber::$string);

        $d->dispatch('myEvent2');
        $this->assertSame('L1_L2_L3', DeclarativeSubscriber::$string);
>>>>>>> af990302
    }
}

class ExampleSubscriber
{
    public function subscribe($e)
    {
        // There would be no error if a non-array is returned.
        return '(O_o)';
    }
}

class DeclarativeSubscriber
{
    public static $string = '';

    public function subscribe()
    {
        return [
            'myEvent1' => [
                self::class.'@listener1',
                self::class.'@listener2',
            ],
            'myEvent2' => [
                self::class.'@listener3',
            ],
        ];
    }

    public function listener1()
    {
        self::$string .= 'L1_';
    }

    public function listener2()
    {
        self::$string .= 'L2_';
    }

    public function listener3()
    {
        self::$string .= 'L3';
    }
}<|MERGE_RESOLUTION|>--- conflicted
+++ resolved
@@ -41,17 +41,10 @@
         $d->subscribe(DeclarativeSubscriber::class);
 
         $d->dispatch('myEvent1');
-<<<<<<< HEAD
-        $this->assertEquals('L1_L2_', DeclarativeSubscriber::$string);
-
-        $d->dispatch('myEvent2');
-        $this->assertEquals('L1_L2_L3', DeclarativeSubscriber::$string);
-=======
         $this->assertSame('L1_L2_', DeclarativeSubscriber::$string);
 
         $d->dispatch('myEvent2');
         $this->assertSame('L1_L2_L3', DeclarativeSubscriber::$string);
->>>>>>> af990302
     }
 }
 
