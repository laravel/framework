<?php

namespace Illuminate\Tests\Filesystem;

use GuzzleHttp\Psr7\Stream;
use Illuminate\Filesystem\FilesystemAdapter;
use Illuminate\Filesystem\FilesystemManager;
use Illuminate\Foundation\Application;
use Illuminate\Http\UploadedFile;
use Illuminate\Testing\Assert;
use InvalidArgumentException;
use League\Flysystem\Filesystem;
use League\Flysystem\Ftp\FtpAdapter;
use League\Flysystem\Local\LocalFilesystemAdapter;
use Mockery as m;
use PHPUnit\Framework\TestCase;
use Symfony\Component\HttpFoundation\StreamedResponse;

class FilesystemAdapterTest extends TestCase
{
    private $tempDir;
    private $filesystem;
    private $adapter;

    protected function setUp(): void
    {
        $this->tempDir = __DIR__.'/tmp';
        $this->filesystem = new Filesystem(
            $this->adapter = new LocalFilesystemAdapter($this->tempDir)
        );
    }

    protected function tearDown(): void
    {
        $filesystem = new Filesystem(
            $this->adapter = new LocalFilesystemAdapter(dirname($this->tempDir))
        );
        $filesystem->deleteDirectory(basename($this->tempDir));
        m::close();

        unset($this->tempDir, $this->filesystem, $this->adapter);
    }

    public function testResponse()
    {
        $this->filesystem->write('file.txt', 'Hello World');
        $files = new FilesystemAdapter($this->filesystem, $this->adapter);
        $response = $files->response('file.txt');

        ob_start();
        $response->sendContent();
        $content = ob_get_clean();

        $this->assertInstanceOf(StreamedResponse::class, $response);
        $this->assertSame('Hello World', $content);
        $this->assertSame('inline; filename=file.txt', $response->headers->get('content-disposition'));
    }

    public function testDownload()
    {
        $this->filesystem->write('file.txt', 'Hello World');
        $files = new FilesystemAdapter($this->filesystem, $this->adapter);
        $response = $files->download('file.txt', 'hello.txt');
        $this->assertInstanceOf(StreamedResponse::class, $response);
        $this->assertSame('attachment; filename=hello.txt', $response->headers->get('content-disposition'));
    }

    public function testDownloadNonAsciiFilename()
    {
        $this->filesystem->write('file.txt', 'Hello World');
        $files = new FilesystemAdapter($this->filesystem, $this->adapter);
        $response = $files->download('file.txt', 'пиздюк.txt');
        $this->assertInstanceOf(StreamedResponse::class, $response);
        $this->assertSame("attachment; filename=pizdyuk.txt; filename*=utf-8''%D0%BF%D0%B8%D0%B7%D0%B4%D1%8E%D0%BA.txt", $response->headers->get('content-disposition'));
    }

    public function testDownloadNonAsciiEmptyFilename()
    {
        $this->filesystem->write('пиздюк.txt', 'Hello World');
        $files = new FilesystemAdapter($this->filesystem, $this->adapter);
        $response = $files->download('пиздюк.txt');
        $this->assertInstanceOf(StreamedResponse::class, $response);
        $this->assertSame('attachment; filename=pizdyuk.txt; filename*=utf-8\'\'%D0%BF%D0%B8%D0%B7%D0%B4%D1%8E%D0%BA.txt', $response->headers->get('content-disposition'));
    }

    public function testDownloadPercentInFilename()
    {
        $this->filesystem->write('Hello%World.txt', 'Hello World');
        $files = new FilesystemAdapter($this->filesystem, $this->adapter);
        $response = $files->download('Hello%World.txt', 'Hello%World.txt');
        $this->assertInstanceOf(StreamedResponse::class, $response);
        $this->assertSame('attachment; filename=HelloWorld.txt; filename*=utf-8\'\'Hello%25World.txt', $response->headers->get('content-disposition'));
    }

    public function testExists()
    {
        $this->filesystem->write('file.txt', 'Hello World');
        $filesystemAdapter = new FilesystemAdapter($this->filesystem, $this->adapter);
        $this->assertTrue($filesystemAdapter->exists('file.txt'));
    }

    public function testMissing()
    {
        $filesystemAdapter = new FilesystemAdapter($this->filesystem, $this->adapter);
        $this->assertTrue($filesystemAdapter->missing('file.txt'));
    }

    public function testPath()
    {
        $this->filesystem->write('file.txt', 'Hello World');
        $filesystemAdapter = new FilesystemAdapter($this->filesystem, $this->adapter, [
            'root' => $this->tempDir.DIRECTORY_SEPARATOR,
        ]);
        $this->assertEquals($this->tempDir.DIRECTORY_SEPARATOR.'file.txt', $filesystemAdapter->path('file.txt'));
    }

    public function testGet()
    {
        $this->filesystem->write('file.txt', 'Hello World');
        $filesystemAdapter = new FilesystemAdapter($this->filesystem, $this->adapter);
        $this->assertSame('Hello World', $filesystemAdapter->get('file.txt'));
    }

    public function testGetFileNotFound()
    {
        $filesystemAdapter = new FilesystemAdapter($this->filesystem, $this->adapter);
        $this->assertNull($filesystemAdapter->get('file.txt'));
    }

    public function testPut()
    {
        $filesystemAdapter = new FilesystemAdapter($this->filesystem, $this->adapter);
        $filesystemAdapter->put('file.txt', 'Something inside');
        $this->assertStringEqualsFile($this->tempDir.'/file.txt', 'Something inside');
    }

    public function testPrepend()
    {
        file_put_contents($this->tempDir.'/file.txt', 'World');
        $filesystemAdapter = new FilesystemAdapter($this->filesystem, $this->adapter);
        $filesystemAdapter->prepend('file.txt', 'Hello ');
        $this->assertStringEqualsFile($this->tempDir.'/file.txt', 'Hello '.PHP_EOL.'World');
    }

    public function testAppend()
    {
        file_put_contents($this->tempDir.'/file.txt', 'Hello ');
        $filesystemAdapter = new FilesystemAdapter($this->filesystem, $this->adapter);
        $filesystemAdapter->append('file.txt', 'Moon');
        $this->assertStringEqualsFile($this->tempDir.'/file.txt', 'Hello '.PHP_EOL.'Moon');
    }

    public function testDelete()
    {
        file_put_contents($this->tempDir.'/file.txt', 'Hello World');
        $filesystemAdapter = new FilesystemAdapter($this->filesystem, $this->adapter);
        $this->assertTrue($filesystemAdapter->delete('file.txt'));
        Assert::assertFileDoesNotExist($this->tempDir.'/file.txt');
    }

    public function testDeleteReturnsTrueWhenFileNotFound()
    {
        $filesystemAdapter = new FilesystemAdapter($this->filesystem, $this->adapter);
        $this->assertTrue($filesystemAdapter->delete('file.txt'));
    }

    public function testCopy()
    {
        $data = '33232';
        mkdir($this->tempDir.'/foo');
        file_put_contents($this->tempDir.'/foo/foo.txt', $data);

        $filesystemAdapter = new FilesystemAdapter($this->filesystem, $this->adapter);
        $filesystemAdapter->copy('/foo/foo.txt', '/foo/foo2.txt');

        $this->assertFileExists($this->tempDir.'/foo/foo.txt');
        $this->assertEquals($data, file_get_contents($this->tempDir.'/foo/foo.txt'));

        $this->assertFileExists($this->tempDir.'/foo/foo2.txt');
        $this->assertEquals($data, file_get_contents($this->tempDir.'/foo/foo2.txt'));
    }

    public function testMove()
    {
        $data = '33232';
        mkdir($this->tempDir.'/foo');
        file_put_contents($this->tempDir.'/foo/foo.txt', $data);

        $filesystemAdapter = new FilesystemAdapter($this->filesystem, $this->adapter);
        $filesystemAdapter->move('/foo/foo.txt', '/foo/foo2.txt');

        Assert::assertFileDoesNotExist($this->tempDir.'/foo/foo.txt');

        $this->assertFileExists($this->tempDir.'/foo/foo2.txt');
        $this->assertEquals($data, file_get_contents($this->tempDir.'/foo/foo2.txt'));
    }

    public function testStream()
    {
        $this->filesystem->write('file.txt', $original_content = 'Hello World');
        $filesystemAdapter = new FilesystemAdapter($this->filesystem, $this->adapter);
        $readStream = $filesystemAdapter->readStream('file.txt');
        $filesystemAdapter->writeStream('copy.txt', $readStream);
        $this->assertEquals($original_content, $filesystemAdapter->get('copy.txt'));
    }

    public function testStreamBetweenFilesystems()
    {
        $secondFilesystem = new Filesystem(new LocalFilesystemAdapter($this->tempDir.'/second'));
        $this->filesystem->write('file.txt', $original_content = 'Hello World');
        $filesystemAdapter = new FilesystemAdapter($this->filesystem, $this->adapter);
        $secondFilesystemAdapter = new FilesystemAdapter($secondFilesystem, $this->adapter);
        $readStream = $filesystemAdapter->readStream('file.txt');
        $secondFilesystemAdapter->writeStream('copy.txt', $readStream);
        $this->assertEquals($original_content, $secondFilesystemAdapter->get('copy.txt'));
    }

    public function testStreamToExistingFileOverwrites()
    {
        $this->filesystem->write('file.txt', 'Hello World');
        $this->filesystem->write('existing.txt', 'Dear Kate');
        $filesystemAdapter = new FilesystemAdapter($this->filesystem, $this->adapter);
        $readStream = $filesystemAdapter->readStream('file.txt');
        $filesystemAdapter->writeStream('existing.txt', $readStream);
        $this->assertSame('Hello World', $filesystemAdapter->read('existing.txt'));
    }

    public function testReadStreamNonExistentFileReturnsNull()
    {
        $filesystemAdapter = new FilesystemAdapter($this->filesystem, $this->adapter);
        $this->assertNull($filesystemAdapter->readStream('nonexistent.txt'));
    }

    public function testStreamInvalidResourceThrows()
    {
        $this->expectException(InvalidArgumentException::class);
        $filesystemAdapter = new FilesystemAdapter($this->filesystem, $this->adapter);
        $filesystemAdapter->writeStream('file.txt', 'foo bar');
    }

    public function testPutWithStreamInterface()
    {
        file_put_contents($this->tempDir.'/foo.txt', 'some-data');

        $filesystemAdapter = new FilesystemAdapter($this->filesystem, $this->adapter);
        $stream = fopen($this->tempDir.'/foo.txt', 'r');
        $guzzleStream = new Stream($stream);
        $filesystemAdapter->put('bar.txt', $guzzleStream);
        fclose($stream);

        $this->assertSame('some-data', $filesystemAdapter->get('bar.txt'));
    }

    public function testPutFileAs()
    {
        file_put_contents($filePath = $this->tempDir.'/foo.txt', 'uploaded file content');

        $filesystemAdapter = new FilesystemAdapter($this->filesystem, $this->adapter);

        $uploadedFile = new UploadedFile($filePath, 'org.txt', null, null, true);

        $storagePath = $filesystemAdapter->putFileAs('/', $uploadedFile, 'new.txt');

        $this->assertSame('new.txt', $storagePath);

        $this->assertFileExists($filePath);

        $filesystemAdapter->assertExists($storagePath);

        $this->assertSame('uploaded file content', $filesystemAdapter->read($storagePath));

        $filesystemAdapter->assertExists(
            $storagePath,
            'uploaded file content'
        );
    }

    public function testPutFileAsWithAbsoluteFilePath()
    {
        file_put_contents($filePath = $this->tempDir.'/foo.txt', 'normal file content');

        $filesystemAdapter = new FilesystemAdapter($this->filesystem, $this->adapter);

        $storagePath = $filesystemAdapter->putFileAs('/', $filePath, 'new.txt');

        $this->assertSame('normal file content', $filesystemAdapter->read($storagePath));
    }

    public function testPutFile()
    {
        file_put_contents($filePath = $this->tempDir.'/foo.txt', 'uploaded file content');

        $filesystemAdapter = new FilesystemAdapter($this->filesystem, $this->adapter);

        $uploadedFile = new UploadedFile($filePath, 'org.txt', null, null, true);

        $storagePath = $filesystemAdapter->putFile('/', $uploadedFile);

        $this->assertSame(44, strlen($storagePath)); // random 40 characters + ".txt"

        $this->assertFileExists($filePath);

        $filesystemAdapter->assertExists($storagePath);

        $filesystemAdapter->assertExists(
            $storagePath,
            'uploaded file content'
        );
    }

    public function testPutFileWithAbsoluteFilePath()
    {
        file_put_contents($filePath = $this->tempDir.'/foo.txt', 'uploaded file content');

        $filesystemAdapter = new FilesystemAdapter($this->filesystem, $this->adapter);

        $storagePath = $filesystemAdapter->putFile('/', $filePath);

        $this->assertSame(44, strlen($storagePath)); // random 40 characters + ".txt"

        $filesystemAdapter->assertExists($storagePath);

        $filesystemAdapter->assertExists(
            $storagePath,
            'uploaded file content'
        );
    }

<<<<<<< HEAD
    /**
     * @requires extension ftp
     */
    public function testCreateFtpDriver()
    {
        $filesystem = new FilesystemManager(new Application);

        $driver = $filesystem->createFtpDriver([
            'host' => 'ftp.example.com',
            'username' => 'admin',
            'permPublic' => 0700,
            'unsupportedParam' => true,
        ]);

        $this->assertInstanceOf(FtpAdapter::class, $driver->getAdapter());

        $config = $driver->getConfig();
        $this->assertEquals(0700, $config['permPublic']);
        $this->assertSame('ftp.example.com', $config['host']);
        $this->assertSame('admin', $config['username']);
=======
    public function testMacroable()
    {
        $this->filesystem->write('foo.txt', 'Hello World');

        $filesystemAdapter = new FilesystemAdapter($this->filesystem);
        $filesystemAdapter->macro('getFoo', function () {
            return $this->get('foo.txt');
        });

        $this->assertSame('Hello World', $filesystemAdapter->getFoo());
>>>>>>> aca6f90b
    }
}<|MERGE_RESOLUTION|>--- conflicted
+++ resolved
@@ -3,15 +3,14 @@
 namespace Illuminate\Tests\Filesystem;
 
 use GuzzleHttp\Psr7\Stream;
+use Illuminate\Contracts\Filesystem\FileExistsException;
+use Illuminate\Contracts\Filesystem\FileNotFoundException;
 use Illuminate\Filesystem\FilesystemAdapter;
-use Illuminate\Filesystem\FilesystemManager;
-use Illuminate\Foundation\Application;
 use Illuminate\Http\UploadedFile;
 use Illuminate\Testing\Assert;
 use InvalidArgumentException;
+use League\Flysystem\Adapter\Local;
 use League\Flysystem\Filesystem;
-use League\Flysystem\Ftp\FtpAdapter;
-use League\Flysystem\Local\LocalFilesystemAdapter;
 use Mockery as m;
 use PHPUnit\Framework\TestCase;
 use Symfony\Component\HttpFoundation\StreamedResponse;
@@ -20,31 +19,24 @@
 {
     private $tempDir;
     private $filesystem;
-    private $adapter;
 
     protected function setUp(): void
     {
         $this->tempDir = __DIR__.'/tmp';
-        $this->filesystem = new Filesystem(
-            $this->adapter = new LocalFilesystemAdapter($this->tempDir)
-        );
+        $this->filesystem = new Filesystem(new Local($this->tempDir));
     }
 
     protected function tearDown(): void
     {
-        $filesystem = new Filesystem(
-            $this->adapter = new LocalFilesystemAdapter(dirname($this->tempDir))
-        );
-        $filesystem->deleteDirectory(basename($this->tempDir));
+        $filesystem = new Filesystem(new Local(dirname($this->tempDir)));
+        $filesystem->deleteDir(basename($this->tempDir));
         m::close();
-
-        unset($this->tempDir, $this->filesystem, $this->adapter);
     }
 
     public function testResponse()
     {
         $this->filesystem->write('file.txt', 'Hello World');
-        $files = new FilesystemAdapter($this->filesystem, $this->adapter);
+        $files = new FilesystemAdapter($this->filesystem);
         $response = $files->response('file.txt');
 
         ob_start();
@@ -59,7 +51,7 @@
     public function testDownload()
     {
         $this->filesystem->write('file.txt', 'Hello World');
-        $files = new FilesystemAdapter($this->filesystem, $this->adapter);
+        $files = new FilesystemAdapter($this->filesystem);
         $response = $files->download('file.txt', 'hello.txt');
         $this->assertInstanceOf(StreamedResponse::class, $response);
         $this->assertSame('attachment; filename=hello.txt', $response->headers->get('content-disposition'));
@@ -68,7 +60,7 @@
     public function testDownloadNonAsciiFilename()
     {
         $this->filesystem->write('file.txt', 'Hello World');
-        $files = new FilesystemAdapter($this->filesystem, $this->adapter);
+        $files = new FilesystemAdapter($this->filesystem);
         $response = $files->download('file.txt', 'пиздюк.txt');
         $this->assertInstanceOf(StreamedResponse::class, $response);
         $this->assertSame("attachment; filename=pizdyuk.txt; filename*=utf-8''%D0%BF%D0%B8%D0%B7%D0%B4%D1%8E%D0%BA.txt", $response->headers->get('content-disposition'));
@@ -77,7 +69,7 @@
     public function testDownloadNonAsciiEmptyFilename()
     {
         $this->filesystem->write('пиздюк.txt', 'Hello World');
-        $files = new FilesystemAdapter($this->filesystem, $this->adapter);
+        $files = new FilesystemAdapter($this->filesystem);
         $response = $files->download('пиздюк.txt');
         $this->assertInstanceOf(StreamedResponse::class, $response);
         $this->assertSame('attachment; filename=pizdyuk.txt; filename*=utf-8\'\'%D0%BF%D0%B8%D0%B7%D0%B4%D1%8E%D0%BA.txt', $response->headers->get('content-disposition'));
@@ -86,7 +78,7 @@
     public function testDownloadPercentInFilename()
     {
         $this->filesystem->write('Hello%World.txt', 'Hello World');
-        $files = new FilesystemAdapter($this->filesystem, $this->adapter);
+        $files = new FilesystemAdapter($this->filesystem);
         $response = $files->download('Hello%World.txt', 'Hello%World.txt');
         $this->assertInstanceOf(StreamedResponse::class, $response);
         $this->assertSame('attachment; filename=HelloWorld.txt; filename*=utf-8\'\'Hello%25World.txt', $response->headers->get('content-disposition'));
@@ -95,41 +87,40 @@
     public function testExists()
     {
         $this->filesystem->write('file.txt', 'Hello World');
-        $filesystemAdapter = new FilesystemAdapter($this->filesystem, $this->adapter);
+        $filesystemAdapter = new FilesystemAdapter($this->filesystem);
         $this->assertTrue($filesystemAdapter->exists('file.txt'));
     }
 
     public function testMissing()
     {
-        $filesystemAdapter = new FilesystemAdapter($this->filesystem, $this->adapter);
+        $filesystemAdapter = new FilesystemAdapter($this->filesystem);
         $this->assertTrue($filesystemAdapter->missing('file.txt'));
     }
 
     public function testPath()
     {
         $this->filesystem->write('file.txt', 'Hello World');
-        $filesystemAdapter = new FilesystemAdapter($this->filesystem, $this->adapter, [
-            'root' => $this->tempDir.DIRECTORY_SEPARATOR,
-        ]);
+        $filesystemAdapter = new FilesystemAdapter($this->filesystem);
         $this->assertEquals($this->tempDir.DIRECTORY_SEPARATOR.'file.txt', $filesystemAdapter->path('file.txt'));
     }
 
     public function testGet()
     {
         $this->filesystem->write('file.txt', 'Hello World');
-        $filesystemAdapter = new FilesystemAdapter($this->filesystem, $this->adapter);
+        $filesystemAdapter = new FilesystemAdapter($this->filesystem);
         $this->assertSame('Hello World', $filesystemAdapter->get('file.txt'));
     }
 
     public function testGetFileNotFound()
     {
-        $filesystemAdapter = new FilesystemAdapter($this->filesystem, $this->adapter);
-        $this->assertNull($filesystemAdapter->get('file.txt'));
+        $filesystemAdapter = new FilesystemAdapter($this->filesystem);
+        $this->expectException(FileNotFoundException::class);
+        $filesystemAdapter->get('file.txt');
     }
 
     public function testPut()
     {
-        $filesystemAdapter = new FilesystemAdapter($this->filesystem, $this->adapter);
+        $filesystemAdapter = new FilesystemAdapter($this->filesystem);
         $filesystemAdapter->put('file.txt', 'Something inside');
         $this->assertStringEqualsFile($this->tempDir.'/file.txt', 'Something inside');
     }
@@ -137,7 +128,7 @@
     public function testPrepend()
     {
         file_put_contents($this->tempDir.'/file.txt', 'World');
-        $filesystemAdapter = new FilesystemAdapter($this->filesystem, $this->adapter);
+        $filesystemAdapter = new FilesystemAdapter($this->filesystem);
         $filesystemAdapter->prepend('file.txt', 'Hello ');
         $this->assertStringEqualsFile($this->tempDir.'/file.txt', 'Hello '.PHP_EOL.'World');
     }
@@ -145,7 +136,7 @@
     public function testAppend()
     {
         file_put_contents($this->tempDir.'/file.txt', 'Hello ');
-        $filesystemAdapter = new FilesystemAdapter($this->filesystem, $this->adapter);
+        $filesystemAdapter = new FilesystemAdapter($this->filesystem);
         $filesystemAdapter->append('file.txt', 'Moon');
         $this->assertStringEqualsFile($this->tempDir.'/file.txt', 'Hello '.PHP_EOL.'Moon');
     }
@@ -153,15 +144,15 @@
     public function testDelete()
     {
         file_put_contents($this->tempDir.'/file.txt', 'Hello World');
-        $filesystemAdapter = new FilesystemAdapter($this->filesystem, $this->adapter);
+        $filesystemAdapter = new FilesystemAdapter($this->filesystem);
         $this->assertTrue($filesystemAdapter->delete('file.txt'));
         Assert::assertFileDoesNotExist($this->tempDir.'/file.txt');
     }
 
-    public function testDeleteReturnsTrueWhenFileNotFound()
-    {
-        $filesystemAdapter = new FilesystemAdapter($this->filesystem, $this->adapter);
-        $this->assertTrue($filesystemAdapter->delete('file.txt'));
+    public function testDeleteReturnsFalseWhenFileNotFound()
+    {
+        $filesystemAdapter = new FilesystemAdapter($this->filesystem);
+        $this->assertFalse($filesystemAdapter->delete('file.txt'));
     }
 
     public function testCopy()
@@ -170,7 +161,7 @@
         mkdir($this->tempDir.'/foo');
         file_put_contents($this->tempDir.'/foo/foo.txt', $data);
 
-        $filesystemAdapter = new FilesystemAdapter($this->filesystem, $this->adapter);
+        $filesystemAdapter = new FilesystemAdapter($this->filesystem);
         $filesystemAdapter->copy('/foo/foo.txt', '/foo/foo2.txt');
 
         $this->assertFileExists($this->tempDir.'/foo/foo.txt');
@@ -186,7 +177,7 @@
         mkdir($this->tempDir.'/foo');
         file_put_contents($this->tempDir.'/foo/foo.txt', $data);
 
-        $filesystemAdapter = new FilesystemAdapter($this->filesystem, $this->adapter);
+        $filesystemAdapter = new FilesystemAdapter($this->filesystem);
         $filesystemAdapter->move('/foo/foo.txt', '/foo/foo2.txt');
 
         Assert::assertFileDoesNotExist($this->tempDir.'/foo/foo.txt');
@@ -198,7 +189,7 @@
     public function testStream()
     {
         $this->filesystem->write('file.txt', $original_content = 'Hello World');
-        $filesystemAdapter = new FilesystemAdapter($this->filesystem, $this->adapter);
+        $filesystemAdapter = new FilesystemAdapter($this->filesystem);
         $readStream = $filesystemAdapter->readStream('file.txt');
         $filesystemAdapter->writeStream('copy.txt', $readStream);
         $this->assertEquals($original_content, $filesystemAdapter->get('copy.txt'));
@@ -206,48 +197,51 @@
 
     public function testStreamBetweenFilesystems()
     {
-        $secondFilesystem = new Filesystem(new LocalFilesystemAdapter($this->tempDir.'/second'));
+        $secondFilesystem = new Filesystem(new Local($this->tempDir.'/second'));
         $this->filesystem->write('file.txt', $original_content = 'Hello World');
-        $filesystemAdapter = new FilesystemAdapter($this->filesystem, $this->adapter);
-        $secondFilesystemAdapter = new FilesystemAdapter($secondFilesystem, $this->adapter);
+        $filesystemAdapter = new FilesystemAdapter($this->filesystem);
+        $secondFilesystemAdapter = new FilesystemAdapter($secondFilesystem);
         $readStream = $filesystemAdapter->readStream('file.txt');
         $secondFilesystemAdapter->writeStream('copy.txt', $readStream);
         $this->assertEquals($original_content, $secondFilesystemAdapter->get('copy.txt'));
     }
 
-    public function testStreamToExistingFileOverwrites()
-    {
+    public function testStreamToExistingFileThrows()
+    {
+        $this->expectException(FileExistsException::class);
         $this->filesystem->write('file.txt', 'Hello World');
         $this->filesystem->write('existing.txt', 'Dear Kate');
-        $filesystemAdapter = new FilesystemAdapter($this->filesystem, $this->adapter);
+        $filesystemAdapter = new FilesystemAdapter($this->filesystem);
         $readStream = $filesystemAdapter->readStream('file.txt');
         $filesystemAdapter->writeStream('existing.txt', $readStream);
-        $this->assertSame('Hello World', $filesystemAdapter->read('existing.txt'));
-    }
-
-    public function testReadStreamNonExistentFileReturnsNull()
-    {
-        $filesystemAdapter = new FilesystemAdapter($this->filesystem, $this->adapter);
-        $this->assertNull($filesystemAdapter->readStream('nonexistent.txt'));
+    }
+
+    public function testReadStreamNonExistentFileThrows()
+    {
+        $this->expectException(FileNotFoundException::class);
+        $filesystemAdapter = new FilesystemAdapter($this->filesystem);
+        $filesystemAdapter->readStream('nonexistent.txt');
     }
 
     public function testStreamInvalidResourceThrows()
     {
         $this->expectException(InvalidArgumentException::class);
-        $filesystemAdapter = new FilesystemAdapter($this->filesystem, $this->adapter);
+        $filesystemAdapter = new FilesystemAdapter($this->filesystem);
         $filesystemAdapter->writeStream('file.txt', 'foo bar');
     }
 
     public function testPutWithStreamInterface()
     {
         file_put_contents($this->tempDir.'/foo.txt', 'some-data');
-
-        $filesystemAdapter = new FilesystemAdapter($this->filesystem, $this->adapter);
+        $spy = m::spy($this->filesystem);
+
+        $filesystemAdapter = new FilesystemAdapter($spy);
         $stream = fopen($this->tempDir.'/foo.txt', 'r');
         $guzzleStream = new Stream($stream);
         $filesystemAdapter->put('bar.txt', $guzzleStream);
         fclose($stream);
 
+        $spy->shouldHaveReceived('putStream');
         $this->assertSame('some-data', $filesystemAdapter->get('bar.txt'));
     }
 
@@ -255,7 +249,7 @@
     {
         file_put_contents($filePath = $this->tempDir.'/foo.txt', 'uploaded file content');
 
-        $filesystemAdapter = new FilesystemAdapter($this->filesystem, $this->adapter);
+        $filesystemAdapter = new FilesystemAdapter($this->filesystem);
 
         $uploadedFile = new UploadedFile($filePath, 'org.txt', null, null, true);
 
@@ -279,7 +273,7 @@
     {
         file_put_contents($filePath = $this->tempDir.'/foo.txt', 'normal file content');
 
-        $filesystemAdapter = new FilesystemAdapter($this->filesystem, $this->adapter);
+        $filesystemAdapter = new FilesystemAdapter($this->filesystem);
 
         $storagePath = $filesystemAdapter->putFileAs('/', $filePath, 'new.txt');
 
@@ -290,7 +284,7 @@
     {
         file_put_contents($filePath = $this->tempDir.'/foo.txt', 'uploaded file content');
 
-        $filesystemAdapter = new FilesystemAdapter($this->filesystem, $this->adapter);
+        $filesystemAdapter = new FilesystemAdapter($this->filesystem);
 
         $uploadedFile = new UploadedFile($filePath, 'org.txt', null, null, true);
 
@@ -312,7 +306,7 @@
     {
         file_put_contents($filePath = $this->tempDir.'/foo.txt', 'uploaded file content');
 
-        $filesystemAdapter = new FilesystemAdapter($this->filesystem, $this->adapter);
+        $filesystemAdapter = new FilesystemAdapter($this->filesystem);
 
         $storagePath = $filesystemAdapter->putFile('/', $filePath);
 
@@ -326,28 +320,6 @@
         );
     }
 
-<<<<<<< HEAD
-    /**
-     * @requires extension ftp
-     */
-    public function testCreateFtpDriver()
-    {
-        $filesystem = new FilesystemManager(new Application);
-
-        $driver = $filesystem->createFtpDriver([
-            'host' => 'ftp.example.com',
-            'username' => 'admin',
-            'permPublic' => 0700,
-            'unsupportedParam' => true,
-        ]);
-
-        $this->assertInstanceOf(FtpAdapter::class, $driver->getAdapter());
-
-        $config = $driver->getConfig();
-        $this->assertEquals(0700, $config['permPublic']);
-        $this->assertSame('ftp.example.com', $config['host']);
-        $this->assertSame('admin', $config['username']);
-=======
     public function testMacroable()
     {
         $this->filesystem->write('foo.txt', 'Hello World');
@@ -358,6 +330,5 @@
         });
 
         $this->assertSame('Hello World', $filesystemAdapter->getFoo());
->>>>>>> aca6f90b
     }
 }