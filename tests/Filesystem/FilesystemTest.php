<?php

namespace Illuminate\Tests\Filesystem;

use PHPUnit\Framework\TestCase;
use Illuminate\Filesystem\Filesystem;

class FilesystemTest extends TestCase
{
    private $tempDir;

    public function setUp()
    {
        $this->tempDir = __DIR__.'/tmp';
        mkdir($this->tempDir);
    }

    public function tearDown()
    {
        $files = new Filesystem;
        $files->deleteDirectory($this->tempDir);
    }

    public function testGetRetrievesFiles()
    {
        file_put_contents($this->tempDir.'/file.txt', 'Hello World');
        $files = new Filesystem;
        $this->assertEquals('Hello World', $files->get($this->tempDir.'/file.txt'));
    }

    public function testPutStoresFiles()
    {
        $files = new Filesystem;
        $files->put($this->tempDir.'/file.txt', 'Hello World');
        $this->assertStringEqualsFile($this->tempDir.'/file.txt', 'Hello World');
    }

    public function testSetChmod()
    {
        file_put_contents($this->tempDir.'/file.txt', 'Hello World');
        $files = new Filesystem;
        $files->chmod($this->tempDir.'/file.txt', 0755);
        $filePermission = substr(sprintf('%o', fileperms($this->tempDir.'/file.txt')), -4);
        $this->assertEquals('0755', $filePermission);
    }

    public function testGetChmod()
    {
        file_put_contents($this->tempDir.'/file.txt', 'Hello World');
        chmod($this->tempDir.'/file.txt', 0755);

        $files = new Filesystem;
        $filePermisson = $files->chmod($this->tempDir.'/file.txt');
        $this->assertEquals('0755', $filePermisson);
    }

    public function testDeleteRemovesFiles()
    {
        file_put_contents($this->tempDir.'/file1.txt', 'Hello World');
        file_put_contents($this->tempDir.'/file2.txt', 'Hello World');
        file_put_contents($this->tempDir.'/file3.txt', 'Hello World');

        $files = new Filesystem;
        $files->delete($this->tempDir.'/file1.txt');
        $this->assertFileNotExists($this->tempDir.'/file1.txt');

        $files->delete([$this->tempDir.'/file2.txt', $this->tempDir.'/file3.txt']);
        $this->assertFileNotExists($this->tempDir.'/file2.txt');
        $this->assertFileNotExists($this->tempDir.'/file3.txt');
    }

    public function testPrependExistingFiles()
    {
        $files = new Filesystem;
        $files->put($this->tempDir.'/file.txt', 'World');
        $files->prepend($this->tempDir.'/file.txt', 'Hello ');
        $this->assertStringEqualsFile($this->tempDir.'/file.txt', 'Hello World');
    }

    public function testPrependNewFiles()
    {
        $files = new Filesystem;
        $files->prepend($this->tempDir.'/file.txt', 'Hello World');
        $this->assertStringEqualsFile($this->tempDir.'/file.txt', 'Hello World');
    }

    public function testDeleteDirectory()
    {
        mkdir($this->tempDir.'/foo');
        file_put_contents($this->tempDir.'/foo/file.txt', 'Hello World');
        $files = new Filesystem;
        $files->deleteDirectory($this->tempDir.'/foo');
        $this->assertFalse(is_dir($this->tempDir.'/foo'));
        $this->assertFileNotExists($this->tempDir.'/foo/file.txt');
    }

    public function testCleanDirectory()
    {
        mkdir($this->tempDir.'/foo');
        file_put_contents($this->tempDir.'/foo/file.txt', 'Hello World');
        $files = new Filesystem;
        $files->cleanDirectory($this->tempDir.'/foo');
        $this->assertTrue(is_dir($this->tempDir.'/foo'));
        $this->assertFileNotExists($this->tempDir.'/foo/file.txt');
    }

    public function testMacro()
    {
        file_put_contents($this->tempDir.'/foo.txt', 'Hello World');
        $files = new Filesystem;
        $tempDir = $this->tempDir;
        $files->macro('getFoo', function () use ($files, $tempDir) {
            return $files->get($tempDir.'/foo.txt');
        });
        $this->assertEquals('Hello World', $files->getFoo());
    }

    public function testFilesMethod()
    {
        mkdir($this->tempDir.'/foo');
        file_put_contents($this->tempDir.'/foo/1.txt', '1');
        file_put_contents($this->tempDir.'/foo/2.txt', '2');
        mkdir($this->tempDir.'/foo/bar');
        $files = new Filesystem;
<<<<<<< HEAD

        $results = collect($files->files($this->tempDir.'/foo'))->map(function($file){
            return $file->getPathName();
        });

        $this->assertEquals([$this->tempDir.'/foo/1.txt', $this->tempDir.'/foo/2.txt'], $results->toArray());
=======
        $results = $files->files($this->tempDir.'/foo');
        $this->assertInstanceOf('SplFileInfo', $results[0]);
        $this->assertInstanceOf('SplFileInfo', $results[1]);
>>>>>>> 1f37ccc0
        unset($files);
    }

    public function testCopyDirectoryReturnsFalseIfSourceIsntDirectory()
    {
        $files = new Filesystem;
        $this->assertFalse($files->copyDirectory($this->tempDir.'/foo/bar/baz/breeze/boom', $this->tempDir));
    }

    public function testCopyDirectoryMovesEntireDirectory()
    {
        mkdir($this->tempDir.'/tmp', 0777, true);
        file_put_contents($this->tempDir.'/tmp/foo.txt', '');
        file_put_contents($this->tempDir.'/tmp/bar.txt', '');
        mkdir($this->tempDir.'/tmp/nested', 0777, true);
        file_put_contents($this->tempDir.'/tmp/nested/baz.txt', '');

        $files = new Filesystem;
        $files->copyDirectory($this->tempDir.'/tmp', $this->tempDir.'/tmp2');
        $this->assertTrue(is_dir($this->tempDir.'/tmp2'));
        $this->assertFileExists($this->tempDir.'/tmp2/foo.txt');
        $this->assertFileExists($this->tempDir.'/tmp2/bar.txt');
        $this->assertTrue(is_dir($this->tempDir.'/tmp2/nested'));
        $this->assertFileExists($this->tempDir.'/tmp2/nested/baz.txt');
    }

    public function testMoveDirectoryMovesEntireDirectory()
    {
        mkdir($this->tempDir.'/tmp', 0777, true);
        file_put_contents($this->tempDir.'/tmp/foo.txt', '');
        file_put_contents($this->tempDir.'/tmp/bar.txt', '');
        mkdir($this->tempDir.'/tmp/nested', 0777, true);
        file_put_contents($this->tempDir.'/tmp/nested/baz.txt', '');

        $files = new Filesystem;
        $files->moveDirectory($this->tempDir.'/tmp', $this->tempDir.'/tmp2');
        $this->assertTrue(is_dir($this->tempDir.'/tmp2'));
        $this->assertFileExists($this->tempDir.'/tmp2/foo.txt');
        $this->assertFileExists($this->tempDir.'/tmp2/bar.txt');
        $this->assertTrue(is_dir($this->tempDir.'/tmp2/nested'));
        $this->assertFileExists($this->tempDir.'/tmp2/nested/baz.txt');
        $this->assertFalse(is_dir($this->tempDir.'/tmp'));
    }

    public function testMoveDirectoryMovesEntireDirectoryAndOverwrites()
    {
        mkdir($this->tempDir.'/tmp', 0777, true);
        file_put_contents($this->tempDir.'/tmp/foo.txt', '');
        file_put_contents($this->tempDir.'/tmp/bar.txt', '');
        mkdir($this->tempDir.'/tmp/nested', 0777, true);
        file_put_contents($this->tempDir.'/tmp/nested/baz.txt', '');
        mkdir($this->tempDir.'/tmp2', 0777, true);
        file_put_contents($this->tempDir.'/tmp2/foo2.txt', '');
        file_put_contents($this->tempDir.'/tmp2/bar2.txt', '');

        $files = new Filesystem;
        $files->moveDirectory($this->tempDir.'/tmp', $this->tempDir.'/tmp2', true);
        $this->assertTrue(is_dir($this->tempDir.'/tmp2'));
        $this->assertFileExists($this->tempDir.'/tmp2/foo.txt');
        $this->assertFileExists($this->tempDir.'/tmp2/bar.txt');
        $this->assertTrue(is_dir($this->tempDir.'/tmp2/nested'));
        $this->assertFileExists($this->tempDir.'/tmp2/nested/baz.txt');
        $this->assertFileNotExists($this->tempDir.'/tmp2/foo2.txt');
        $this->assertFileNotExists($this->tempDir.'/tmp2/bar2.txt');
        $this->assertFalse(is_dir($this->tempDir.'/tmp'));
    }

    /**
     * @expectedException \Illuminate\Contracts\Filesystem\FileNotFoundException
     */
    public function testGetThrowsExceptionNonexisitingFile()
    {
        $files = new Filesystem;
        $files->get($this->tempDir.'/unknown-file.txt');
    }

    public function testGetRequireReturnsProperly()
    {
        file_put_contents($this->tempDir.'/file.php', '<?php return "Howdy?"; ?>');
        $files = new Filesystem;
        $this->assertEquals('Howdy?', $files->getRequire($this->tempDir.'/file.php'));
    }

    /**
     * @expectedException \Illuminate\Contracts\Filesystem\FileNotFoundException
     */
    public function testGetRequireThrowsExceptionNonexisitingFile()
    {
        $files = new Filesystem;
        $files->getRequire($this->tempDir.'/file.php');
    }

    public function testAppendAddsDataToFile()
    {
        file_put_contents($this->tempDir.'/file.txt', 'foo');
        $files = new Filesystem;
        $bytesWritten = $files->append($this->tempDir.'/file.txt', 'bar');
        $this->assertEquals(mb_strlen('bar', '8bit'), $bytesWritten);
        $this->assertFileExists($this->tempDir.'/file.txt');
        $this->assertStringEqualsFile($this->tempDir.'/file.txt', 'foobar');
    }

    public function testMoveMovesFiles()
    {
        file_put_contents($this->tempDir.'/foo.txt', 'foo');
        $files = new Filesystem;
        $files->move($this->tempDir.'/foo.txt', $this->tempDir.'/bar.txt');
        $this->assertFileExists($this->tempDir.'/bar.txt');
        $this->assertFileNotExists($this->tempDir.'/foo.txt');
    }

    public function testExtensionReturnsExtension()
    {
        file_put_contents($this->tempDir.'/foo.txt', 'foo');
        $files = new Filesystem;
        $this->assertEquals('txt', $files->extension($this->tempDir.'/foo.txt'));
    }

    public function testBasenameReturnsBasename()
    {
        file_put_contents($this->tempDir.'/foo.txt', 'foo');
        $files = new Filesystem;
        $this->assertEquals('foo.txt', $files->basename($this->tempDir.'/foo.txt'));
    }

    public function testDirnameReturnsDirectory()
    {
        file_put_contents($this->tempDir.'/foo.txt', 'foo');
        $files = new Filesystem;
        $this->assertEquals($this->tempDir, $files->dirname($this->tempDir.'/foo.txt'));
    }

    public function testTypeIdentifiesFile()
    {
        file_put_contents($this->tempDir.'/foo.txt', 'foo');
        $files = new Filesystem;
        $this->assertEquals('file', $files->type($this->tempDir.'/foo.txt'));
    }

    public function testTypeIdentifiesDirectory()
    {
        mkdir($this->tempDir.'/foo');
        $files = new Filesystem;
        $this->assertEquals('dir', $files->type($this->tempDir.'/foo'));
    }

    public function testSizeOutputsSize()
    {
        $size = file_put_contents($this->tempDir.'/foo.txt', 'foo');
        $files = new Filesystem;
        $this->assertEquals($size, $files->size($this->tempDir.'/foo.txt'));
    }

    /**
     * @requires extension fileinfo
     */
    public function testMimeTypeOutputsMimeType()
    {
        file_put_contents($this->tempDir.'/foo.txt', 'foo');
        $files = new Filesystem;
        $this->assertEquals('text/plain', $files->mimeType($this->tempDir.'/foo.txt'));
    }

    public function testIsWritable()
    {
        file_put_contents($this->tempDir.'/foo.txt', 'foo');
        $files = new Filesystem;
        @chmod($this->tempDir.'/foo.txt', 0444);
        $this->assertFalse($files->isWritable($this->tempDir.'/foo.txt'));
        @chmod($this->tempDir.'/foo.txt', 0777);
        $this->assertTrue($files->isWritable($this->tempDir.'/foo.txt'));
    }

    public function testIsReadable()
    {
        file_put_contents($this->tempDir.'/foo.txt', 'foo');
        $files = new Filesystem;
        // chmod is noneffective on Windows
        if (DIRECTORY_SEPARATOR === '\\') {
            $this->assertTrue($files->isReadable($this->tempDir.'/foo.txt'));
        } else {
            @chmod($this->tempDir.'/foo.txt', 0000);
            $this->assertFalse($files->isReadable($this->tempDir.'/foo.txt'));
            @chmod($this->tempDir.'/foo.txt', 0777);
            $this->assertTrue($files->isReadable($this->tempDir.'/foo.txt'));
        }
        $this->assertFalse($files->isReadable($this->tempDir.'/doesnotexist.txt'));
    }

    public function testGlobFindsFiles()
    {
        file_put_contents($this->tempDir.'/foo.txt', 'foo');
        file_put_contents($this->tempDir.'/bar.txt', 'bar');
        $files = new Filesystem;
        $glob = $files->glob($this->tempDir.'/*.txt');
        $this->assertContains($this->tempDir.'/foo.txt', $glob);
        $this->assertContains($this->tempDir.'/bar.txt', $glob);
    }

    public function testAllFilesFindsFiles()
    {
        file_put_contents($this->tempDir.'/foo.txt', 'foo');
        file_put_contents($this->tempDir.'/bar.txt', 'bar');
        $files = new Filesystem;
        $allFiles = [];
        foreach ($files->allFiles($this->tempDir) as $file) {
            $allFiles[] = $file->getFilename();
        }
        $this->assertContains('foo.txt', $allFiles);
        $this->assertContains('bar.txt', $allFiles);
    }

    public function testDirectoriesFindsDirectories()
    {
        mkdir($this->tempDir.'/foo');
        mkdir($this->tempDir.'/bar');
        $files = new Filesystem;
        $directories = $files->directories($this->tempDir);
        $this->assertContains($this->tempDir.DIRECTORY_SEPARATOR.'foo', $directories);
        $this->assertContains($this->tempDir.DIRECTORY_SEPARATOR.'bar', $directories);
    }

    public function testMakeDirectory()
    {
        $files = new Filesystem;
        $this->assertTrue($files->makeDirectory($this->tempDir.'/foo'));
        $this->assertFileExists($this->tempDir.'/foo');
    }

    /**
     * @requires extension pcntl
     */
    public function testSharedGet()
    {
        if (! function_exists('pcntl_fork')) {
            $this->markTestSkipped('Skipping since the pcntl extension is not available');
        }

        $content = str_repeat('123456', 1000000);
        $result = 1;

        for ($i = 1; $i <= 20; ++$i) {
            $pid = pcntl_fork();

            if (! $pid) {
                $files = new Filesystem;
                $files->put($this->tempDir.'/file.txt', $content, true);
                $read = $files->get($this->tempDir.'/file.txt', true);

                exit(strlen($read) === strlen($content) ? 1 : 0);
            }
        }

        while (pcntl_waitpid(0, $status) != -1) {
            $status = pcntl_wexitstatus($status);
            $result *= $status;
        }

        $this->assertTrue($result === 1);
    }

    public function testRequireOnceRequiresFileProperly()
    {
        $filesystem = new Filesystem;
        mkdir($this->tempDir.'/foo');
        file_put_contents($this->tempDir.'/foo/foo.php', '<?php function random_function_xyz(){};');
        $filesystem->requireOnce($this->tempDir.'/foo/foo.php');
        file_put_contents($this->tempDir.'/foo/foo.php', '<?php function random_function_xyz_changed(){};');
        $filesystem->requireOnce($this->tempDir.'/foo/foo.php');
        $this->assertTrue(function_exists('random_function_xyz'));
        $this->assertFalse(function_exists('random_function_xyz_changed'));
    }

    public function testCopyCopiesFileProperly()
    {
        $filesystem = new Filesystem;
        $data = 'contents';
        mkdir($this->tempDir.'/foo');
        file_put_contents($this->tempDir.'/foo/foo.txt', $data);
        $filesystem->copy($this->tempDir.'/foo/foo.txt', $this->tempDir.'/foo/foo2.txt');
        $this->assertTrue(file_exists($this->tempDir.'/foo/foo2.txt'));
        $this->assertEquals($data, file_get_contents($this->tempDir.'/foo/foo2.txt'));
    }

    public function testIsFileChecksFilesProperly()
    {
        $filesystem = new Filesystem;
        mkdir($this->tempDir.'/foo');
        file_put_contents($this->tempDir.'/foo/foo.txt', 'contents');
        $this->assertTrue($filesystem->isFile($this->tempDir.'/foo/foo.txt'));
        $this->assertFalse($filesystem->isFile($this->tempDir.'./foo'));
    }

    public function testFilesMethodReturnsFileInfoObjects()
    {
        mkdir($this->tempDir.'/foo');
        file_put_contents($this->tempDir.'/foo/1.txt', '1');
        file_put_contents($this->tempDir.'/foo/2.txt', '2');
        mkdir($this->tempDir.'/foo/bar');
        $files = new Filesystem;
        foreach ($files->files($this->tempDir.'/foo') as $file) {
            $this->assertInstanceOf(\SplFileInfo::class, $file);
        }
        unset($files);
    }

    public function testAllFilesReturnsFileInfoObjects()
    {
        file_put_contents($this->tempDir.'/foo.txt', 'foo');
        file_put_contents($this->tempDir.'/bar.txt', 'bar');
        $files = new Filesystem;
        $allFiles = [];
        foreach ($files->allFiles($this->tempDir) as $file) {
            $this->assertInstanceOf(\SplFileInfo::class, $file);
        }
    }
}<|MERGE_RESOLUTION|>--- conflicted
+++ resolved
@@ -122,18 +122,9 @@
         file_put_contents($this->tempDir.'/foo/2.txt', '2');
         mkdir($this->tempDir.'/foo/bar');
         $files = new Filesystem;
-<<<<<<< HEAD
-
-        $results = collect($files->files($this->tempDir.'/foo'))->map(function($file){
-            return $file->getPathName();
-        });
-
-        $this->assertEquals([$this->tempDir.'/foo/1.txt', $this->tempDir.'/foo/2.txt'], $results->toArray());
-=======
         $results = $files->files($this->tempDir.'/foo');
         $this->assertInstanceOf('SplFileInfo', $results[0]);
         $this->assertInstanceOf('SplFileInfo', $results[1]);
->>>>>>> 1f37ccc0
         unset($files);
     }
 
