<?php

namespace Illuminate\Tests\Filesystem;

use SplFileInfo;
use Mockery as m;
use PHPUnit\Framework\TestCase;
use League\Flysystem\Adapter\Ftp;
use Illuminate\Filesystem\Filesystem;
use Illuminate\Foundation\Application;
use Illuminate\Filesystem\FilesystemManager;

class FilesystemTest extends TestCase
{
    private $tempDir;

    public function setUp()
    {
        $this->tempDir = __DIR__.'/tmp';
        mkdir($this->tempDir);
    }

    public function tearDown()
    {
        m::close();

        $files = new Filesystem;
        $files->deleteDirectory($this->tempDir);
    }

    public function testGetRetrievesFiles()
    {
        file_put_contents($this->tempDir.'/file.txt', 'Hello World');
        $files = new Filesystem;
        $this->assertEquals('Hello World', $files->get($this->tempDir.'/file.txt'));
    }

    public function testPutStoresFiles()
    {
        $files = new Filesystem;
        $files->put($this->tempDir.'/file.txt', 'Hello World');
        $this->assertStringEqualsFile($this->tempDir.'/file.txt', 'Hello World');
    }

    public function testReplaceStoresFiles()
    {
        $files = new Filesystem;
        $files->replace($this->tempDir.'/file.txt', 'Hello World');
        $this->assertStringEqualsFile($this->tempDir.'/file.txt', 'Hello World');

        $files->replace($this->tempDir.'/file.txt', 'Something Else');
        $this->assertStringEqualsFile($this->tempDir.'/file.txt', 'Something Else');
    }

    public function testSetChmod()
    {
        file_put_contents($this->tempDir.'/file.txt', 'Hello World');
        $files = new Filesystem;
        $files->chmod($this->tempDir.'/file.txt', 0755);
        $filePermission = substr(sprintf('%o', fileperms($this->tempDir.'/file.txt')), -4);
        $expectedPermissions = DIRECTORY_SEPARATOR == '\\' ? '0666' : '0755';
        $this->assertEquals($expectedPermissions, $filePermission);
    }

    public function testGetChmod()
    {
        file_put_contents($this->tempDir.'/file.txt', 'Hello World');
        chmod($this->tempDir.'/file.txt', 0755);

        $files = new Filesystem;
        $filePermission = $files->chmod($this->tempDir.'/file.txt');
        $expectedPermissions = DIRECTORY_SEPARATOR == '\\' ? '0666' : '0755';
        $this->assertEquals($expectedPermissions, $filePermission);
    }

    public function testDeleteRemovesFiles()
    {
        file_put_contents($this->tempDir.'/file1.txt', 'Hello World');
        file_put_contents($this->tempDir.'/file2.txt', 'Hello World');
        file_put_contents($this->tempDir.'/file3.txt', 'Hello World');

        $files = new Filesystem;
        $files->delete($this->tempDir.'/file1.txt');
        $this->assertFileNotExists($this->tempDir.'/file1.txt');

        $files->delete([$this->tempDir.'/file2.txt', $this->tempDir.'/file3.txt']);
        $this->assertFileNotExists($this->tempDir.'/file2.txt');
        $this->assertFileNotExists($this->tempDir.'/file3.txt');
    }

    public function testPrependExistingFiles()
    {
        $files = new Filesystem;
        $files->put($this->tempDir.'/file.txt', 'World');
        $files->prepend($this->tempDir.'/file.txt', 'Hello ');
        $this->assertStringEqualsFile($this->tempDir.'/file.txt', 'Hello World');
    }

    public function testPrependNewFiles()
    {
        $files = new Filesystem;
        $files->prepend($this->tempDir.'/file.txt', 'Hello World');
        $this->assertStringEqualsFile($this->tempDir.'/file.txt', 'Hello World');
    }

    public function testDeleteDirectory()
    {
        mkdir($this->tempDir.'/foo');
        file_put_contents($this->tempDir.'/foo/file.txt', 'Hello World');
        $files = new Filesystem;
        $files->deleteDirectory($this->tempDir.'/foo');
        $this->assertDirectoryNotExists($this->tempDir.'/foo');
        $this->assertFileNotExists($this->tempDir.'/foo/file.txt');
    }

    public function testDeleteDirectoryReturnFalseWhenNotADirectory()
    {
        mkdir($this->tempDir.'/foo');
        file_put_contents($this->tempDir.'/foo/file.txt', 'Hello World');
        $files = new Filesystem;
        $this->assertFalse($files->deleteDirectory($this->tempDir.'/foo/file.txt'));
    }

    public function testCleanDirectory()
    {
        mkdir($this->tempDir.'/foo');
        file_put_contents($this->tempDir.'/foo/file.txt', 'Hello World');
        $files = new Filesystem;
        $files->cleanDirectory($this->tempDir.'/foo');
        $this->assertDirectoryExists($this->tempDir.'/foo');
        $this->assertFileNotExists($this->tempDir.'/foo/file.txt');
    }

    public function testMacro()
    {
        file_put_contents($this->tempDir.'/foo.txt', 'Hello World');
        $files = new Filesystem;
        $tempDir = $this->tempDir;
        $files->macro('getFoo', function () use ($files, $tempDir) {
            return $files->get($tempDir.'/foo.txt');
        });
        $this->assertEquals('Hello World', $files->getFoo());
    }

    public function testFilesMethod()
    {
        mkdir($this->tempDir.'/foo');
        file_put_contents($this->tempDir.'/foo/1.txt', '1');
        file_put_contents($this->tempDir.'/foo/2.txt', '2');
        mkdir($this->tempDir.'/foo/bar');
        $files = new Filesystem;
        $results = $files->files($this->tempDir.'/foo');
        $this->assertInstanceOf(SplFileInfo::class, $results[0]);
        $this->assertInstanceOf(SplFileInfo::class, $results[1]);
        unset($files);
    }

    public function testCopyDirectoryReturnsFalseIfSourceIsntDirectory()
    {
        $files = new Filesystem;
        $this->assertFalse($files->copyDirectory($this->tempDir.'/foo/bar/baz/breeze/boom', $this->tempDir));
    }

    public function testCopyDirectoryMovesEntireDirectory()
    {
        mkdir($this->tempDir.'/tmp', 0777, true);
        file_put_contents($this->tempDir.'/tmp/foo.txt', '');
        file_put_contents($this->tempDir.'/tmp/bar.txt', '');
        mkdir($this->tempDir.'/tmp/nested', 0777, true);
        file_put_contents($this->tempDir.'/tmp/nested/baz.txt', '');

        $files = new Filesystem;
        $files->copyDirectory($this->tempDir.'/tmp', $this->tempDir.'/tmp2');
        $this->assertDirectoryExists($this->tempDir.'/tmp2');
        $this->assertFileExists($this->tempDir.'/tmp2/foo.txt');
        $this->assertFileExists($this->tempDir.'/tmp2/bar.txt');
        $this->assertDirectoryExists($this->tempDir.'/tmp2/nested');
        $this->assertFileExists($this->tempDir.'/tmp2/nested/baz.txt');
    }

    public function testMoveDirectoryMovesEntireDirectory()
    {
        mkdir($this->tempDir.'/tmp', 0777, true);
        file_put_contents($this->tempDir.'/tmp/foo.txt', '');
        file_put_contents($this->tempDir.'/tmp/bar.txt', '');
        mkdir($this->tempDir.'/tmp/nested', 0777, true);
        file_put_contents($this->tempDir.'/tmp/nested/baz.txt', '');

        $files = new Filesystem;
        $files->moveDirectory($this->tempDir.'/tmp', $this->tempDir.'/tmp2');
        $this->assertDirectoryExists($this->tempDir.'/tmp2');
        $this->assertFileExists($this->tempDir.'/tmp2/foo.txt');
        $this->assertFileExists($this->tempDir.'/tmp2/bar.txt');
        $this->assertDirectoryExists($this->tempDir.'/tmp2/nested');
        $this->assertFileExists($this->tempDir.'/tmp2/nested/baz.txt');
        $this->assertDirectoryNotExists($this->tempDir.'/tmp');
    }

    public function testMoveDirectoryMovesEntireDirectoryAndOverwrites()
    {
        mkdir($this->tempDir.'/tmp', 0777, true);
        file_put_contents($this->tempDir.'/tmp/foo.txt', '');
        file_put_contents($this->tempDir.'/tmp/bar.txt', '');
        mkdir($this->tempDir.'/tmp/nested', 0777, true);
        file_put_contents($this->tempDir.'/tmp/nested/baz.txt', '');
        mkdir($this->tempDir.'/tmp2', 0777, true);
        file_put_contents($this->tempDir.'/tmp2/foo2.txt', '');
        file_put_contents($this->tempDir.'/tmp2/bar2.txt', '');

        $files = new Filesystem;
        $files->moveDirectory($this->tempDir.'/tmp', $this->tempDir.'/tmp2', true);
        $this->assertDirectoryExists($this->tempDir.'/tmp2');
        $this->assertFileExists($this->tempDir.'/tmp2/foo.txt');
        $this->assertFileExists($this->tempDir.'/tmp2/bar.txt');
        $this->assertDirectoryExists($this->tempDir.'/tmp2/nested');
        $this->assertFileExists($this->tempDir.'/tmp2/nested/baz.txt');
        $this->assertFileNotExists($this->tempDir.'/tmp2/foo2.txt');
        $this->assertFileNotExists($this->tempDir.'/tmp2/bar2.txt');
        $this->assertDirectoryNotExists($this->tempDir.'/tmp');
    }

    public function testMoveDirectoryReturnsFalseWhileOverwritingAndUnableToDeleteDestinationDirectory()
    {
        mkdir($this->tempDir.'/tmp', 0777, true);
        file_put_contents($this->tempDir.'/tmp/foo.txt', '');
        mkdir($this->tempDir.'/tmp2', 0777, true);

        $files = m::mock(Filesystem::class)->makePartial();
        $files->shouldReceive('deleteDirectory')->once()->andReturn(false);
        $this->assertFalse($files->moveDirectory($this->tempDir.'/tmp', $this->tempDir.'/tmp2', true));
    }

    /**
     * @expectedException \Illuminate\Contracts\Filesystem\FileNotFoundException
     */
    public function testGetThrowsExceptionNonexisitingFile()
    {
        $files = new Filesystem;
        $files->get($this->tempDir.'/unknown-file.txt');
    }

    public function testGetRequireReturnsProperly()
    {
        file_put_contents($this->tempDir.'/file.php', '<?php return "Howdy?"; ?>');
        $files = new Filesystem;
        $this->assertEquals('Howdy?', $files->getRequire($this->tempDir.'/file.php'));
    }

    /**
     * @expectedException \Illuminate\Contracts\Filesystem\FileNotFoundException
     */
    public function testGetRequireThrowsExceptionNonexisitingFile()
    {
        $files = new Filesystem;
        $files->getRequire($this->tempDir.'/file.php');
    }

    public function testAppendAddsDataToFile()
    {
        file_put_contents($this->tempDir.'/file.txt', 'foo');
        $files = new Filesystem;
        $bytesWritten = $files->append($this->tempDir.'/file.txt', 'bar');
        $this->assertEquals(mb_strlen('bar', '8bit'), $bytesWritten);
        $this->assertFileExists($this->tempDir.'/file.txt');
        $this->assertStringEqualsFile($this->tempDir.'/file.txt', 'foobar');
    }

    public function testMoveMovesFiles()
    {
        file_put_contents($this->tempDir.'/foo.txt', 'foo');
        $files = new Filesystem;
        $files->move($this->tempDir.'/foo.txt', $this->tempDir.'/bar.txt');
        $this->assertFileExists($this->tempDir.'/bar.txt');
        $this->assertFileNotExists($this->tempDir.'/foo.txt');
    }

    public function testNameReturnsName()
    {
        file_put_contents($this->tempDir.'/foobar.txt', 'foo');
        $filesystem = new Filesystem;
        $this->assertEquals('foobar', $filesystem->name($this->tempDir.'/foobar.txt'));
    }

    public function testExtensionReturnsExtension()
    {
        file_put_contents($this->tempDir.'/foo.txt', 'foo');
        $files = new Filesystem;
        $this->assertEquals('txt', $files->extension($this->tempDir.'/foo.txt'));
    }

    public function testBasenameReturnsBasename()
    {
        file_put_contents($this->tempDir.'/foo.txt', 'foo');
        $files = new Filesystem;
        $this->assertEquals('foo.txt', $files->basename($this->tempDir.'/foo.txt'));
    }

    public function testDirnameReturnsDirectory()
    {
        file_put_contents($this->tempDir.'/foo.txt', 'foo');
        $files = new Filesystem;
        $this->assertEquals($this->tempDir, $files->dirname($this->tempDir.'/foo.txt'));
    }

    public function testTypeIdentifiesFile()
    {
        file_put_contents($this->tempDir.'/foo.txt', 'foo');
        $files = new Filesystem;
        $this->assertEquals('file', $files->type($this->tempDir.'/foo.txt'));
    }

    public function testTypeIdentifiesDirectory()
    {
        mkdir($this->tempDir.'/foo');
        $files = new Filesystem;
        $this->assertEquals('dir', $files->type($this->tempDir.'/foo'));
    }

    public function testSizeOutputsSize()
    {
        $size = file_put_contents($this->tempDir.'/foo.txt', 'foo');
        $files = new Filesystem;
        $this->assertEquals($size, $files->size($this->tempDir.'/foo.txt'));
    }

    /**
     * @requires extension fileinfo
     */
    public function testMimeTypeOutputsMimeType()
    {
        file_put_contents($this->tempDir.'/foo.txt', 'foo');
        $files = new Filesystem;
        $this->assertEquals('text/plain', $files->mimeType($this->tempDir.'/foo.txt'));
    }

    public function testIsWritable()
    {
        file_put_contents($this->tempDir.'/foo.txt', 'foo');
        $files = new Filesystem;
        @chmod($this->tempDir.'/foo.txt', 0444);
        $this->assertFalse($files->isWritable($this->tempDir.'/foo.txt'));
        @chmod($this->tempDir.'/foo.txt', 0777);
        $this->assertTrue($files->isWritable($this->tempDir.'/foo.txt'));
    }

    public function testIsReadable()
    {
        file_put_contents($this->tempDir.'/foo.txt', 'foo');
        $files = new Filesystem;
        // chmod is noneffective on Windows
        if (DIRECTORY_SEPARATOR === '\\') {
            $this->assertTrue($files->isReadable($this->tempDir.'/foo.txt'));
        } else {
            @chmod($this->tempDir.'/foo.txt', 0000);
            $this->assertFalse($files->isReadable($this->tempDir.'/foo.txt'));
            @chmod($this->tempDir.'/foo.txt', 0777);
            $this->assertTrue($files->isReadable($this->tempDir.'/foo.txt'));
        }
        $this->assertFalse($files->isReadable($this->tempDir.'/doesnotexist.txt'));
    }

    public function testGlobFindsFiles()
    {
        file_put_contents($this->tempDir.'/foo.txt', 'foo');
        file_put_contents($this->tempDir.'/bar.txt', 'bar');
        $files = new Filesystem;
        $glob = $files->glob($this->tempDir.'/*.txt');
        $this->assertContains($this->tempDir.'/foo.txt', $glob);
        $this->assertContains($this->tempDir.'/bar.txt', $glob);
    }

    public function testAllFilesFindsFiles()
    {
        file_put_contents($this->tempDir.'/foo.txt', 'foo');
        file_put_contents($this->tempDir.'/bar.txt', 'bar');
        $files = new Filesystem;
        $allFiles = [];
        foreach ($files->allFiles($this->tempDir) as $file) {
            $allFiles[] = $file->getFilename();
        }
        $this->assertContains('foo.txt', $allFiles);
        $this->assertContains('bar.txt', $allFiles);
    }

    public function testDirectoriesFindsDirectories()
    {
        mkdir($this->tempDir.'/foo');
        mkdir($this->tempDir.'/bar');
        $files = new Filesystem;
        $directories = $files->directories($this->tempDir);
        $this->assertContains($this->tempDir.DIRECTORY_SEPARATOR.'foo', $directories);
        $this->assertContains($this->tempDir.DIRECTORY_SEPARATOR.'bar', $directories);
    }

    public function testMakeDirectory()
    {
        $files = new Filesystem;
        $this->assertTrue($files->makeDirectory($this->tempDir.'/foo'));
        $this->assertFileExists($this->tempDir.'/foo');
    }

    /**
     * @requires extension pcntl
     */
    public function testSharedGet()
    {
        if (! function_exists('pcntl_fork')) {
            $this->markTestSkipped('Skipping since the pcntl extension is not available');
        }

        $content = str_repeat('123456', 1000000);
        $result = 1;

        for ($i = 1; $i <= 20; $i++) {
            $pid = pcntl_fork();

            if (! $pid) {
                $files = new Filesystem;
                $files->put($this->tempDir.'/file.txt', $content, true);
                $read = $files->get($this->tempDir.'/file.txt', true);

                exit(strlen($read) === strlen($content) ? 1 : 0);
            }
        }

        while (pcntl_waitpid(0, $status) != -1) {
            $status = pcntl_wexitstatus($status);
            $result *= $status;
        }

        $this->assertTrue($result === 1);
    }

    public function testRequireOnceRequiresFileProperly()
    {
        $filesystem = new Filesystem;
        mkdir($this->tempDir.'/foo');
        file_put_contents($this->tempDir.'/foo/foo.php', '<?php function random_function_xyz(){};');
        $filesystem->requireOnce($this->tempDir.'/foo/foo.php');
        file_put_contents($this->tempDir.'/foo/foo.php', '<?php function random_function_xyz_changed(){};');
        $filesystem->requireOnce($this->tempDir.'/foo/foo.php');
        $this->assertTrue(function_exists('random_function_xyz'));
        $this->assertFalse(function_exists('random_function_xyz_changed'));
    }

    public function testCopyCopiesFileProperly()
    {
        $filesystem = new Filesystem;
        $data = 'contents';
        mkdir($this->tempDir.'/foo');
        file_put_contents($this->tempDir.'/foo/foo.txt', $data);
        $filesystem->copy($this->tempDir.'/foo/foo.txt', $this->tempDir.'/foo/foo2.txt');
        $this->assertFileExists($this->tempDir.'/foo/foo2.txt');
        $this->assertEquals($data, file_get_contents($this->tempDir.'/foo/foo2.txt'));
    }

    public function testIsFileChecksFilesProperly()
    {
        $filesystem = new Filesystem;
        mkdir($this->tempDir.'/foo');
        file_put_contents($this->tempDir.'/foo/foo.txt', 'contents');
        $this->assertTrue($filesystem->isFile($this->tempDir.'/foo/foo.txt'));
        $this->assertFalse($filesystem->isFile($this->tempDir.'./foo'));
    }

    public function testFilesMethodReturnsFileInfoObjects()
    {
        mkdir($this->tempDir.'/foo');
        file_put_contents($this->tempDir.'/foo/1.txt', '1');
        file_put_contents($this->tempDir.'/foo/2.txt', '2');
        mkdir($this->tempDir.'/foo/bar');
        $files = new Filesystem;
        $this->assertContainsOnlyInstancesOf(SplFileInfo::class, $files->files($this->tempDir.'/foo'));
        unset($files);
    }

    public function testAllFilesReturnsFileInfoObjects()
    {
        file_put_contents($this->tempDir.'/foo.txt', 'foo');
        file_put_contents($this->tempDir.'/bar.txt', 'bar');
        $files = new Filesystem;
<<<<<<< HEAD
        $this->assertContainsOnlyInstancesOf(\SplFileInfo::class, $files->allFiles($this->tempDir));
=======
        $allFiles = [];
        $this->assertContainsOnlyInstancesOf(SplFileInfo::class, $files->allFiles($this->tempDir));
>>>>>>> 196c5184
    }

    public function testCreateFtpDriver()
    {
        $filesystem = new FilesystemManager(new Application());

        $driver = $filesystem->createFtpDriver([
            'host' => 'ftp.example.com',
            'username' => 'admin',
            'permPublic' => 0700,
            'unsupportedParam' => true,
        ]);

        /** @var Ftp $adapter */
        $adapter = $driver->getAdapter();
        $this->assertEquals(0700, $adapter->getPermPublic());
        $this->assertEquals('ftp.example.com', $adapter->getHost());
        $this->assertEquals('admin', $adapter->getUsername());
    }

    public function testHash()
    {
        file_put_contents($this->tempDir.'/foo.txt', 'foo');
        $filesystem = new Filesystem;
        $this->assertEquals('acbd18db4cc2f85cedef654fccc4a4d8', $filesystem->hash($this->tempDir.'/foo.txt'));
    }
}<|MERGE_RESOLUTION|>--- conflicted
+++ resolved
@@ -479,12 +479,7 @@
         file_put_contents($this->tempDir.'/foo.txt', 'foo');
         file_put_contents($this->tempDir.'/bar.txt', 'bar');
         $files = new Filesystem;
-<<<<<<< HEAD
-        $this->assertContainsOnlyInstancesOf(\SplFileInfo::class, $files->allFiles($this->tempDir));
-=======
-        $allFiles = [];
         $this->assertContainsOnlyInstancesOf(SplFileInfo::class, $files->allFiles($this->tempDir));
->>>>>>> 196c5184
     }
 
     public function testCreateFtpDriver()
