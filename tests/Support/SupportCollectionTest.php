<?php

namespace Illuminate\Tests\Support;

use ArrayAccess;
use ArrayIterator;
use ArrayObject;
use CachingIterator;
use Exception;
use Illuminate\Contracts\Support\Arrayable;
use Illuminate\Contracts\Support\Jsonable;
use Illuminate\Database\Eloquent\Model;
use Illuminate\Support\Collection;
use Illuminate\Support\HtmlString;
use Illuminate\Support\ItemNotFoundException;
use Illuminate\Support\LazyCollection;
use Illuminate\Support\MultipleItemsFoundException;
use Illuminate\Support\Str;
use Illuminate\Support\Stringable;
use InvalidArgumentException;
use IteratorAggregate;
use JsonSerializable;
use Mockery as m;
use PHPUnit\Framework\Attributes\DataProvider;
use PHPUnit\Framework\TestCase;
use ReflectionClass;
use stdClass;
use Symfony\Component\VarDumper\VarDumper;
use Traversable;
use UnexpectedValueException;
use WeakMap;

include_once 'Enums.php';

class SupportCollectionTest extends TestCase
{
    #[DataProvider('collectionClassProvider')]
    public function testFirstReturnsFirstItemInCollection($collection)
    {
        $c = new $collection(['foo', 'bar']);
        $this->assertSame('foo', $c->first());
    }

    #[DataProvider('collectionClassProvider')]
    public function testFirstWithCallback($collection)
    {
        $data = new $collection(['foo', 'bar', 'baz']);
        $result = $data->first(function ($value) {
            return $value === 'bar';
        });
        $this->assertSame('bar', $result);
    }

    #[DataProvider('collectionClassProvider')]
    public function testFirstWithCallbackAndDefault($collection)
    {
        $data = new $collection(['foo', 'bar']);
        $result = $data->first(function ($value) {
            return $value === 'baz';
        }, 'default');
        $this->assertSame('default', $result);
    }

    #[DataProvider('collectionClassProvider')]
    public function testFirstWithDefaultAndWithoutCallback($collection)
    {
        $data = new $collection;
        $result = $data->first(null, 'default');
        $this->assertSame('default', $result);

        $data = new $collection(['foo', 'bar']);
        $result = $data->first(null, 'default');
        $this->assertSame('foo', $result);
    }

    #[DataProvider('collectionClassProvider')]
    public function testSoleReturnsFirstItemInCollectionIfOnlyOneExists($collection)
    {
        $collection = new $collection([
            ['name' => 'foo'],
            ['name' => 'bar'],
        ]);

        $this->assertSame(['name' => 'foo'], $collection->where('name', 'foo')->sole());
        $this->assertSame(['name' => 'foo'], $collection->sole('name', '=', 'foo'));
        $this->assertSame(['name' => 'foo'], $collection->sole('name', 'foo'));
    }

    #[DataProvider('collectionClassProvider')]
    public function testSoleThrowsExceptionIfNoItemsExist($collection)
    {
        $this->expectException(ItemNotFoundException::class);

        $collection = new $collection([
            ['name' => 'foo'],
            ['name' => 'bar'],
        ]);

        $collection->where('name', 'INVALID')->sole();
    }

    #[DataProvider('collectionClassProvider')]
    public function testSoleThrowsExceptionIfMoreThanOneItemExists($collection)
    {
        $this->expectExceptionObject(new MultipleItemsFoundException(2));

        $collection = new $collection([
            ['name' => 'foo'],
            ['name' => 'foo'],
            ['name' => 'bar'],
        ]);

        $collection->where('name', 'foo')->sole();
    }

    #[DataProvider('collectionClassProvider')]
    public function testSoleReturnsFirstItemInCollectionIfOnlyOneExistsWithCallback($collection)
    {
        $data = new $collection(['foo', 'bar', 'baz']);
        $result = $data->sole(function ($value) {
            return $value === 'bar';
        });
        $this->assertSame('bar', $result);
    }

    #[DataProvider('collectionClassProvider')]
    public function testSoleThrowsExceptionIfNoItemsExistWithCallback($collection)
    {
        $this->expectException(ItemNotFoundException::class);

        $data = new $collection(['foo', 'bar', 'baz']);

        $data->sole(function ($value) {
            return $value === 'invalid';
        });
    }

    #[DataProvider('collectionClassProvider')]
    public function testSoleThrowsExceptionIfMoreThanOneItemExistsWithCallback($collection)
    {
        $this->expectExceptionObject(new MultipleItemsFoundException(2));

        $data = new $collection(['foo', 'bar', 'bar']);

        $data->sole(function ($value) {
            return $value === 'bar';
        });
    }

    #[DataProvider('collectionClassProvider')]
    public function testFirstOrFailReturnsFirstItemInCollection($collection)
    {
        $collection = new $collection([
            ['name' => 'foo'],
            ['name' => 'bar'],
        ]);

        $this->assertSame(['name' => 'foo'], $collection->where('name', 'foo')->firstOrFail());
        $this->assertSame(['name' => 'foo'], $collection->firstOrFail('name', '=', 'foo'));
        $this->assertSame(['name' => 'foo'], $collection->firstOrFail('name', 'foo'));
    }

    #[DataProvider('collectionClassProvider')]
    public function testFirstOrFailThrowsExceptionIfNoItemsExist($collection)
    {
        $this->expectException(ItemNotFoundException::class);

        $collection = new $collection([
            ['name' => 'foo'],
            ['name' => 'bar'],
        ]);

        $collection->where('name', 'INVALID')->firstOrFail();
    }

    #[DataProvider('collectionClassProvider')]
    public function testFirstOrFailDoesntThrowExceptionIfMoreThanOneItemExists($collection)
    {
        $collection = new $collection([
            ['name' => 'foo'],
            ['name' => 'foo'],
            ['name' => 'bar'],
        ]);

        $this->assertSame(['name' => 'foo'], $collection->where('name', 'foo')->firstOrFail());
    }

    #[DataProvider('collectionClassProvider')]
    public function testFirstOrFailReturnsFirstItemInCollectionIfOnlyOneExistsWithCallback($collection)
    {
        $data = new $collection(['foo', 'bar', 'baz']);
        $result = $data->firstOrFail(function ($value) {
            return $value === 'bar';
        });
        $this->assertSame('bar', $result);
    }

    #[DataProvider('collectionClassProvider')]
    public function testFirstOrFailThrowsExceptionIfNoItemsExistWithCallback($collection)
    {
        $this->expectException(ItemNotFoundException::class);

        $data = new $collection(['foo', 'bar', 'baz']);

        $data->firstOrFail(function ($value) {
            return $value === 'invalid';
        });
    }

    #[DataProvider('collectionClassProvider')]
    public function testFirstOrFailDoesntThrowExceptionIfMoreThanOneItemExistsWithCallback($collection)
    {
        $data = new $collection(['foo', 'bar', 'bar']);

        $this->assertSame(
            'bar',
            $data->firstOrFail(function ($value) {
                return $value === 'bar';
            })
        );
    }

    #[DataProvider('collectionClassProvider')]
    public function testFirstOrFailStopsIteratingAtFirstMatch($collection)
    {
        $data = new $collection([
            function () {
                return false;
            },
            function () {
                return true;
            },
            function () {
                throw new Exception();
            },
        ]);

        $this->assertNotNull($data->firstOrFail(function ($callback) {
            return $callback();
        }));
    }

    #[DataProvider('collectionClassProvider')]
    public function testFirstWhere($collection)
    {
        $data = new $collection([
            ['material' => 'paper', 'type' => 'book'],
            ['material' => 'rubber', 'type' => 'gasket'],
        ]);

        $this->assertSame('book', $data->firstWhere('material', 'paper')['type']);
        $this->assertSame('gasket', $data->firstWhere('material', 'rubber')['type']);
        $this->assertNull($data->firstWhere('material', 'nonexistent'));
        $this->assertNull($data->firstWhere('nonexistent', 'key'));

        $this->assertSame('book', $data->firstWhere(fn ($value) => $value['material'] === 'paper')['type']);
        $this->assertSame('gasket', $data->firstWhere(fn ($value) => $value['material'] === 'rubber')['type']);
        $this->assertNull($data->firstWhere(fn ($value) => $value['material'] === 'nonexistent'));
        $this->assertNull($data->firstWhere(fn ($value) => ($value['nonexistent'] ?? null) === 'key'));
    }

    #[DataProvider('collectionClassProvider')]
    public function testFirstWhereUsingEnum($collection)
    {
        $data = new $collection([
            ['id' => 1, 'name' => StaffEnum::Taylor],
            ['id' => 2, 'name' => StaffEnum::Joe],
            ['id' => 3, 'name' => StaffEnum::James],
        ]);

        $this->assertSame(1, $data->firstWhere('name', 'Taylor')['id']);
        $this->assertSame(2, $data->firstWhere('name', StaffEnum::Joe)['id']);
        $this->assertSame(3, $data->firstWhere('name', StaffEnum::James)['id']);
    }

    #[DataProvider('collectionClassProvider')]
    public function testLastReturnsLastItemInCollection($collection)
    {
        $c = new $collection(['foo', 'bar']);
        $this->assertSame('bar', $c->last());

        $c = new $collection([]);
        $this->assertNull($c->last());
    }

    #[DataProvider('collectionClassProvider')]
    public function testLastWithCallback($collection)
    {
        $data = new $collection([100, 200, 300]);
        $result = $data->last(function ($value) {
            return $value < 250;
        });
        $this->assertEquals(200, $result);

        $result = $data->last(function ($value, $key) {
            return $key < 2;
        });
        $this->assertEquals(200, $result);

        $result = $data->last(function ($value) {
            return $value > 300;
        });
        $this->assertNull($result);
    }

    #[DataProvider('collectionClassProvider')]
    public function testLastWithCallbackAndDefault($collection)
    {
        $data = new $collection(['foo', 'bar']);
        $result = $data->last(function ($value) {
            return $value === 'baz';
        }, 'default');
        $this->assertSame('default', $result);

        $data = new $collection(['foo', 'bar', 'Bar']);
        $result = $data->last(function ($value) {
            return $value === 'bar';
        }, 'default');
        $this->assertSame('bar', $result);
    }

    #[DataProvider('collectionClassProvider')]
    public function testLastWithDefaultAndWithoutCallback($collection)
    {
        $data = new $collection;
        $result = $data->last(null, 'default');
        $this->assertSame('default', $result);
    }

    public function testPopReturnsAndRemovesLastItemInCollection()
    {
        $c = new Collection(['foo', 'bar']);

        $this->assertSame('bar', $c->pop());
        $this->assertSame('foo', $c->first());
    }

    public function testPopReturnsAndRemovesLastXItemsInCollection()
    {
        $c = new Collection(['foo', 'bar', 'baz']);

        $this->assertEquals(new Collection(['baz', 'bar']), $c->pop(2));
        $this->assertSame('foo', $c->first());

        $this->assertEquals(new Collection(['baz', 'bar', 'foo']), (new Collection(['foo', 'bar', 'baz']))->pop(6));
    }

    public function testShiftReturnsAndRemovesFirstItemInCollection()
    {
        $data = new Collection(['Taylor', 'Otwell']);

        $this->assertSame('Taylor', $data->shift());
        $this->assertSame('Otwell', $data->first());
        $this->assertSame('Otwell', $data->shift());
        $this->assertNull($data->first());
    }

    public function testShiftReturnsAndRemovesFirstXItemsInCollection()
    {
        $data = new Collection(['foo', 'bar', 'baz']);

        $this->assertEquals(new Collection(['foo', 'bar']), $data->shift(2));
        $this->assertSame('baz', $data->first());

        $this->assertEquals(new Collection(['foo', 'bar', 'baz']), (new Collection(['foo', 'bar', 'baz']))->shift(6));

        $data = new Collection(['foo', 'bar', 'baz']);

        $this->assertEquals(new Collection([]), $data->shift(0));
        $this->assertEquals(collect(['foo', 'bar', 'baz']), $data);

        $this->expectException('InvalidArgumentException');
        (new Collection(['foo', 'bar', 'baz']))->shift(-1);

        $this->expectException('InvalidArgumentException');
        (new Collection(['foo', 'bar', 'baz']))->shift(-2);
    }

    public function testShiftReturnsNullOnEmptyCollection()
    {
        $itemFoo = new \stdClass();
        $itemFoo->text = 'f';
        $itemBar = new \stdClass();
        $itemBar->text = 'x';

        $items = collect([$itemFoo, $itemBar]);

        $foo = $items->shift();
        $bar = $items->shift();

        $this->assertSame('f', $foo?->text);
        $this->assertSame('x', $bar?->text);
        $this->assertNull($items->shift());
    }

    #[DataProvider('collectionClassProvider')]
    public function testSliding($collection)
    {
        // Default parameters: $size = 2, $step = 1
        $this->assertSame([], $collection::times(0)->sliding()->toArray());
        $this->assertSame([], $collection::times(1)->sliding()->toArray());
        $this->assertSame([[1, 2]], $collection::times(2)->sliding()->toArray());
        $this->assertSame(
            [[1, 2], [2, 3]],
            $collection::times(3)->sliding()->map->values()->toArray()
        );

        // Custom step: $size = 2, $step = 3
        $this->assertSame([], $collection::times(1)->sliding(2, 3)->toArray());
        $this->assertSame([[1, 2]], $collection::times(2)->sliding(2, 3)->toArray());
        $this->assertSame([[1, 2]], $collection::times(3)->sliding(2, 3)->toArray());
        $this->assertSame([[1, 2]], $collection::times(4)->sliding(2, 3)->toArray());
        $this->assertSame(
            [[1, 2], [4, 5]],
            $collection::times(5)->sliding(2, 3)->map->values()->toArray()
        );

        // Custom size: $size = 3, $step = 1
        $this->assertSame([], $collection::times(2)->sliding(3)->toArray());
        $this->assertSame([[1, 2, 3]], $collection::times(3)->sliding(3)->toArray());
        $this->assertSame(
            [[1, 2, 3], [2, 3, 4]],
            $collection::times(4)->sliding(3)->map->values()->toArray()
        );
        $this->assertSame(
            [[1, 2, 3], [2, 3, 4]],
            $collection::times(4)->sliding(3)->map->values()->toArray()
        );

        // Custom size and custom step: $size = 3, $step = 2
        $this->assertSame([], $collection::times(2)->sliding(3, 2)->toArray());
        $this->assertSame([[1, 2, 3]], $collection::times(3)->sliding(3, 2)->toArray());
        $this->assertSame([[1, 2, 3]], $collection::times(4)->sliding(3, 2)->toArray());
        $this->assertSame(
            [[1, 2, 3], [3, 4, 5]],
            $collection::times(5)->sliding(3, 2)->map->values()->toArray()
        );
        $this->assertSame(
            [[1, 2, 3], [3, 4, 5]],
            $collection::times(6)->sliding(3, 2)->map->values()->toArray()
        );

        // Ensure keys are preserved, and inner chunks are also collections
        $chunks = $collection::times(3)->sliding();

        $this->assertSame([[0 => 1, 1 => 2], [1 => 2, 2 => 3]], $chunks->toArray());

        $this->assertInstanceOf($collection, $chunks);
        $this->assertInstanceOf($collection, $chunks->first());
        $this->assertInstanceOf($collection, $chunks->skip(1)->first());
    }

    #[DataProvider('collectionClassProvider')]
    public function testEmptyCollectionIsEmpty($collection)
    {
        $c = new $collection;

        $this->assertTrue($c->isEmpty());
    }

    #[DataProvider('collectionClassProvider')]
    public function testEmptyCollectionIsNotEmpty($collection)
    {
        $c = new $collection(['foo', 'bar']);

        $this->assertFalse($c->isEmpty());
        $this->assertTrue($c->isNotEmpty());
    }

    #[DataProvider('collectionClassProvider')]
    public function testCollectionIsConstructed($collection)
    {
        $data = new $collection('foo');
        $this->assertSame(['foo'], $data->all());

        $data = new $collection(2);
        $this->assertSame([2], $data->all());

        $data = new $collection(false);
        $this->assertSame([false], $data->all());

        $data = new $collection(null);
        $this->assertEmpty($data->all());

        $data = new $collection;
        $this->assertEmpty($data->all());
    }

    #[DataProvider('collectionClassProvider')]
    public function testSkipMethod($collection)
    {
        $data = new $collection([1, 2, 3, 4, 5, 6]);

        // Total items to skip is smaller than collection length
        $this->assertSame([5, 6], $data->skip(4)->values()->all());

        // Total items to skip is more than collection length
        $this->assertSame([], $data->skip(10)->values()->all());
    }

    #[DataProvider('collectionClassProvider')]
    public function testSkipUntil($collection)
    {
        $data = new $collection([1, 1, 2, 2, 3, 3, 4, 4]);

        // Item at the beginning of the collection
        $this->assertSame([1, 1, 2, 2, 3, 3, 4, 4], $data->skipUntil(1)->values()->all());

        // Item at the middle of the collection
        $this->assertSame([3, 3, 4, 4], $data->skipUntil(3)->values()->all());

        // Item not in the collection
        $this->assertSame([], $data->skipUntil(5)->values()->all());

        // Item at the beginning of the collection
        $data = $data->skipUntil(function ($value, $key) {
            return $value <= 1;
        })->values();

        $this->assertSame([1, 1, 2, 2, 3, 3, 4, 4], $data->all());

        // Item at the middle of the collection
        $data = $data->skipUntil(function ($value, $key) {
            return $value >= 3;
        })->values();

        $this->assertSame([3, 3, 4, 4], $data->all());

        // Item not in the collection
        $data = $data->skipUntil(function ($value, $key) {
            return $value >= 5;
        })->values();

        $this->assertSame([], $data->all());
    }

    #[DataProvider('collectionClassProvider')]
    public function testSkipWhile($collection)
    {
        $data = new $collection([1, 1, 2, 2, 3, 3, 4, 4]);

        // Item at the beginning of the collection
        $this->assertSame([2, 2, 3, 3, 4, 4], $data->skipWhile(1)->values()->all());

        // Item not in the collection
        $this->assertSame([1, 1, 2, 2, 3, 3, 4, 4], $data->skipWhile(5)->values()->all());

        // Item in the collection but not at the beginning
        $this->assertSame([1, 1, 2, 2, 3, 3, 4, 4], $data->skipWhile(2)->values()->all());

        // Item not in the collection
        $data = $data->skipWhile(function ($value, $key) {
            return $value >= 5;
        })->values();

        $this->assertSame([1, 1, 2, 2, 3, 3, 4, 4], $data->all());

        // Item in the collection but not at the beginning
        $data = $data->skipWhile(function ($value, $key) {
            return $value >= 2;
        })->values();

        $this->assertSame([1, 1, 2, 2, 3, 3, 4, 4], $data->all());

        // Item at the beginning of the collection
        $data = $data->skipWhile(function ($value, $key) {
            return $value < 3;
        })->values();

        $this->assertSame([3, 3, 4, 4], $data->all());
    }

    #[DataProvider('collectionClassProvider')]
    public function testGetArrayableItems($collection)
    {
        $data = new $collection;

        $class = new ReflectionClass($collection);
        $method = $class->getMethod('getArrayableItems');

        $items = new TestArrayableObject;
        $array = $method->invokeArgs($data, [$items]);
        $this->assertSame(['foo' => 'bar'], $array);

        $items = new TestJsonableObject;
        $array = $method->invokeArgs($data, [$items]);
        $this->assertSame(['foo' => 'bar'], $array);

        $items = new TestJsonSerializeObject;
        $array = $method->invokeArgs($data, [$items]);
        $this->assertSame(['foo' => 'bar'], $array);

        $items = new TestJsonSerializeWithScalarValueObject;
        $array = $method->invokeArgs($data, [$items]);
        $this->assertSame(['foo'], $array);

        $subject = [new stdClass, new stdClass];
        $items = new TestTraversableAndJsonSerializableObject($subject);
        $array = $method->invokeArgs($data, [$items]);
        $this->assertSame($subject, $array);

        $items = new $collection(['foo' => 'bar']);
        $array = $method->invokeArgs($data, [$items]);
        $this->assertSame(['foo' => 'bar'], $array);

        $items = ['foo' => 'bar'];
        $array = $method->invokeArgs($data, [$items]);
        $this->assertSame(['foo' => 'bar'], $array);
    }

    #[DataProvider('collectionClassProvider')]
    public function testToArrayCallsToArrayOnEachItemInCollection($collection)
    {
        $item1 = m::mock(Arrayable::class);
        $item1->shouldReceive('toArray')->once()->andReturn('foo.array');
        $item2 = m::mock(Arrayable::class);
        $item2->shouldReceive('toArray')->once()->andReturn('bar.array');
        $c = new $collection([$item1, $item2]);
        $results = $c->toArray();

        $this->assertEquals(['foo.array', 'bar.array'], $results);
    }

    public function testLazyReturnsLazyCollection()
    {
        $data = new Collection([1, 2, 3, 4, 5]);

        $lazy = $data->lazy();

        $data->add(6);

        $this->assertInstanceOf(LazyCollection::class, $lazy);
        $this->assertSame([1, 2, 3, 4, 5], $lazy->all());
    }

    #[DataProvider('collectionClassProvider')]
    public function testJsonSerializeCallsToArrayOrJsonSerializeOnEachItemInCollection($collection)
    {
        $item1 = m::mock(JsonSerializable::class);
        $item1->shouldReceive('jsonSerialize')->once()->andReturn('foo.json');
        $item2 = m::mock(Arrayable::class);
        $item2->shouldReceive('toArray')->once()->andReturn('bar.array');
        $c = new $collection([$item1, $item2]);
        $results = $c->jsonSerialize();

        $this->assertEquals(['foo.json', 'bar.array'], $results);
    }

    #[DataProvider('collectionClassProvider')]
    public function testToJsonEncodesTheJsonSerializeResult($collection)
    {
        $c = $this->getMockBuilder($collection)->onlyMethods(['jsonSerialize'])->getMock();
        $c->expects($this->once())->method('jsonSerialize')->willReturn(['foo']);
        $results = $c->toJson();
        $this->assertJsonStringEqualsJsonString(json_encode(['foo']), $results);
    }

    #[DataProvider('collectionClassProvider')]
    public function testCastingToStringJsonEncodesTheToArrayResult($collection)
    {
        $c = $this->getMockBuilder($collection)->onlyMethods(['jsonSerialize'])->getMock();
        $c->expects($this->once())->method('jsonSerialize')->willReturn(['foo']);

        $this->assertJsonStringEqualsJsonString(json_encode(['foo']), (string) $c);
    }

    public function testOffsetAccess()
    {
        $c = new Collection(['name' => 'taylor']);
        $this->assertSame('taylor', $c['name']);
        $c['name'] = 'dayle';
        $this->assertSame('dayle', $c['name']);
        $this->assertTrue(isset($c['name']));
        unset($c['name']);
        $this->assertFalse(isset($c['name']));
        $c[] = 'jason';
        $this->assertSame('jason', $c[0]);
    }

    public function testArrayAccessOffsetExists()
    {
        $c = new Collection(['foo', 'bar', null]);
        $this->assertTrue($c->offsetExists(0));
        $this->assertTrue($c->offsetExists(1));
        $this->assertFalse($c->offsetExists(2));
    }

    public function testBehavesLikeAnArrayWithArrayAccess()
    {
        // indexed array
        $input = ['foo', null];
        $c = new Collection($input);
        $this->assertEquals(isset($input[0]), isset($c[0])); // existing value
        $this->assertEquals(isset($input[1]), isset($c[1])); // existing but null value
        $this->assertEquals(isset($input[1000]), isset($c[1000])); // non-existing value
        $this->assertEquals($input[0], $c[0]);
        $this->assertEquals($input[1], $c[1]);

        // associative array
        $input = ['k1' => 'foo', 'k2' => null];
        $c = new Collection($input);
        $this->assertEquals(isset($input['k1']), isset($c['k1'])); // existing value
        $this->assertEquals(isset($input['k2']), isset($c['k2'])); // existing but null value
        $this->assertEquals(isset($input['k3']), isset($c['k3'])); // non-existing value
        $this->assertEquals($input['k1'], $c['k1']);
        $this->assertEquals($input['k2'], $c['k2']);
    }

    public function testArrayAccessOffsetGet()
    {
        $c = new Collection(['foo', 'bar']);
        $this->assertSame('foo', $c->offsetGet(0));
        $this->assertSame('bar', $c->offsetGet(1));
    }

    public function testArrayAccessOffsetSet()
    {
        $c = new Collection(['foo', 'foo']);

        $c->offsetSet(1, 'bar');
        $this->assertSame('bar', $c[1]);

        $c->offsetSet(null, 'qux');
        $this->assertSame('qux', $c[2]);
    }

    public function testArrayAccessOffsetUnset()
    {
        $c = new Collection(['foo', 'bar']);

        $c->offsetUnset(1);
        $this->assertFalse(isset($c[1]));
    }

    public function testForgetSingleKey()
    {
        $c = new Collection(['foo', 'bar']);
        $c = $c->forget(0)->all();
        $this->assertFalse(isset($c['foo']));
        $this->assertFalse(isset($c[0]));
        $this->assertTrue(isset($c[1]));

        $c = new Collection(['foo' => 'bar', 'baz' => 'qux']);
        $c = $c->forget('foo')->all();
        $this->assertFalse(isset($c['foo']));
        $this->assertTrue(isset($c['baz']));
    }

    public function testForgetArrayOfKeys()
    {
        $c = new Collection(['foo', 'bar', 'baz']);
        $c = $c->forget([0, 2])->all();
        $this->assertFalse(isset($c[0]));
        $this->assertFalse(isset($c[2]));
        $this->assertTrue(isset($c[1]));

        $c = new Collection(['name' => 'taylor', 'foo' => 'bar', 'baz' => 'qux']);
        $c = $c->forget(['foo', 'baz'])->all();
        $this->assertFalse(isset($c['foo']));
        $this->assertFalse(isset($c['baz']));
        $this->assertTrue(isset($c['name']));
    }

    public function testForgetCollectionOfKeys()
    {
        $c = new Collection(['foo', 'bar', 'baz']);
        $c = $c->forget(collect([0, 2]))->all();
        $this->assertFalse(isset($c[0]));
        $this->assertFalse(isset($c[2]));
        $this->assertTrue(isset($c[1]));

        $c = new Collection(['name' => 'taylor', 'foo' => 'bar', 'baz' => 'qux']);
        $c = $c->forget(collect(['foo', 'baz']))->all();
        $this->assertFalse(isset($c['foo']));
        $this->assertFalse(isset($c['baz']));
        $this->assertTrue(isset($c['name']));
    }

    #[DataProvider('collectionClassProvider')]
    public function testCountable($collection)
    {
        $c = new $collection(['foo', 'bar']);
        $this->assertCount(2, $c);
    }

    #[DataProvider('collectionClassProvider')]
    public function testCountByStandalone($collection)
    {
        $c = new $collection(['foo', 'foo', 'foo', 'bar', 'bar', 'foobar']);
        $this->assertEquals(['foo' => 3, 'bar' => 2, 'foobar' => 1], $c->countBy()->all());

        $c = new $collection([true, true, false, false, false]);
        $this->assertEquals([true => 2, false => 3], $c->countBy()->all());

        $c = new $collection([1, 5, 1, 5, 5, 1]);
        $this->assertEquals([1 => 3, 5 => 3], $c->countBy()->all());
    }

    #[DataProvider('collectionClassProvider')]
    public function testCountByWithKey($collection)
    {
        $c = new $collection([
            ['key' => 'a'], ['key' => 'a'], ['key' => 'a'], ['key' => 'a'],
            ['key' => 'b'], ['key' => 'b'], ['key' => 'b'],
        ]);
        $this->assertEquals(['a' => 4, 'b' => 3], $c->countBy('key')->all());
    }

    #[DataProvider('collectionClassProvider')]
    public function testCountableByWithCallback($collection)
    {
        $c = new $collection(['alice', 'aaron', 'bob', 'carla']);
        $this->assertEquals(['a' => 2, 'b' => 1, 'c' => 1], $c->countBy(function ($name) {
            return substr($name, 0, 1);
        })->all());

        $c = new $collection([1, 2, 3, 4, 5]);
        $this->assertEquals([true => 2, false => 3], $c->countBy(function ($i) {
            return $i % 2 === 0;
        })->all());
    }

    public function testAdd()
    {
        $c = new Collection([]);
        $this->assertEquals([1], $c->add(1)->values()->all());
        $this->assertEquals([1, 2], $c->add(2)->values()->all());
        $this->assertEquals([1, 2, ''], $c->add('')->values()->all());
        $this->assertEquals([1, 2, '', null], $c->add(null)->values()->all());
        $this->assertEquals([1, 2, '', null, false], $c->add(false)->values()->all());
        $this->assertEquals([1, 2, '', null, false, []], $c->add([])->values()->all());
        $this->assertEquals([1, 2, '', null, false, [], 'name'], $c->add('name')->values()->all());
    }

    #[DataProvider('collectionClassProvider')]
    public function testContainsOneItem($collection)
    {
        $this->assertFalse((new $collection([]))->containsOneItem());
        $this->assertTrue((new $collection([1]))->containsOneItem());
        $this->assertFalse((new $collection([1, 2]))->containsOneItem());
    }

    public function testIterable()
    {
        $c = new Collection(['foo']);
        $this->assertInstanceOf(ArrayIterator::class, $c->getIterator());
        $this->assertEquals(['foo'], $c->getIterator()->getArrayCopy());
    }

    #[DataProvider('collectionClassProvider')]
    public function testCachingIterator($collection)
    {
        $c = new $collection(['foo']);
        $this->assertInstanceOf(CachingIterator::class, $c->getCachingIterator());
    }

    #[DataProvider('collectionClassProvider')]
    public function testFilter($collection)
    {
        $c = new $collection([['id' => 1, 'name' => 'Hello'], ['id' => 2, 'name' => 'World']]);
        $this->assertEquals([1 => ['id' => 2, 'name' => 'World']], $c->filter(function ($item) {
            return $item['id'] == 2;
        })->all());

        $c = new $collection(['', 'Hello', '', 'World']);
        $this->assertEquals(['Hello', 'World'], $c->filter()->values()->toArray());

        $c = new $collection(['id' => 1, 'first' => 'Hello', 'second' => 'World']);
        $this->assertEquals(['first' => 'Hello', 'second' => 'World'], $c->filter(function ($item, $key) {
            return $key !== 'id';
        })->all());

        $c = new $collection([1, 2, 3, null, false, '', 0, []]);
        $this->assertEquals([1, 2, 3], $c->filter()->all());
    }

    #[DataProvider('collectionClassProvider')]
    public function testHigherOrderKeyBy($collection)
    {
        $c = new $collection([
            ['id' => 'id1', 'name' => 'first'],
            ['id' => 'id2', 'name' => 'second'],
        ]);

        $this->assertEquals(['id1' => 'first', 'id2' => 'second'], $c->keyBy->id->map->name->all());
    }

    #[DataProvider('collectionClassProvider')]
    public function testHigherOrderUnique($collection)
    {
        $c = new $collection([
            ['id' => '1', 'name' => 'first'],
            ['id' => '1', 'name' => 'second'],
        ]);

        $this->assertCount(1, $c->unique->id);
    }

    #[DataProvider('collectionClassProvider')]
    public function testHigherOrderFilter($collection)
    {
        $c = new $collection([
            new class
            {
                public $name = 'Alex';

                public function active()
                {
                    return true;
                }
            },
            new class
            {
                public $name = 'John';

                public function active()
                {
                    return false;
                }
            },
        ]);

        $this->assertCount(1, $c->filter->active());
    }

    #[DataProvider('collectionClassProvider')]
    public function testWhere($collection)
    {
        $c = new $collection([['v' => 1], ['v' => 2], ['v' => 3], ['v' => '3'], ['v' => 4]]);

        $this->assertEquals(
            [['v' => 3], ['v' => '3']],
            $c->where('v', 3)->values()->all()
        );
        $this->assertEquals(
            [['v' => 3], ['v' => '3']],
            $c->where('v', '=', 3)->values()->all()
        );
        $this->assertEquals(
            [['v' => 3], ['v' => '3']],
            $c->where('v', '==', 3)->values()->all()
        );
        $this->assertEquals(
            [['v' => 3], ['v' => '3']],
            $c->where('v', 'garbage', 3)->values()->all()
        );
        $this->assertEquals(
            [['v' => 3]],
            $c->where('v', '===', 3)->values()->all()
        );

        $this->assertEquals(
            [['v' => 1], ['v' => 2], ['v' => 4]],
            $c->where('v', '<>', 3)->values()->all()
        );
        $this->assertEquals(
            [['v' => 1], ['v' => 2], ['v' => 4]],
            $c->where('v', '!=', 3)->values()->all()
        );
        $this->assertEquals(
            [['v' => 1], ['v' => 2], ['v' => '3'], ['v' => 4]],
            $c->where('v', '!==', 3)->values()->all()
        );
        $this->assertEquals(
            [['v' => 1], ['v' => 2], ['v' => 3], ['v' => '3']],
            $c->where('v', '<=', 3)->values()->all()
        );
        $this->assertEquals(
            [['v' => 3], ['v' => '3'], ['v' => 4]],
            $c->where('v', '>=', 3)->values()->all()
        );
        $this->assertEquals(
            [['v' => 1], ['v' => 2]],
            $c->where('v', '<', 3)->values()->all()
        );
        $this->assertEquals(
            [['v' => 4]],
            $c->where('v', '>', 3)->values()->all()
        );

        $object = (object) ['foo' => 'bar'];

        $this->assertEquals(
            [],
            $c->where('v', $object)->values()->all()
        );

        $this->assertEquals(
            [['v' => 1], ['v' => 2], ['v' => 3], ['v' => '3'], ['v' => 4]],
            $c->where('v', '<>', $object)->values()->all()
        );

        $this->assertEquals(
            [['v' => 1], ['v' => 2], ['v' => 3], ['v' => '3'], ['v' => 4]],
            $c->where('v', '!=', $object)->values()->all()
        );

        $this->assertEquals(
            [['v' => 1], ['v' => 2], ['v' => 3], ['v' => '3'], ['v' => 4]],
            $c->where('v', '!==', $object)->values()->all()
        );

        $this->assertEquals(
            [],
            $c->where('v', '>', $object)->values()->all()
        );

        $this->assertEquals(
            [['v' => 3], ['v' => '3']],
            $c->where(fn ($value) => $value['v'] == 3)->values()->all()
        );

        $this->assertEquals(
            [['v' => 3]],
            $c->where(fn ($value) => $value['v'] === 3)->values()->all()
        );

        $c = new $collection([['v' => 1], ['v' => $object]]);
        $this->assertEquals(
            [['v' => $object]],
            $c->where('v', $object)->values()->all()
        );

        $this->assertEquals(
            [['v' => 1], ['v' => $object]],
            $c->where('v', '<>', null)->values()->all()
        );

        $this->assertEquals(
            [],
            $c->where('v', '<', null)->values()->all()
        );

        $c = new $collection([['v' => 1], ['v' => new HtmlString('hello')]]);
        $this->assertEquals(
            [['v' => new HtmlString('hello')]],
            $c->where('v', 'hello')->values()->all()
        );

        $c = new $collection([['v' => 1], ['v' => 'hello']]);
        $this->assertEquals(
            [['v' => 'hello']],
            $c->where('v', new HtmlString('hello'))->values()->all()
        );

        $c = new $collection([['v' => 1], ['v' => 2], ['v' => null]]);
        $this->assertEquals(
            [['v' => 1], ['v' => 2]],
            $c->where('v')->values()->all()
        );

        $c = new $collection([
            ['v' => 1, 'g' => 3],
            ['v' => 2, 'g' => 2],
            ['v' => 2, 'g' => 3],
            ['v' => 2, 'g' => null],
        ]);
        $this->assertEquals([['v' => 2, 'g' => 3]], $c->where('v', 2)->where('g', 3)->values()->all());
        $this->assertEquals([['v' => 2, 'g' => 3]], $c->where('v', 2)->where('g', '>', 2)->values()->all());
        $this->assertEquals([], $c->where('v', 2)->where('g', 4)->values()->all());
        $this->assertEquals([['v' => 2, 'g' => null]], $c->where('v', 2)->whereNull('g')->values()->all());
    }

    #[DataProvider('collectionClassProvider')]
    public function testWhereStrict($collection)
    {
        $c = new $collection([['v' => 3], ['v' => '3']]);

        $this->assertEquals(
            [['v' => 3]],
            $c->whereStrict('v', 3)->values()->all()
        );
    }

    #[DataProvider('collectionClassProvider')]
    public function testWhereInstanceOf($collection)
    {
        $c = new $collection([new stdClass, new stdClass, new $collection, new stdClass, new Str]);
        $this->assertCount(3, $c->whereInstanceOf(stdClass::class));

        $this->assertCount(4, $c->whereInstanceOf([stdClass::class, Str::class]));
    }

    #[DataProvider('collectionClassProvider')]
    public function testWhereIn($collection)
    {
        $c = new $collection([['v' => 1], ['v' => 2], ['v' => 3], ['v' => '3'], ['v' => 4]]);
        $this->assertEquals([['v' => 1], ['v' => 3], ['v' => '3']], $c->whereIn('v', [1, 3])->values()->all());
        $this->assertEquals([], $c->whereIn('v', [2])->whereIn('v', [1, 3])->values()->all());
        $this->assertEquals([['v' => 1]], $c->whereIn('v', [1])->whereIn('v', [1, 3])->values()->all());
    }

    #[DataProvider('collectionClassProvider')]
    public function testWhereInStrict($collection)
    {
        $c = new $collection([['v' => 1], ['v' => 2], ['v' => 3], ['v' => '3'], ['v' => 4]]);
        $this->assertEquals([['v' => 1], ['v' => 3]], $c->whereInStrict('v', [1, 3])->values()->all());
    }

    #[DataProvider('collectionClassProvider')]
    public function testWhereNotIn($collection)
    {
        $c = new $collection([['v' => 1], ['v' => 2], ['v' => 3], ['v' => '3'], ['v' => 4]]);
        $this->assertEquals([['v' => 2], ['v' => 4]], $c->whereNotIn('v', [1, 3])->values()->all());
        $this->assertEquals([['v' => 4]], $c->whereNotIn('v', [2])->whereNotIn('v', [1, 3])->values()->all());
    }

    #[DataProvider('collectionClassProvider')]
    public function testWhereNotInStrict($collection)
    {
        $c = new $collection([['v' => 1], ['v' => 2], ['v' => 3], ['v' => '3'], ['v' => 4]]);
        $this->assertEquals([['v' => 2], ['v' => '3'], ['v' => 4]], $c->whereNotInStrict('v', [1, 3])->values()->all());
    }

    #[DataProvider('collectionClassProvider')]
    public function testValues($collection)
    {
        $c = new $collection([['id' => 1, 'name' => 'Hello'], ['id' => 2, 'name' => 'World']]);
        $this->assertEquals([['id' => 2, 'name' => 'World']], $c->filter(function ($item) {
            return $item['id'] == 2;
        })->values()->all());
    }

    #[DataProvider('collectionClassProvider')]
    public function testValuesResetKey($collection)
    {
        $data = new $collection([1 => 'a', 2 => 'b', 3 => 'c']);
        $this->assertEquals([0 => 'a', 1 => 'b', 2 => 'c'], $data->values()->all());
    }

    #[DataProvider('collectionClassProvider')]
    public function testValue($collection)
    {
        $c = new $collection([['id' => 1, 'name' => 'Hello'], ['id' => 2, 'name' => 'World']]);

        $this->assertEquals('Hello', $c->value('name'));
        $this->assertEquals('World', $c->where('id', 2)->value('name'));

        $c = new $collection([
            ['id' => 1, 'pivot' => ['value' => 'foo']],
            ['id' => 2, 'pivot' => ['value' => 'bar']],
        ]);

        $this->assertEquals(['value' => 'foo'], $c->value('pivot'));
        $this->assertEquals('foo', $c->value('pivot.value'));
        $this->assertEquals('bar', $c->where('id', 2)->value('pivot.value'));
    }

    #[DataProvider('collectionClassProvider')]
    public function testValueUsingEnum($collection)
    {
        $c = new $collection([['id' => 1, 'name' => StaffEnum::Taylor], ['id' => 2, 'name' => StaffEnum::Joe]]);

        $this->assertSame(StaffEnum::Taylor, $c->value('name'));
        $this->assertEquals(StaffEnum::Joe, $c->where('id', 2)->value('name'));
    }

    #[DataProvider('collectionClassProvider')]
    public function testBetween($collection)
    {
        $c = new $collection([['v' => 1], ['v' => 2], ['v' => 3], ['v' => '3'], ['v' => 4]]);

        $this->assertEquals([['v' => 2], ['v' => 3], ['v' => '3'], ['v' => 4]],
            $c->whereBetween('v', [2, 4])->values()->all());
        $this->assertEquals([['v' => 1]], $c->whereBetween('v', [-1, 1])->all());
        $this->assertEquals([['v' => 3], ['v' => '3']], $c->whereBetween('v', [3, 3])->values()->all());
    }

    #[DataProvider('collectionClassProvider')]
    public function testWhereNotBetween($collection)
    {
        $c = new $collection([['v' => 1], ['v' => 2], ['v' => 3], ['v' => '3'], ['v' => 4]]);

        $this->assertEquals([['v' => 1]], $c->whereNotBetween('v', [2, 4])->values()->all());
        $this->assertEquals([['v' => 2], ['v' => 3], ['v' => 3], ['v' => 4]], $c->whereNotBetween('v', [-1, 1])->values()->all());
        $this->assertEquals([['v' => 1], ['v' => '2'], ['v' => '4']], $c->whereNotBetween('v', [3, 3])->values()->all());
    }

    #[DataProvider('collectionClassProvider')]
    public function testFlatten($collection)
    {
        // Flat arrays are unaffected
        $c = new $collection(['#foo', '#bar', '#baz']);
        $this->assertEquals(['#foo', '#bar', '#baz'], $c->flatten()->all());

        // Nested arrays are flattened with existing flat items
        $c = new $collection([['#foo', '#bar'], '#baz']);
        $this->assertEquals(['#foo', '#bar', '#baz'], $c->flatten()->all());

        // Sets of nested arrays are flattened
        $c = new $collection([['#foo', '#bar'], ['#baz']]);
        $this->assertEquals(['#foo', '#bar', '#baz'], $c->flatten()->all());

        // Deeply nested arrays are flattened
        $c = new $collection([['#foo', ['#bar']], ['#baz']]);
        $this->assertEquals(['#foo', '#bar', '#baz'], $c->flatten()->all());

        // Nested collections are flattened alongside arrays
        $c = new $collection([new $collection(['#foo', '#bar']), ['#baz']]);
        $this->assertEquals(['#foo', '#bar', '#baz'], $c->flatten()->all());

        // Nested collections containing plain arrays are flattened
        $c = new $collection([new $collection(['#foo', ['#bar']]), ['#baz']]);
        $this->assertEquals(['#foo', '#bar', '#baz'], $c->flatten()->all());

        // Nested arrays containing collections are flattened
        $c = new $collection([['#foo', new $collection(['#bar'])], ['#baz']]);
        $this->assertEquals(['#foo', '#bar', '#baz'], $c->flatten()->all());

        // Nested arrays containing collections containing arrays are flattened
        $c = new $collection([['#foo', new $collection(['#bar', ['#zap']])], ['#baz']]);
        $this->assertEquals(['#foo', '#bar', '#zap', '#baz'], $c->flatten()->all());
    }

    #[DataProvider('collectionClassProvider')]
    public function testFlattenWithDepth($collection)
    {
        // No depth flattens recursively
        $c = new $collection([['#foo', ['#bar', ['#baz']]], '#zap']);
        $this->assertEquals(['#foo', '#bar', '#baz', '#zap'], $c->flatten()->all());

        // Specifying a depth only flattens to that depth
        $c = new $collection([['#foo', ['#bar', ['#baz']]], '#zap']);
        $this->assertEquals(['#foo', ['#bar', ['#baz']], '#zap'], $c->flatten(1)->all());

        $c = new $collection([['#foo', ['#bar', ['#baz']]], '#zap']);
        $this->assertEquals(['#foo', '#bar', ['#baz'], '#zap'], $c->flatten(2)->all());
    }

    #[DataProvider('collectionClassProvider')]
    public function testFlattenIgnoresKeys($collection)
    {
        // No depth ignores keys
        $c = new $collection(['#foo', ['key' => '#bar'], ['key' => '#baz'], 'key' => '#zap']);
        $this->assertEquals(['#foo', '#bar', '#baz', '#zap'], $c->flatten()->all());

        // Depth of 1 ignores keys
        $c = new $collection(['#foo', ['key' => '#bar'], ['key' => '#baz'], 'key' => '#zap']);
        $this->assertEquals(['#foo', '#bar', '#baz', '#zap'], $c->flatten(1)->all());
    }

    #[DataProvider('collectionClassProvider')]
    public function testMergeNull($collection)
    {
        $c = new $collection(['name' => 'Hello']);
        $this->assertEquals(['name' => 'Hello'], $c->merge(null)->all());
    }

    #[DataProvider('collectionClassProvider')]
    public function testMergeArray($collection)
    {
        $c = new $collection(['name' => 'Hello']);
        $this->assertEquals(['name' => 'Hello', 'id' => 1], $c->merge(['id' => 1])->all());
    }

    #[DataProvider('collectionClassProvider')]
    public function testMergeCollection($collection)
    {
        $c = new $collection(['name' => 'Hello']);
        $this->assertEquals(['name' => 'World', 'id' => 1], $c->merge(new $collection(['name' => 'World', 'id' => 1]))->all());
    }

    #[DataProvider('collectionClassProvider')]
    public function testMergeRecursiveNull($collection)
    {
        $c = new $collection(['name' => 'Hello']);
        $this->assertEquals(['name' => 'Hello'], $c->mergeRecursive(null)->all());
    }

    #[DataProvider('collectionClassProvider')]
    public function testMergeRecursiveArray($collection)
    {
        $c = new $collection(['name' => 'Hello', 'id' => 1]);
        $this->assertEquals(['name' => 'Hello', 'id' => [1, 2]], $c->mergeRecursive(['id' => 2])->all());
    }

    #[DataProvider('collectionClassProvider')]
    public function testMergeRecursiveCollection($collection)
    {
        $c = new $collection(['name' => 'Hello', 'id' => 1, 'meta' => ['tags' => ['a', 'b'], 'roles' => 'admin']]);
        $this->assertEquals(
            ['name' => 'Hello', 'id' => 1, 'meta' => ['tags' => ['a', 'b', 'c'], 'roles' => ['admin', 'editor']]],
            $c->mergeRecursive(new $collection(['meta' => ['tags' => ['c'], 'roles' => 'editor']]))->all()
        );
    }

    #[DataProvider('collectionClassProvider')]
    public function testMultiplyCollection($collection)
    {
        $c = new $collection(['Hello', 1, ['tags' => ['a', 'b'], 'admin']]);

        $this->assertEquals([], $c->multiply(-1)->all());
        $this->assertEquals([], $c->multiply(0)->all());

        $this->assertEquals(
            ['Hello', 1, ['tags' => ['a', 'b'], 'admin']],
            $c->multiply(1)->all()
        );

        $this->assertEquals(
            ['Hello', 1, ['tags' => ['a', 'b'], 'admin'], 'Hello', 1, ['tags' => ['a', 'b'], 'admin'], 'Hello', 1, ['tags' => ['a', 'b'], 'admin']],
            $c->multiply(3)->all()
        );
    }

    #[DataProvider('collectionClassProvider')]
    public function testReplaceNull($collection)
    {
        $c = new $collection(['a', 'b', 'c']);
        $this->assertEquals(['a', 'b', 'c'], $c->replace(null)->all());
    }

    #[DataProvider('collectionClassProvider')]
    public function testReplaceArray($collection)
    {
        $c = new $collection(['a', 'b', 'c']);
        $this->assertEquals(['a', 'd', 'e'], $c->replace([1 => 'd', 2 => 'e'])->all());

        $c = new $collection(['a', 'b', 'c']);
        $this->assertEquals(['a', 'd', 'e', 'f', 'g'], $c->replace([1 => 'd', 2 => 'e', 3 => 'f', 4 => 'g'])->all());

        $c = new $collection(['name' => 'amir', 'family' => 'otwell']);
        $this->assertEquals(['name' => 'taylor', 'family' => 'otwell', 'age' => 26], $c->replace(['name' => 'taylor', 'age' => 26])->all());
    }

    #[DataProvider('collectionClassProvider')]
    public function testReplaceCollection($collection)
    {
        $c = new $collection(['a', 'b', 'c']);
        $this->assertEquals(
            ['a', 'd', 'e'],
            $c->replace(new $collection([1 => 'd', 2 => 'e']))->all()
        );

        $c = new $collection(['a', 'b', 'c']);
        $this->assertEquals(
            ['a', 'd', 'e', 'f', 'g'],
            $c->replace(new $collection([1 => 'd', 2 => 'e', 3 => 'f', 4 => 'g']))->all()
        );

        $c = new $collection(['name' => 'amir', 'family' => 'otwell']);
        $this->assertEquals(
            ['name' => 'taylor', 'family' => 'otwell', 'age' => 26],
            $c->replace(new $collection(['name' => 'taylor', 'age' => 26]))->all()
        );
    }

    #[DataProvider('collectionClassProvider')]
    public function testReplaceRecursiveNull($collection)
    {
        $c = new $collection(['a', 'b', ['c', 'd']]);
        $this->assertEquals(['a', 'b', ['c', 'd']], $c->replaceRecursive(null)->all());
    }

    #[DataProvider('collectionClassProvider')]
    public function testReplaceRecursiveArray($collection)
    {
        $c = new $collection(['a', 'b', ['c', 'd']]);
        $this->assertEquals(['z', 'b', ['c', 'e']], $c->replaceRecursive(['z', 2 => [1 => 'e']])->all());

        $c = new $collection(['a', 'b', ['c', 'd']]);
        $this->assertEquals(['z', 'b', ['c', 'e'], 'f'], $c->replaceRecursive(['z', 2 => [1 => 'e'], 'f'])->all());
    }

    #[DataProvider('collectionClassProvider')]
    public function testReplaceRecursiveCollection($collection)
    {
        $c = new $collection(['a', 'b', ['c', 'd']]);
        $this->assertEquals(
            ['z', 'b', ['c', 'e']],
            $c->replaceRecursive(new $collection(['z', 2 => [1 => 'e']]))->all()
        );
    }

    #[DataProvider('collectionClassProvider')]
    public function testUnionNull($collection)
    {
        $c = new $collection(['name' => 'Hello']);
        $this->assertEquals(['name' => 'Hello'], $c->union(null)->all());
    }

    #[DataProvider('collectionClassProvider')]
    public function testUnionArray($collection)
    {
        $c = new $collection(['name' => 'Hello']);
        $this->assertEquals(['name' => 'Hello', 'id' => 1], $c->union(['id' => 1])->all());
    }

    #[DataProvider('collectionClassProvider')]
    public function testUnionCollection($collection)
    {
        $c = new $collection(['name' => 'Hello']);
        $this->assertEquals(['name' => 'Hello', 'id' => 1], $c->union(new $collection(['name' => 'World', 'id' => 1]))->all());
    }

    #[DataProvider('collectionClassProvider')]
    public function testDiffCollection($collection)
    {
        $c = new $collection(['id' => 1, 'first_word' => 'Hello']);
        $this->assertEquals(['id' => 1], $c->diff(new $collection(['first_word' => 'Hello', 'last_word' => 'World']))->all());
    }

    #[DataProvider('collectionClassProvider')]
    public function testDiffUsingWithCollection($collection)
    {
        $c = new $collection(['en_GB', 'fr', 'HR']);
        // demonstrate that diff won't support case insensitivity
        $this->assertEquals(['en_GB', 'fr', 'HR'], $c->diff(new $collection(['en_gb', 'hr']))->values()->toArray());
        // allow for case insensitive difference
        $this->assertEquals(['fr'], $c->diffUsing(new $collection(['en_gb', 'hr']), 'strcasecmp')->values()->toArray());
    }

    #[DataProvider('collectionClassProvider')]
    public function testDiffUsingWithNull($collection)
    {
        $c = new $collection(['en_GB', 'fr', 'HR']);
        $this->assertEquals(['en_GB', 'fr', 'HR'], $c->diffUsing(null, 'strcasecmp')->values()->toArray());
    }

    #[DataProvider('collectionClassProvider')]
    public function testDiffNull($collection)
    {
        $c = new $collection(['id' => 1, 'first_word' => 'Hello']);
        $this->assertEquals(['id' => 1, 'first_word' => 'Hello'], $c->diff(null)->all());
    }

    #[DataProvider('collectionClassProvider')]
    public function testDiffKeys($collection)
    {
        $c1 = new $collection(['id' => 1, 'first_word' => 'Hello']);
        $c2 = new $collection(['id' => 123, 'foo_bar' => 'Hello']);
        $this->assertEquals(['first_word' => 'Hello'], $c1->diffKeys($c2)->all());
    }

    #[DataProvider('collectionClassProvider')]
    public function testDiffKeysUsing($collection)
    {
        $c1 = new $collection(['id' => 1, 'first_word' => 'Hello']);
        $c2 = new $collection(['ID' => 123, 'foo_bar' => 'Hello']);
        // demonstrate that diffKeys won't support case insensitivity
        $this->assertEquals(['id' => 1, 'first_word' => 'Hello'], $c1->diffKeys($c2)->all());
        // allow for case insensitive difference
        $this->assertEquals(['first_word' => 'Hello'], $c1->diffKeysUsing($c2, 'strcasecmp')->all());
    }

    #[DataProvider('collectionClassProvider')]
    public function testDiffAssoc($collection)
    {
        $c1 = new $collection(['id' => 1, 'first_word' => 'Hello', 'not_affected' => 'value']);
        $c2 = new $collection(['id' => 123, 'foo_bar' => 'Hello', 'not_affected' => 'value']);
        $this->assertEquals(['id' => 1, 'first_word' => 'Hello'], $c1->diffAssoc($c2)->all());
    }

    #[DataProvider('collectionClassProvider')]
    public function testDiffAssocUsing($collection)
    {
        $c1 = new $collection(['a' => 'green', 'b' => 'brown', 'c' => 'blue', 'red']);
        $c2 = new $collection(['A' => 'green', 'yellow', 'red']);
        // demonstrate that the case of the keys will affect the output when diffAssoc is used
        $this->assertEquals(['a' => 'green', 'b' => 'brown', 'c' => 'blue', 'red'], $c1->diffAssoc($c2)->all());
        // allow for case insensitive difference
        $this->assertEquals(['b' => 'brown', 'c' => 'blue', 'red'], $c1->diffAssocUsing($c2, 'strcasecmp')->all());
    }

    #[DataProvider('collectionClassProvider')]
    public function testDuplicates($collection)
    {
        $duplicates = $collection::make([1, 2, 1, 'laravel', null, 'laravel', 'php', null])->duplicates()->all();
        $this->assertSame([2 => 1, 5 => 'laravel', 7 => null], $duplicates);

        // does loose comparison
        $duplicates = $collection::make([2, '2', [], null])->duplicates()->all();
        $this->assertSame([1 => '2', 3 => null], $duplicates);

        // works with mix of primitives
        $duplicates = $collection::make([1, '2', ['laravel'], ['laravel'], null, '2'])->duplicates()->all();
        $this->assertSame([3 => ['laravel'], 5 => '2'], $duplicates);

        // works with mix of objects and primitives **excepts numbers**.
        $expected = new Collection(['laravel']);
        $duplicates = $collection::make([new Collection(['laravel']), $expected, $expected, [], '2', '2'])->duplicates()->all();
        $this->assertSame([1 => $expected, 2 => $expected, 5 => '2'], $duplicates);
    }

    #[DataProvider('collectionClassProvider')]
    public function testDuplicatesWithKey($collection)
    {
        $items = [['framework' => 'vue'], ['framework' => 'laravel'], ['framework' => 'laravel']];
        $duplicates = $collection::make($items)->duplicates('framework')->all();
        $this->assertSame([2 => 'laravel'], $duplicates);

        // works with key and strict
        $items = [['Framework' => 'vue'], ['framework' => 'vue'], ['Framework' => 'vue']];
        $duplicates = $collection::make($items)->duplicates('Framework', true)->all();
        $this->assertSame([2 => 'vue'], $duplicates);
    }

    #[DataProvider('collectionClassProvider')]
    public function testDuplicatesWithCallback($collection)
    {
        $items = [['framework' => 'vue'], ['framework' => 'laravel'], ['framework' => 'laravel']];
        $duplicates = $collection::make($items)->duplicates(function ($item) {
            return $item['framework'];
        })->all();
        $this->assertSame([2 => 'laravel'], $duplicates);
    }

    #[DataProvider('collectionClassProvider')]
    public function testDuplicatesWithStrict($collection)
    {
        $duplicates = $collection::make([1, 2, 1, 'laravel', null, 'laravel', 'php', null])->duplicatesStrict()->all();
        $this->assertSame([2 => 1, 5 => 'laravel', 7 => null], $duplicates);

        // does strict comparison
        $duplicates = $collection::make([2, '2', [], null])->duplicatesStrict()->all();
        $this->assertSame([], $duplicates);

        // works with mix of primitives
        $duplicates = $collection::make([1, '2', ['laravel'], ['laravel'], null, '2'])->duplicatesStrict()->all();
        $this->assertSame([3 => ['laravel'], 5 => '2'], $duplicates);

        // works with mix of primitives, objects, and numbers
        $expected = new $collection(['laravel']);
        $duplicates = $collection::make([new $collection(['laravel']), $expected, $expected, [], '2', '2'])->duplicatesStrict()->all();
        $this->assertSame([2 => $expected, 5 => '2'], $duplicates);
    }

    #[DataProvider('collectionClassProvider')]
    public function testEach($collection)
    {
        $c = new $collection($original = [1, 2, 'foo' => 'bar', 'bam' => 'baz']);

        $result = [];
        $c->each(function ($item, $key) use (&$result) {
            $result[$key] = $item;
        });
        $this->assertEquals($original, $result);

        $result = [];
        $c->each(function ($item, $key) use (&$result) {
            $result[$key] = $item;
            if (is_string($key)) {
                return false;
            }
        });
        $this->assertEquals([1, 2, 'foo' => 'bar'], $result);
    }

    #[DataProvider('collectionClassProvider')]
    public function testEachSpread($collection)
    {
        $c = new $collection([[1, 'a'], [2, 'b']]);

        $result = [];
        $c->eachSpread(function ($number, $character) use (&$result) {
            $result[] = [$number, $character];
        });
        $this->assertEquals($c->all(), $result);

        $result = [];
        $c->eachSpread(function ($number, $character) use (&$result) {
            $result[] = [$number, $character];

            return false;
        });
        $this->assertEquals([[1, 'a']], $result);

        $result = [];
        $c->eachSpread(function ($number, $character, $key) use (&$result) {
            $result[] = [$number, $character, $key];
        });
        $this->assertEquals([[1, 'a', 0], [2, 'b', 1]], $result);

        $c = new $collection([new Collection([1, 'a']), new Collection([2, 'b'])]);
        $result = [];
        $c->eachSpread(function ($number, $character, $key) use (&$result) {
            $result[] = [$number, $character, $key];
        });
        $this->assertEquals([[1, 'a', 0], [2, 'b', 1]], $result);
    }

    #[DataProvider('collectionClassProvider')]
    public function testIntersectNull($collection)
    {
        $c = new $collection(['id' => 1, 'first_word' => 'Hello']);
        $this->assertEquals([], $c->intersect(null)->all());
    }

    #[DataProvider('collectionClassProvider')]
    public function testIntersectCollection($collection)
    {
        $c = new $collection(['id' => 1, 'first_word' => 'Hello']);
        $this->assertEquals(['first_word' => 'Hello'], $c->intersect(new $collection(['first_world' => 'Hello', 'last_word' => 'World']))->all());
    }

    #[DataProvider('collectionClassProvider')]
    public function testIntersectUsingWithNull($collection)
    {
        $collect = new $collection(['green', 'brown', 'blue']);

        $this->assertEquals([], $collect->intersectUsing(null, 'strcasecmp')->all());
    }

    #[DataProvider('collectionClassProvider')]
    public function testIntersectUsingCollection($collection)
    {
        $collect = new $collection(['green', 'brown', 'blue']);

        $this->assertEquals(['green', 'brown'], $collect->intersectUsing(new $collection(['GREEN', 'brown', 'yellow']), 'strcasecmp')->all());
    }

    #[DataProvider('collectionClassProvider')]
    public function testIntersectAssocWithNull($collection)
    {
        $array1 = new $collection(['a' => 'green', 'b' => 'brown', 'c' => 'blue', 'red']);

        $this->assertEquals([], $array1->intersectAssoc(null)->all());
    }

    #[DataProvider('collectionClassProvider')]
    public function testIntersectAssocCollection($collection)
    {
        $array1 = new $collection(['a' => 'green', 'b' => 'brown', 'c' => 'blue', 'red']);
        $array2 = new $collection(['a' => 'green', 'b' => 'yellow', 'blue', 'red']);

        $this->assertEquals(['a' => 'green'], $array1->intersectAssoc($array2)->all());
    }

    #[DataProvider('collectionClassProvider')]
    public function testIntersectAssocUsingWithNull($collection)
    {
        $array1 = new $collection(['a' => 'green', 'b' => 'brown', 'c' => 'blue', 'red']);

        $this->assertEquals([], $array1->intersectAssocUsing(null, 'strcasecmp')->all());
    }

    #[DataProvider('collectionClassProvider')]
    public function testIntersectAssocUsingCollection($collection)
    {
        $array1 = new $collection(['a' => 'green', 'b' => 'brown', 'c' => 'blue', 'red']);
        $array2 = new $collection(['a' => 'GREEN', 'B' => 'brown', 'yellow', 'red']);

        $this->assertEquals(['b' => 'brown'], $array1->intersectAssocUsing($array2, 'strcasecmp')->all());
    }

    #[DataProvider('collectionClassProvider')]
    public function testIntersectByKeysNull($collection)
    {
        $c = new $collection(['name' => 'Mateus', 'age' => 18]);
        $this->assertEquals([], $c->intersectByKeys(null)->all());
    }

    #[DataProvider('collectionClassProvider')]
    public function testIntersectByKeys($collection)
    {
        $c = new $collection(['name' => 'Mateus', 'age' => 18]);
        $this->assertEquals(['name' => 'Mateus'], $c->intersectByKeys(new $collection(['name' => 'Mateus', 'surname' => 'Guimaraes']))->all());

        $c = new $collection(['name' => 'taylor', 'family' => 'otwell', 'age' => 26]);
        $this->assertEquals(['name' => 'taylor', 'family' => 'otwell'], $c->intersectByKeys(new $collection(['height' => 180, 'name' => 'amir', 'family' => 'moharami']))->all());
    }

    #[DataProvider('collectionClassProvider')]
    public function testUnique($collection)
    {
        $c = new $collection(['Hello', 'World', 'World']);
        $this->assertEquals(['Hello', 'World'], $c->unique()->all());

        $c = new $collection([[1, 2], [1, 2], [2, 3], [3, 4], [2, 3]]);
        $this->assertEquals([[1, 2], [2, 3], [3, 4]], $c->unique()->values()->all());
    }

    #[DataProvider('collectionClassProvider')]
    public function testUniqueWithCallback($collection)
    {
        $c = new $collection([
            1 => ['id' => 1, 'first' => 'Taylor', 'last' => 'Otwell'],
            2 => ['id' => 2, 'first' => 'Taylor', 'last' => 'Otwell'],
            3 => ['id' => 3, 'first' => 'Abigail', 'last' => 'Otwell'],
            4 => ['id' => 4, 'first' => 'Abigail', 'last' => 'Otwell'],
            5 => ['id' => 5, 'first' => 'Taylor', 'last' => 'Swift'],
            6 => ['id' => 6, 'first' => 'Taylor', 'last' => 'Swift'],
        ]);

        $this->assertEquals([
            1 => ['id' => 1, 'first' => 'Taylor', 'last' => 'Otwell'],
            3 => ['id' => 3, 'first' => 'Abigail', 'last' => 'Otwell'],
        ], $c->unique('first')->all());

        $this->assertEquals([
            1 => ['id' => 1, 'first' => 'Taylor', 'last' => 'Otwell'],
            3 => ['id' => 3, 'first' => 'Abigail', 'last' => 'Otwell'],
            5 => ['id' => 5, 'first' => 'Taylor', 'last' => 'Swift'],
        ], $c->unique(function ($item) {
            return $item['first'].$item['last'];
        })->all());

        $this->assertEquals([
            1 => ['id' => 1, 'first' => 'Taylor', 'last' => 'Otwell'],
            2 => ['id' => 2, 'first' => 'Taylor', 'last' => 'Otwell'],
        ], $c->unique(function ($item, $key) {
            return $key % 2;
        })->all());
    }

    #[DataProvider('collectionClassProvider')]
    public function testUniqueStrict($collection)
    {
        $c = new $collection([
            [
                'id' => '0',
                'name' => 'zero',
            ],
            [
                'id' => '00',
                'name' => 'double zero',
            ],
            [
                'id' => '0',
                'name' => 'again zero',
            ],
        ]);

        $this->assertEquals([
            [
                'id' => '0',
                'name' => 'zero',
            ],
            [
                'id' => '00',
                'name' => 'double zero',
            ],
        ], $c->uniqueStrict('id')->all());
    }

    #[DataProvider('collectionClassProvider')]
    public function testCollapse($collection)
    {
        $data = new $collection([[$object1 = new stdClass], [$object2 = new stdClass]]);
        $this->assertEquals([$object1, $object2], $data->collapse()->all());
    }

    #[DataProvider('collectionClassProvider')]
    public function testCollapseWithNestedCollections($collection)
    {
        $data = new $collection([new $collection([1, 2, 3]), new $collection([4, 5, 6])]);
        $this->assertEquals([1, 2, 3, 4, 5, 6], $data->collapse()->all());
    }

    #[DataProvider('collectionClassProvider')]
    public function testCollapseWithKeys($collection)
    {
        $data = new $collection([[1 => 'a'], [3 => 'c'], [2 => 'b'], 'drop']);
        $this->assertEquals([1 => 'a', 3 => 'c', 2 => 'b'], $data->collapseWithKeys()->all());
    }

    #[DataProvider('collectionClassProvider')]
    public function testCollapseWithKeysOnNestedCollections($collection)
    {
        $data = new $collection([new $collection(['a' => '1a', 'b' => '1b']), new $collection(['b' => '2b', 'c' => '2c']), 'drop']);
        $this->assertEquals(['a' => '1a', 'b' => '2b', 'c' => '2c'], $data->collapseWithKeys()->all());
    }

    #[DataProvider('collectionClassProvider')]
    public function testJoin($collection)
    {
        $this->assertSame('a, b, c', (new $collection(['a', 'b', 'c']))->join(', '));

        $this->assertSame('a, b and c', (new $collection(['a', 'b', 'c']))->join(', ', ' and '));

        $this->assertSame('a and b', (new $collection(['a', 'b']))->join(', ', ' and '));

        $this->assertSame('a', (new $collection(['a']))->join(', ', ' and '));

        $this->assertSame('', (new $collection([]))->join(', ', ' and '));
    }

    #[DataProvider('collectionClassProvider')]
    public function testCrossJoin($collection)
    {
        // Cross join with an array
        $this->assertEquals(
            [[1, 'a'], [1, 'b'], [2, 'a'], [2, 'b']],
            (new $collection([1, 2]))->crossJoin(['a', 'b'])->all()
        );

        // Cross join with a collection
        $this->assertEquals(
            [[1, 'a'], [1, 'b'], [2, 'a'], [2, 'b']],
            (new $collection([1, 2]))->crossJoin(new $collection(['a', 'b']))->all()
        );

        // Cross join with 2 collections
        $this->assertEquals(
            [
                [1, 'a', 'I'], [1, 'a', 'II'],
                [1, 'b', 'I'], [1, 'b', 'II'],
                [2, 'a', 'I'], [2, 'a', 'II'],
                [2, 'b', 'I'], [2, 'b', 'II'],
            ],
            (new $collection([1, 2]))->crossJoin(
                new $collection(['a', 'b']),
                new $collection(['I', 'II'])
            )->all()
        );
    }

    #[DataProvider('collectionClassProvider')]
    public function testSort($collection)
    {
        $data = (new $collection([5, 3, 1, 2, 4]))->sort();
        $this->assertEquals([1, 2, 3, 4, 5], $data->values()->all());

        $data = (new $collection([-1, -3, -2, -4, -5, 0, 5, 3, 1, 2, 4]))->sort();
        $this->assertEquals([-5, -4, -3, -2, -1, 0, 1, 2, 3, 4, 5], $data->values()->all());

        $data = (new $collection(['foo', 'bar-10', 'bar-1']))->sort();
        $this->assertEquals(['bar-1', 'bar-10', 'foo'], $data->values()->all());

        $data = (new $collection(['T2', 'T1', 'T10']))->sort();
        $this->assertEquals(['T1', 'T10', 'T2'], $data->values()->all());

        $data = (new $collection(['T2', 'T1', 'T10']))->sort(SORT_NATURAL);
        $this->assertEquals(['T1', 'T2', 'T10'], $data->values()->all());
    }

    #[DataProvider('collectionClassProvider')]
    public function testSortDesc($collection)
    {
        $data = (new $collection([5, 3, 1, 2, 4]))->sortDesc();
        $this->assertEquals([5, 4, 3, 2, 1], $data->values()->all());

        $data = (new $collection([-1, -3, -2, -4, -5, 0, 5, 3, 1, 2, 4]))->sortDesc();
        $this->assertEquals([5, 4, 3, 2, 1, 0, -1, -2, -3, -4, -5], $data->values()->all());

        $data = (new $collection(['bar-1', 'foo', 'bar-10']))->sortDesc();
        $this->assertEquals(['foo', 'bar-10', 'bar-1'], $data->values()->all());

        $data = (new $collection(['T2', 'T1', 'T10']))->sortDesc();
        $this->assertEquals(['T2', 'T10', 'T1'], $data->values()->all());

        $data = (new $collection(['T2', 'T1', 'T10']))->sortDesc(SORT_NATURAL);
        $this->assertEquals(['T10', 'T2', 'T1'], $data->values()->all());
    }

    #[DataProvider('collectionClassProvider')]
    public function testSortWithCallback($collection)
    {
        $data = (new $collection([5, 3, 1, 2, 4]))->sort(function ($a, $b) {
            if ($a === $b) {
                return 0;
            }

            return ($a < $b) ? -1 : 1;
        });

        $this->assertEquals(range(1, 5), array_values($data->all()));
    }

    #[DataProvider('collectionClassProvider')]
    public function testSortBy($collection)
    {
        $data = new $collection(['taylor', 'dayle']);
        $data = $data->sortBy(function ($x) {
            return $x;
        });

        $this->assertEquals(['dayle', 'taylor'], array_values($data->all()));

        $data = new $collection(['dayle', 'taylor']);
        $data = $data->sortByDesc(function ($x) {
            return $x;
        });

        $this->assertEquals(['taylor', 'dayle'], array_values($data->all()));
    }

    #[DataProvider('collectionClassProvider')]
    public function testSortByString($collection)
    {
        $data = new $collection([['name' => 'taylor'], ['name' => 'dayle']]);
        $data = $data->sortBy('name', SORT_STRING);

        $this->assertEquals([['name' => 'dayle'], ['name' => 'taylor']], array_values($data->all()));

        $data = new $collection([['name' => 'taylor'], ['name' => 'dayle']]);
        $data = $data->sortBy('name', SORT_STRING, true);

        $this->assertEquals([['name' => 'taylor'], ['name' => 'dayle']], array_values($data->all()));
    }

    #[DataProvider('collectionClassProvider')]
    public function testSortByCallableString($collection)
    {
        $data = new $collection([['sort' => 2], ['sort' => 1]]);
        $data = $data->sortBy([['sort', 'asc']]);

        $this->assertEquals([['sort' => 1], ['sort' => 2]], array_values($data->all()));
    }

    #[DataProvider('collectionClassProvider')]
    public function testSortByCallableStringDesc($collection)
    {
        $data = new $collection([['id' => 1, 'name' => 'foo'], ['id' => 2, 'name' => 'bar']]);
        $data = $data->sortByDesc(['id']);
        $this->assertEquals([['id' => 2, 'name' => 'bar'], ['id' => 1, 'name' => 'foo']], array_values($data->all()));

        $data = new $collection([['id' => 1, 'name' => 'foo'], ['id' => 2, 'name' => 'bar'], ['id' => 2, 'name' => 'baz']]);
        $data = $data->sortByDesc(['id']);
        $this->assertEquals([['id' => 2, 'name' => 'bar'], ['id' => 2, 'name' => 'baz'], ['id' => 1, 'name' => 'foo']], array_values($data->all()));

        $data = $data->sortByDesc(['id', 'name']);
        $this->assertEquals([['id' => 2, 'name' => 'baz'], ['id' => 2, 'name' => 'bar'], ['id' => 1, 'name' => 'foo']], array_values($data->all()));
    }

    #[DataProvider('collectionClassProvider')]
    public function testSortByAlwaysReturnsAssoc($collection)
    {
        $data = new $collection(['a' => 'taylor', 'b' => 'dayle']);
        $data = $data->sortBy(function ($x) {
            return $x;
        });

        $this->assertEquals(['b' => 'dayle', 'a' => 'taylor'], $data->all());

        $data = new $collection(['taylor', 'dayle']);
        $data = $data->sortBy(function ($x) {
            return $x;
        });

        $this->assertEquals([1 => 'dayle', 0 => 'taylor'], $data->all());

        $data = new $collection(['a' => ['sort' => 2], 'b' => ['sort' => 1]]);
        $data = $data->sortBy([['sort', 'asc']]);

        $this->assertEquals(['b' => ['sort' => 1], 'a' => ['sort' => 2]], $data->all());

        $data = new $collection([['sort' => 2], ['sort' => 1]]);
        $data = $data->sortBy([['sort', 'asc']]);

        $this->assertEquals([1 => ['sort' => 1], 0 => ['sort' => 2]], $data->all());
    }

    #[DataProvider('collectionClassProvider')]
    public function testSortByMany($collection)
    {
        $defaultLocale = setlocale(LC_ALL, 0);

        $data = new $collection([['item' => '1'], ['item' => '10'], ['item' => 5], ['item' => 20]]);
        $expected = $data->pluck('item')->toArray();

        sort($expected);
        $data = $data->sortBy(['item']);
        $this->assertEquals($data->pluck('item')->toArray(), $expected);

        rsort($expected);
        $data = $data->sortBy([['item', 'desc']]);
        $this->assertEquals($data->pluck('item')->toArray(), $expected);

        sort($expected, SORT_STRING);
        $data = $data->sortBy(['item'], SORT_STRING);
        $this->assertEquals($data->pluck('item')->toArray(), $expected);

        rsort($expected, SORT_STRING);
        $data = $data->sortBy([['item', 'desc']], SORT_STRING);
        $this->assertEquals($data->pluck('item')->toArray(), $expected);

        sort($expected, SORT_NUMERIC);
        $data = $data->sortBy(['item'], SORT_NUMERIC);
        $this->assertEquals($data->pluck('item')->toArray(), $expected);

        rsort($expected, SORT_NUMERIC);
        $data = $data->sortBy([['item', 'desc']], SORT_NUMERIC);
        $this->assertEquals($data->pluck('item')->toArray(), $expected);

        $data = new $collection([['item' => 'img1'], ['item' => 'img101'], ['item' => 'img10'], ['item' => 'img11']]);
        $expected = $data->pluck('item')->toArray();

        sort($expected, SORT_NUMERIC);
        $data = $data->sortBy(['item'], SORT_NUMERIC);
        $this->assertEquals($data->pluck('item')->toArray(), $expected);

        sort($expected);
        $data = $data->sortBy(['item']);
        $this->assertEquals($data->pluck('item')->toArray(), $expected);

        sort($expected, SORT_NATURAL);
        $data = $data->sortBy(['item'], SORT_NATURAL);
        $this->assertEquals($data->pluck('item')->toArray(), $expected);

        $data = new $collection([['item' => 'img1'], ['item' => 'Img101'], ['item' => 'img10'], ['item' => 'Img11']]);
        $expected = $data->pluck('item')->toArray();

        sort($expected);
        $data = $data->sortBy(['item']);
        $this->assertEquals($data->pluck('item')->toArray(), $expected);

        sort($expected, SORT_NATURAL | SORT_FLAG_CASE);
        $data = $data->sortBy(['item'], SORT_NATURAL | SORT_FLAG_CASE);
        $this->assertEquals($data->pluck('item')->toArray(), $expected);

        sort($expected, SORT_FLAG_CASE | SORT_STRING);
        $data = $data->sortBy(['item'], SORT_FLAG_CASE | SORT_STRING);
        $this->assertEquals($data->pluck('item')->toArray(), $expected);

        sort($expected, SORT_FLAG_CASE | SORT_NUMERIC);
        $data = $data->sortBy(['item'], SORT_FLAG_CASE | SORT_NUMERIC);
        $this->assertEquals($data->pluck('item')->toArray(), $expected);

        $data = new $collection([['item' => 'Österreich'], ['item' => 'Oesterreich'], ['item' => 'Zeta']]);
        $expected = $data->pluck('item')->toArray();

        sort($expected);
        $data = $data->sortBy(['item']);
        $this->assertEquals($data->pluck('item')->toArray(), $expected);

        sort($expected, SORT_LOCALE_STRING);
        $data = $data->sortBy(['item'], SORT_LOCALE_STRING);
        $this->assertEquals($data->pluck('item')->toArray(), $expected);

        setlocale(LC_ALL, 'de_DE');

        sort($expected, SORT_LOCALE_STRING);
        $data = $data->sortBy(['item'], SORT_LOCALE_STRING);
        $this->assertEquals($data->pluck('item')->toArray(), $expected);

        setlocale(LC_ALL, $defaultLocale);
    }

    #[DataProvider('collectionClassProvider')]
    public function testNaturalSortByManyWithNull($collection)
    {
        $itemFoo = new \stdClass();
        $itemFoo->first = 'f';
        $itemFoo->second = null;
        $itemBar = new \stdClass();
        $itemBar->first = 'f';
        $itemBar->second = 's';

        $data = new $collection([$itemFoo, $itemBar]);
        $data = $data->sortBy([
            ['first', 'desc'],
            ['second', 'desc'],
        ], SORT_NATURAL);

        $this->assertEquals($itemBar, $data->first());
        $this->assertEquals($itemFoo, $data->skip(1)->first());
    }

    #[DataProvider('collectionClassProvider')]
    public function testSortKeys($collection)
    {
        $data = new $collection(['b' => 'dayle', 'a' => 'taylor']);

        $this->assertSame(['a' => 'taylor', 'b' => 'dayle'], $data->sortKeys()->all());
    }

    #[DataProvider('collectionClassProvider')]
    public function testSortKeysDesc($collection)
    {
        $data = new $collection(['a' => 'taylor', 'b' => 'dayle']);

        $this->assertSame(['b' => 'dayle', 'a' => 'taylor'], $data->sortKeysDesc()->all());
    }

    #[DataProvider('collectionClassProvider')]
    public function testSortKeysUsing($collection)
    {
        $data = new $collection(['B' => 'dayle', 'a' => 'taylor']);

        $this->assertSame(['a' => 'taylor', 'B' => 'dayle'], $data->sortKeysUsing('strnatcasecmp')->all());
    }

    #[DataProvider('collectionClassProvider')]
    public function testReverse($collection)
    {
        $data = new $collection(['zaeed', 'alan']);
        $reversed = $data->reverse();

        $this->assertSame([1 => 'alan', 0 => 'zaeed'], $reversed->all());

        $data = new $collection(['name' => 'taylor', 'framework' => 'laravel']);
        $reversed = $data->reverse();

        $this->assertSame(['framework' => 'laravel', 'name' => 'taylor'], $reversed->all());
    }

    #[DataProvider('collectionClassProvider')]
    public function testFlip($collection)
    {
        $data = new $collection(['name' => 'taylor', 'framework' => 'laravel']);
        $this->assertEquals(['taylor' => 'name', 'laravel' => 'framework'], $data->flip()->toArray());
    }

    #[DataProvider('collectionClassProvider')]
    public function testChunk($collection)
    {
        $data = new $collection([1, 2, 3, 4, 5, 6, 7, 8, 9, 10]);
        $data = $data->chunk(3);

        $this->assertInstanceOf($collection, $data);
        $this->assertInstanceOf($collection, $data->first());
        $this->assertCount(4, $data);
        $this->assertEquals([1, 2, 3], $data->first()->toArray());
        $this->assertEquals([9 => 10], $data->get(3)->toArray());
    }

    #[DataProvider('collectionClassProvider')]
    public function testChunkWhenGivenZeroAsSize($collection)
    {
        $data = new $collection([1, 2, 3, 4, 5, 6, 7, 8, 9, 10]);

        $this->assertEquals(
            [],
            $data->chunk(0)->toArray()
        );
    }

    #[DataProvider('collectionClassProvider')]
    public function testChunkWhenGivenLessThanZero($collection)
    {
        $data = new $collection([1, 2, 3, 4, 5, 6, 7, 8, 9, 10]);

        $this->assertEquals(
            [],
            $data->chunk(-1)->toArray()
        );
    }

    #[DataProvider('collectionClassProvider')]
    public function testSplitIn($collection)
    {
        $data = new $collection([1, 2, 3, 4, 5, 6, 7, 8, 9, 10]);
        $data = $data->splitIn(3);

        $this->assertInstanceOf($collection, $data);
        $this->assertInstanceOf($collection, $data->first());
        $this->assertCount(3, $data);
        $this->assertEquals([1, 2, 3, 4], $data->get(0)->values()->toArray());
        $this->assertEquals([5, 6, 7, 8], $data->get(1)->values()->toArray());
        $this->assertEquals([9, 10], $data->get(2)->values()->toArray());
    }

    #[DataProvider('collectionClassProvider')]
    public function testChunkWhileOnEqualElements($collection)
    {
        $data = (new $collection(['A', 'A', 'B', 'B', 'C', 'C', 'C']))
            ->chunkWhile(function ($current, $key, $chunk) {
                return $chunk->last() === $current;
            });

        $this->assertInstanceOf($collection, $data);
        $this->assertInstanceOf($collection, $data->first());
        $this->assertEquals([0 => 'A', 1 => 'A'], $data->first()->toArray());
        $this->assertEquals([2 => 'B', 3 => 'B'], $data->get(1)->toArray());
        $this->assertEquals([4 => 'C', 5 => 'C', 6 => 'C'], $data->last()->toArray());
    }

    #[DataProvider('collectionClassProvider')]
    public function testChunkWhileOnContiguouslyIncreasingIntegers($collection)
    {
        $data = (new $collection([1, 4, 9, 10, 11, 12, 15, 16, 19, 20, 21]))
            ->chunkWhile(function ($current, $key, $chunk) {
                return $chunk->last() + 1 == $current;
            });

        $this->assertInstanceOf($collection, $data);
        $this->assertInstanceOf($collection, $data->first());
        $this->assertEquals([0 => 1], $data->first()->toArray());
        $this->assertEquals([1 => 4], $data->get(1)->toArray());
        $this->assertEquals([2 => 9, 3 => 10, 4 => 11, 5 => 12], $data->get(2)->toArray());
        $this->assertEquals([6 => 15, 7 => 16], $data->get(3)->toArray());
        $this->assertEquals([8 => 19, 9 => 20, 10 => 21], $data->last()->toArray());
    }

    #[DataProvider('collectionClassProvider')]
    public function testEvery($collection)
    {
        $c = new $collection([]);
        $this->assertTrue($c->every('key', 'value'));
        $this->assertTrue($c->every(function () {
            return false;
        }));

        $c = new $collection([['age' => 18], ['age' => 20], ['age' => 20]]);
        $this->assertFalse($c->every('age', 18));
        $this->assertTrue($c->every('age', '>=', 18));
        $this->assertTrue($c->every(function ($item) {
            return $item['age'] >= 18;
        }));
        $this->assertFalse($c->every(function ($item) {
            return $item['age'] >= 20;
        }));

        $c = new $collection([null, null]);
        $this->assertTrue($c->every(function ($item) {
            return $item === null;
        }));

        $c = new $collection([['active' => true], ['active' => true]]);
        $this->assertTrue($c->every('active'));
        $this->assertTrue($c->every->active);
        $this->assertFalse($c->concat([['active' => false]])->every->active);
    }

    #[DataProvider('collectionClassProvider')]
    public function testExcept($collection)
    {
        $data = new $collection(['first' => 'Taylor', 'last' => 'Otwell', 'email' => 'taylorotwell@gmail.com']);

        $this->assertEquals($data->all(), $data->except(null)->all());
        $this->assertEquals(['first' => 'Taylor'], $data->except(['last', 'email', 'missing'])->all());
        $this->assertEquals(['first' => 'Taylor'], $data->except('last', 'email', 'missing')->all());
        $this->assertEquals(['first' => 'Taylor'], $data->except(collect(['last', 'email', 'missing']))->all());

        $this->assertEquals(['first' => 'Taylor', 'email' => 'taylorotwell@gmail.com'], $data->except(['last'])->all());
        $this->assertEquals(['first' => 'Taylor', 'email' => 'taylorotwell@gmail.com'], $data->except('last')->all());
        $this->assertEquals(['first' => 'Taylor', 'email' => 'taylorotwell@gmail.com'], $data->except(collect(['last']))->all());
    }

    #[DataProvider('collectionClassProvider')]
    public function testExceptSelf($collection)
    {
        $data = new $collection(['first' => 'Taylor', 'last' => 'Otwell']);
        $this->assertEquals(['first' => 'Taylor', 'last' => 'Otwell'], $data->except($data)->all());
    }

    #[DataProvider('collectionClassProvider')]
    public function testPluckWithArrayAndObjectValues($collection)
    {
        $data = new $collection([(object) ['name' => 'taylor', 'email' => 'foo'], ['name' => 'dayle', 'email' => 'bar']]);
        $this->assertEquals(['taylor' => 'foo', 'dayle' => 'bar'], $data->pluck('email', 'name')->all());
        $this->assertEquals(['foo', 'bar'], $data->pluck('email')->all());
    }

    #[DataProvider('collectionClassProvider')]
    public function testPluckWithArrayAccessValues($collection)
    {
        $data = new $collection([
            new TestArrayAccessImplementation(['name' => 'taylor', 'email' => 'foo']),
            new TestArrayAccessImplementation(['name' => 'dayle', 'email' => 'bar']),
        ]);

        $this->assertEquals(['taylor' => 'foo', 'dayle' => 'bar'], $data->pluck('email', 'name')->all());
        $this->assertEquals(['foo', 'bar'], $data->pluck('email')->all());
    }

    #[DataProvider('collectionClassProvider')]
    public function testPluckWithDotNotation($collection)
    {
        $data = new $collection([
            [
                'name' => 'amir',
                'skill' => [
                    'backend' => ['php', 'python'],
                ],
            ],
            [
                'name' => 'taylor',
                'skill' => [
                    'backend' => ['php', 'asp', 'java'],
                ],
            ],
        ]);

        $this->assertEquals([['php', 'python'], ['php', 'asp', 'java']], $data->pluck('skill.backend')->all());
    }

    #[DataProvider('collectionClassProvider')]
    public function testPluckDuplicateKeysExist($collection)
    {
        $data = new $collection([
            ['brand' => 'Tesla', 'color' => 'red'],
            ['brand' => 'Pagani', 'color' => 'white'],
            ['brand' => 'Tesla', 'color' => 'black'],
            ['brand' => 'Pagani', 'color' => 'orange'],
        ]);

        $this->assertEquals(['Tesla' => 'black', 'Pagani' => 'orange'], $data->pluck('color', 'brand')->all());
    }

    #[DataProvider('collectionClassProvider')]
    public function testHas($collection)
    {
        $data = new $collection(['id' => 1, 'first' => 'Hello', 'second' => 'World']);
        $this->assertTrue($data->has('first'));
        $this->assertFalse($data->has('third'));
        $this->assertTrue($data->has(['first', 'second']));
        $this->assertFalse($data->has(['third', 'first']));
        $this->assertTrue($data->has('first', 'second'));
    }

    #[DataProvider('collectionClassProvider')]
    public function testHasAny($collection)
    {
        $data = new $collection(['id' => 1, 'first' => 'Hello', 'second' => 'World']);

        $this->assertTrue($data->hasAny('first'));
        $this->assertFalse($data->hasAny('third'));
        $this->assertTrue($data->hasAny(['first', 'second']));
        $this->assertTrue($data->hasAny(['first', 'fourth']));
        $this->assertFalse($data->hasAny(['third', 'fourth']));
        $this->assertFalse($data->hasAny('third', 'fourth'));
        $this->assertFalse($data->hasAny([]));
    }

    #[DataProvider('collectionClassProvider')]
    public function testImplode($collection)
    {
        $data = new $collection([['name' => 'taylor', 'email' => 'foo'], ['name' => 'dayle', 'email' => 'bar']]);
        $this->assertSame('foobar', $data->implode('email'));
        $this->assertSame('foo,bar', $data->implode('email', ','));

        $data = new $collection(['taylor', 'dayle']);
        $this->assertSame('taylordayle', $data->implode(''));
        $this->assertSame('taylor,dayle', $data->implode(','));

        $data = new $collection([
            ['name' => new Stringable('taylor'), 'email' => new Stringable('foo')],
            ['name' => new Stringable('dayle'), 'email' => new Stringable('bar')],
        ]);
        $this->assertSame('foobar', $data->implode('email'));
        $this->assertSame('foo,bar', $data->implode('email', ','));

        $data = new $collection([new Stringable('taylor'), new Stringable('dayle')]);
        $this->assertSame('taylordayle', $data->implode(''));
        $this->assertSame('taylor,dayle', $data->implode(','));
        $this->assertSame('taylor_dayle', $data->implode('_'));

        $data = new $collection([['name' => 'taylor', 'email' => 'foo'], ['name' => 'dayle', 'email' => 'bar']]);
        $this->assertSame('taylor-foodayle-bar', $data->implode(fn ($user) => $user['name'].'-'.$user['email']));
        $this->assertSame('taylor-foo,dayle-bar', $data->implode(fn ($user) => $user['name'].'-'.$user['email'], ','));
    }

    #[DataProvider('collectionClassProvider')]
<<<<<<< HEAD
    public function testImplodeModels($collection)
    {
        $model = new class extends Model {};
        $model->setAttribute('email', 'foo');
        $modelTwo = new class extends Model {};
        $modelTwo->setAttribute('email', 'bar');
        $data = new $collection([$model, $modelTwo]);

        $this->assertSame('foobar', $data->implode('email'));
        $this->assertSame('foo,bar', $data->implode('email', ','));
    }

    #[DataProvider('collectionClassProvider')]
    public function testImplodeStringable($collection)
    {
        $data = new $collection([new ByteString('taylor'), new ByteString('dayle')]);
        $this->assertSame('taylordayle', $data->implode(''));
    }

    #[DataProvider('collectionClassProvider')]
=======
>>>>>>> 6e41df67
    public function testTake($collection)
    {
        $data = new $collection(['taylor', 'dayle', 'shawn']);
        $data = $data->take(2);
        $this->assertEquals(['taylor', 'dayle'], $data->all());
    }

    public function testGetOrPut()
    {
        $data = new Collection(['name' => 'taylor', 'email' => 'foo']);

        $this->assertSame('taylor', $data->getOrPut('name', null));
        $this->assertSame('foo', $data->getOrPut('email', null));
        $this->assertSame('male', $data->getOrPut('gender', 'male'));

        $this->assertSame('taylor', $data->get('name'));
        $this->assertSame('foo', $data->get('email'));
        $this->assertSame('male', $data->get('gender'));

        $data = new Collection(['name' => 'taylor', 'email' => 'foo']);

        $this->assertSame('taylor', $data->getOrPut('name', function () {
            return null;
        }));

        $this->assertSame('foo', $data->getOrPut('email', function () {
            return null;
        }));

        $this->assertSame('male', $data->getOrPut('gender', function () {
            return 'male';
        }));

        $this->assertSame('taylor', $data->get('name'));
        $this->assertSame('foo', $data->get('email'));
        $this->assertSame('male', $data->get('gender'));
    }

    public function testPut()
    {
        $data = new Collection(['name' => 'taylor', 'email' => 'foo']);
        $data = $data->put('name', 'dayle');
        $this->assertEquals(['name' => 'dayle', 'email' => 'foo'], $data->all());
    }

    public function testPutWithNoKey()
    {
        $data = new Collection(['taylor', 'shawn']);
        $data = $data->put(null, 'dayle');
        $this->assertEquals(['taylor', 'shawn', 'dayle'], $data->all());
    }

    #[DataProvider('collectionClassProvider')]
    public function testRandom($collection)
    {
        $data = new $collection([1, 2, 3, 4, 5, 6]);

        $random = $data->random();
        $this->assertIsInt($random);
        $this->assertContains($random, $data->all());

        $random = $data->random(0);
        $this->assertInstanceOf($collection, $random);
        $this->assertCount(0, $random);

        $random = $data->random(1);
        $this->assertInstanceOf($collection, $random);
        $this->assertCount(1, $random);

        $random = $data->random(2);
        $this->assertInstanceOf($collection, $random);
        $this->assertCount(2, $random);

        $random = $data->random('0');
        $this->assertInstanceOf($collection, $random);
        $this->assertCount(0, $random);

        $random = $data->random('1');
        $this->assertInstanceOf($collection, $random);
        $this->assertCount(1, $random);

        $random = $data->random('2');
        $this->assertInstanceOf($collection, $random);
        $this->assertCount(2, $random);

        $random = $data->random(2, true);
        $this->assertInstanceOf($collection, $random);
        $this->assertCount(2, $random);
        $this->assertCount(2, array_intersect_assoc($random->all(), $data->all()));

        $random = $data->random(fn ($items) => min(10, count($items)));
        $this->assertInstanceOf($collection, $random);
        $this->assertCount(6, $random);

        $random = $data->random(fn ($items) => min(10, count($items) - 1), true);
        $this->assertInstanceOf($collection, $random);
        $this->assertCount(5, $random);
        $this->assertCount(5, array_intersect_assoc($random->all(), $data->all()));
    }

    #[DataProvider('collectionClassProvider')]
    public function testRandomOnEmptyCollection($collection)
    {
        $data = new $collection;

        $random = $data->random(0);
        $this->assertInstanceOf($collection, $random);
        $this->assertCount(0, $random);

        $random = $data->random('0');
        $this->assertInstanceOf($collection, $random);
        $this->assertCount(0, $random);
    }

    #[DataProvider('collectionClassProvider')]
    public function testTakeLast($collection)
    {
        $data = new $collection(['taylor', 'dayle', 'shawn']);
        $data = $data->take(-2);
        $this->assertEquals([1 => 'dayle', 2 => 'shawn'], $data->all());
    }

    #[DataProvider('collectionClassProvider')]
    public function testTakeUntilUsingValue($collection)
    {
        $data = new $collection([1, 2, 3, 4]);

        $data = $data->takeUntil(3);

        $this->assertSame([1, 2], $data->toArray());
    }

    #[DataProvider('collectionClassProvider')]
    public function testTakeUntilUsingCallback($collection)
    {
        $data = new $collection([1, 2, 3, 4]);

        $data = $data->takeUntil(function ($item) {
            return $item >= 3;
        });

        $this->assertSame([1, 2], $data->toArray());
    }

    #[DataProvider('collectionClassProvider')]
    public function testTakeUntilReturnsAllItemsForUnmetValue($collection)
    {
        $data = new $collection([1, 2, 3, 4]);

        $actual = $data->takeUntil(99);

        $this->assertSame($data->toArray(), $actual->toArray());

        $actual = $data->takeUntil(function ($item) {
            return $item >= 99;
        });

        $this->assertSame($data->toArray(), $actual->toArray());
    }

    #[DataProvider('collectionClassProvider')]
    public function testTakeUntilCanBeProxied($collection)
    {
        $data = new $collection([
            new TestSupportCollectionHigherOrderItem('Adam'),
            new TestSupportCollectionHigherOrderItem('Taylor'),
            new TestSupportCollectionHigherOrderItem('Jason'),
        ]);

        $actual = $data->takeUntil->is('Jason');

        $this->assertCount(2, $actual);
        $this->assertSame('Adam', $actual->get(0)->name);
        $this->assertSame('Taylor', $actual->get(1)->name);
    }

    #[DataProvider('collectionClassProvider')]
    public function testTakeWhileUsingValue($collection)
    {
        $data = new $collection([1, 1, 2, 2, 3, 3]);

        $data = $data->takeWhile(1);

        $this->assertSame([1, 1], $data->toArray());
    }

    #[DataProvider('collectionClassProvider')]
    public function testTakeWhileUsingCallback($collection)
    {
        $data = new $collection([1, 2, 3, 4]);

        $data = $data->takeWhile(function ($item) {
            return $item < 3;
        });

        $this->assertSame([1, 2], $data->toArray());
    }

    #[DataProvider('collectionClassProvider')]
    public function testTakeWhileReturnsNoItemsForUnmetValue($collection)
    {
        $data = new $collection([1, 2, 3, 4]);

        $actual = $data->takeWhile(2);

        $this->assertSame([], $actual->toArray());

        $actual = $data->takeWhile(function ($item) {
            return $item == 99;
        });

        $this->assertSame([], $actual->toArray());
    }

    #[DataProvider('collectionClassProvider')]
    public function testTakeWhileCanBeProxied($collection)
    {
        $data = new $collection([
            new TestSupportCollectionHigherOrderItem('Adam'),
            new TestSupportCollectionHigherOrderItem('Adam'),
            new TestSupportCollectionHigherOrderItem('Taylor'),
            new TestSupportCollectionHigherOrderItem('Taylor'),
        ]);

        $actual = $data->takeWhile->is('Adam');

        $this->assertCount(2, $actual);
        $this->assertSame('Adam', $actual->get(0)->name);
        $this->assertSame('Adam', $actual->get(1)->name);
    }

    #[DataProvider('collectionClassProvider')]
    public function testMacroable($collection)
    {
        // Foo() macro : unique values starting with A
        $collection::macro('foo', function () {
            return $this->filter(function ($item) {
                return str_starts_with($item, 'a');
            })
                ->unique()
                ->values();
        });

        $c = new $collection(['a', 'a', 'aa', 'aaa', 'bar']);

        $this->assertSame(['a', 'aa', 'aaa'], $c->foo()->all());
    }

    #[DataProvider('collectionClassProvider')]
    public function testCanAddMethodsToProxy($collection)
    {
        $collection::macro('adults', function ($callback) {
            return $this->filter(function ($item) use ($callback) {
                return $callback($item) >= 18;
            });
        });

        $collection::proxy('adults');

        $c = new $collection([['age' => 3], ['age' => 12], ['age' => 18], ['age' => 56]]);

        $this->assertSame([['age' => 18], ['age' => 56]], $c->adults->age->values()->all());
    }

    #[DataProvider('collectionClassProvider')]
    public function testMakeMethod($collection)
    {
        $data = $collection::make('foo');
        $this->assertEquals(['foo'], $data->all());
    }

    #[DataProvider('collectionClassProvider')]
    public function testMakeMethodFromNull($collection)
    {
        $data = $collection::make(null);
        $this->assertEquals([], $data->all());

        $data = $collection::make();
        $this->assertEquals([], $data->all());
    }

    #[DataProvider('collectionClassProvider')]
    public function testMakeMethodFromCollection($collection)
    {
        $firstCollection = $collection::make(['foo' => 'bar']);
        $secondCollection = $collection::make($firstCollection);
        $this->assertEquals(['foo' => 'bar'], $secondCollection->all());
    }

    #[DataProvider('collectionClassProvider')]
    public function testMakeMethodFromArray($collection)
    {
        $data = $collection::make(['foo' => 'bar']);
        $this->assertEquals(['foo' => 'bar'], $data->all());
    }

    #[DataProvider('collectionClassProvider')]
    public function testWrapWithScalar($collection)
    {
        $data = $collection::wrap('foo');
        $this->assertEquals(['foo'], $data->all());
    }

    #[DataProvider('collectionClassProvider')]
    public function testWrapWithArray($collection)
    {
        $data = $collection::wrap(['foo']);
        $this->assertEquals(['foo'], $data->all());
    }

    #[DataProvider('collectionClassProvider')]
    public function testWrapWithArrayable($collection)
    {
        $data = $collection::wrap($o = new TestArrayableObject);
        $this->assertEquals([$o], $data->all());
    }

    #[DataProvider('collectionClassProvider')]
    public function testWrapWithJsonable($collection)
    {
        $data = $collection::wrap($o = new TestJsonableObject);
        $this->assertEquals([$o], $data->all());
    }

    #[DataProvider('collectionClassProvider')]
    public function testWrapWithJsonSerialize($collection)
    {
        $data = $collection::wrap($o = new TestJsonSerializeObject);
        $this->assertEquals([$o], $data->all());
    }

    #[DataProvider('collectionClassProvider')]
    public function testWrapWithCollectionClass($collection)
    {
        $data = $collection::wrap($collection::make(['foo']));
        $this->assertEquals(['foo'], $data->all());
    }

    #[DataProvider('collectionClassProvider')]
    public function testWrapWithCollectionSubclass($collection)
    {
        $data = TestCollectionSubclass::wrap($collection::make(['foo']));
        $this->assertEquals(['foo'], $data->all());
        $this->assertInstanceOf(TestCollectionSubclass::class, $data);
    }

    #[DataProvider('collectionClassProvider')]
    public function testUnwrapCollection($collection)
    {
        $data = new $collection(['foo']);
        $this->assertEquals(['foo'], $collection::unwrap($data));
    }

    #[DataProvider('collectionClassProvider')]
    public function testUnwrapCollectionWithArray($collection)
    {
        $this->assertEquals(['foo'], $collection::unwrap(['foo']));
    }

    #[DataProvider('collectionClassProvider')]
    public function testUnwrapCollectionWithScalar($collection)
    {
        $this->assertSame('foo', $collection::unwrap('foo'));
    }

    #[DataProvider('collectionClassProvider')]
    public function testEmptyMethod($collection)
    {
        $collection = $collection::empty();

        $this->assertCount(0, $collection->all());
    }

    #[DataProvider('collectionClassProvider')]
    public function testTimesMethod($collection)
    {
        $two = $collection::times(2, function ($number) {
            return 'slug-'.$number;
        });

        $zero = $collection::times(0, function ($number) {
            return 'slug-'.$number;
        });

        $negative = $collection::times(-4, function ($number) {
            return 'slug-'.$number;
        });

        $range = $collection::times(5);

        $this->assertEquals(['slug-1', 'slug-2'], $two->all());
        $this->assertTrue($zero->isEmpty());
        $this->assertTrue($negative->isEmpty());
        $this->assertEquals(range(1, 5), $range->all());
    }

    #[DataProvider('collectionClassProvider')]
    public function testRangeMethod($collection)
    {
        $this->assertSame(
            [1, 2, 3, 4, 5],
            $collection::range(1, 5)->all()
        );

        $this->assertSame(
            [-2, -1, 0, 1, 2],
            $collection::range(-2, 2)->all()
        );

        $this->assertSame(
            [-4, -3, -2],
            $collection::range(-4, -2)->all()
        );

        $this->assertSame(
            [5, 4, 3, 2, 1],
            $collection::range(5, 1)->all()
        );

        $this->assertSame(
            [2, 1, 0, -1, -2],
            $collection::range(2, -2)->all()
        );

        $this->assertSame(
            [-2, -3, -4],
            $collection::range(-2, -4)->all()
        );
    }

    #[DataProvider('collectionClassProvider')]
    public function testConstructMakeFromObject($collection)
    {
        $object = new stdClass;
        $object->foo = 'bar';
        $data = $collection::make($object);
        $this->assertEquals(['foo' => 'bar'], $data->all());
    }

    #[DataProvider('collectionClassProvider')]
    public function testConstructMethod($collection)
    {
        $data = new $collection('foo');
        $this->assertEquals(['foo'], $data->all());
    }

    #[DataProvider('collectionClassProvider')]
    public function testConstructMethodFromNull($collection)
    {
        $data = new $collection(null);
        $this->assertEquals([], $data->all());

        $data = new $collection;
        $this->assertEquals([], $data->all());
    }

    #[DataProvider('collectionClassProvider')]
    public function testConstructMethodFromCollection($collection)
    {
        $firstCollection = new $collection(['foo' => 'bar']);
        $secondCollection = new $collection($firstCollection);
        $this->assertEquals(['foo' => 'bar'], $secondCollection->all());
    }

    #[DataProvider('collectionClassProvider')]
    public function testConstructMethodFromArray($collection)
    {
        $data = new $collection(['foo' => 'bar']);
        $this->assertEquals(['foo' => 'bar'], $data->all());
    }

    #[DataProvider('collectionClassProvider')]
    public function testConstructMethodFromObject($collection)
    {
        $object = new stdClass;
        $object->foo = 'bar';
        $data = new $collection($object);
        $this->assertEquals(['foo' => 'bar'], $data->all());
    }

    #[DataProvider('collectionClassProvider')]
    public function testConstructMethodFromWeakMap($collection)
    {
        $this->expectException('InvalidArgumentException');

        $map = new WeakMap();
        $object = new stdClass;
        $object->foo = 'bar';
        $map[$object] = 3;

        $data = new $collection($map);
    }

    public function testSplice()
    {
        $data = new Collection(['foo', 'baz']);
        $data->splice(1);
        $this->assertEquals(['foo'], $data->all());

        $data = new Collection(['foo', 'baz']);
        $data->splice(1, 0, 'bar');
        $this->assertEquals(['foo', 'bar', 'baz'], $data->all());

        $data = new Collection(['foo', 'baz']);
        $data->splice(1, 1);
        $this->assertEquals(['foo'], $data->all());

        $data = new Collection(['foo', 'baz']);
        $cut = $data->splice(1, 1, 'bar');
        $this->assertEquals(['foo', 'bar'], $data->all());
        $this->assertEquals(['baz'], $cut->all());

        $data = new Collection(['foo', 'baz']);
        $data->splice(1, 0, ['bar']);
        $this->assertEquals(['foo', 'bar', 'baz'], $data->all());

        $data = new Collection(['foo', 'baz']);
        $data->splice(1, 0, new Collection(['bar']));
        $this->assertEquals(['foo', 'bar', 'baz'], $data->all());
    }

    #[DataProvider('collectionClassProvider')]
    public function testGetPluckValueWithAccessors($collection)
    {
        $model = new TestAccessorEloquentTestStub(['some' => 'foo']);
        $modelTwo = new TestAccessorEloquentTestStub(['some' => 'bar']);
        $data = new $collection([$model, $modelTwo]);

        $this->assertEquals(['foo', 'bar'], $data->pluck('some')->all());
    }

    #[DataProvider('collectionClassProvider')]
    public function testMap($collection)
    {
        $data = new $collection([1, 2, 3]);
        $mapped = $data->map(function ($item, $key) {
            return $item * 2;
        });
        $this->assertEquals([2, 4, 6], $mapped->all());
        $this->assertEquals([1, 2, 3], $data->all());

        $data = new $collection(['first' => 'taylor', 'last' => 'otwell']);
        $data = $data->map(function ($item, $key) {
            return $key.'-'.strrev($item);
        });
        $this->assertEquals(['first' => 'first-rolyat', 'last' => 'last-llewto'], $data->all());
    }

    #[DataProvider('collectionClassProvider')]
    public function testMapSpread($collection)
    {
        $c = new $collection([[1, 'a'], [2, 'b']]);

        $result = $c->mapSpread(function ($number, $character) {
            return "{$number}-{$character}";
        });
        $this->assertEquals(['1-a', '2-b'], $result->all());

        $result = $c->mapSpread(function ($number, $character, $key) {
            return "{$number}-{$character}-{$key}";
        });
        $this->assertEquals(['1-a-0', '2-b-1'], $result->all());

        $c = new $collection([new Collection([1, 'a']), new Collection([2, 'b'])]);
        $result = $c->mapSpread(function ($number, $character, $key) {
            return "{$number}-{$character}-{$key}";
        });
        $this->assertEquals(['1-a-0', '2-b-1'], $result->all());
    }

    #[DataProvider('collectionClassProvider')]
    public function testFlatMap($collection)
    {
        $data = new $collection([
            ['name' => 'taylor', 'hobbies' => ['programming', 'basketball']],
            ['name' => 'adam', 'hobbies' => ['music', 'powerlifting']],
        ]);
        $data = $data->flatMap(function ($person) {
            return $person['hobbies'];
        });
        $this->assertEquals(['programming', 'basketball', 'music', 'powerlifting'], $data->all());
    }

    #[DataProvider('collectionClassProvider')]
    public function testMapToDictionary($collection)
    {
        $data = new $collection([
            ['id' => 1, 'name' => 'A'],
            ['id' => 2, 'name' => 'B'],
            ['id' => 3, 'name' => 'C'],
            ['id' => 4, 'name' => 'B'],
        ]);

        $groups = $data->mapToDictionary(function ($item, $key) {
            return [$item['name'] => $item['id']];
        });

        $this->assertInstanceOf($collection, $groups);
        $this->assertEquals(['A' => [1], 'B' => [2, 4], 'C' => [3]], $groups->toArray());
        $this->assertIsArray($groups->get('A'));
    }

    #[DataProvider('collectionClassProvider')]
    public function testMapToDictionaryWithNumericKeys($collection)
    {
        $data = new $collection([1, 2, 3, 2, 1]);

        $groups = $data->mapToDictionary(function ($item, $key) {
            return [$item => $key];
        });

        $this->assertEquals([1 => [0, 4], 2 => [1, 3], 3 => [2]], $groups->toArray());
    }

    #[DataProvider('collectionClassProvider')]
    public function testMapToGroups($collection)
    {
        $data = new $collection([
            ['id' => 1, 'name' => 'A'],
            ['id' => 2, 'name' => 'B'],
            ['id' => 3, 'name' => 'C'],
            ['id' => 4, 'name' => 'B'],
        ]);

        $groups = $data->mapToGroups(function ($item, $key) {
            return [$item['name'] => $item['id']];
        });

        $this->assertInstanceOf($collection, $groups);
        $this->assertEquals(['A' => [1], 'B' => [2, 4], 'C' => [3]], $groups->toArray());
        $this->assertInstanceOf($collection, $groups->get('A'));
    }

    #[DataProvider('collectionClassProvider')]
    public function testMapToGroupsWithNumericKeys($collection)
    {
        $data = new $collection([1, 2, 3, 2, 1]);

        $groups = $data->mapToGroups(function ($item, $key) {
            return [$item => $key];
        });

        $this->assertEquals([1 => [0, 4], 2 => [1, 3], 3 => [2]], $groups->toArray());
        $this->assertEquals([1, 2, 3, 2, 1], $data->all());
    }

    #[DataProvider('collectionClassProvider')]
    public function testMapWithKeys($collection)
    {
        $data = new $collection([
            ['name' => 'Blastoise', 'type' => 'Water', 'idx' => 9],
            ['name' => 'Charmander', 'type' => 'Fire', 'idx' => 4],
            ['name' => 'Dragonair', 'type' => 'Dragon', 'idx' => 148],
        ]);
        $data = $data->mapWithKeys(function ($pokemon) {
            return [$pokemon['name'] => $pokemon['type']];
        });
        $this->assertEquals(
            ['Blastoise' => 'Water', 'Charmander' => 'Fire', 'Dragonair' => 'Dragon'],
            $data->all()
        );
    }

    #[DataProvider('collectionClassProvider')]
    public function testMapWithKeysIntegerKeys($collection)
    {
        $data = new $collection([
            ['id' => 1, 'name' => 'A'],
            ['id' => 3, 'name' => 'B'],
            ['id' => 2, 'name' => 'C'],
        ]);
        $data = $data->mapWithKeys(function ($item) {
            return [$item['id'] => $item];
        });
        $this->assertSame(
            [1, 3, 2],
            $data->keys()->all()
        );
    }

    #[DataProvider('collectionClassProvider')]
    public function testMapWithKeysMultipleRows($collection)
    {
        $data = new $collection([
            ['id' => 1, 'name' => 'A'],
            ['id' => 2, 'name' => 'B'],
            ['id' => 3, 'name' => 'C'],
        ]);
        $data = $data->mapWithKeys(function ($item) {
            return [$item['id'] => $item['name'], $item['name'] => $item['id']];
        });
        $this->assertSame(
            [
                1 => 'A',
                'A' => 1,
                2 => 'B',
                'B' => 2,
                3 => 'C',
                'C' => 3,
            ],
            $data->all()
        );
    }

    #[DataProvider('collectionClassProvider')]
    public function testMapWithKeysCallbackKey($collection)
    {
        $data = new $collection([
            3 => ['id' => 1, 'name' => 'A'],
            5 => ['id' => 3, 'name' => 'B'],
            4 => ['id' => 2, 'name' => 'C'],
        ]);
        $data = $data->mapWithKeys(function ($item, $key) {
            return [$key => $item['id']];
        });
        $this->assertSame(
            [3, 5, 4],
            $data->keys()->all()
        );
    }

    #[DataProvider('collectionClassProvider')]
    public function testMapInto($collection)
    {
        $data = new $collection([
            'first', 'second',
        ]);

        $data = $data->mapInto(TestCollectionMapIntoObject::class);

        $this->assertSame('first', $data->get(0)->value);
        $this->assertSame('second', $data->get(1)->value);
    }

    #[DataProvider('collectionClassProvider')]
    public function testMapIntoWithIntBackedEnums($collection)
    {
        $data = new $collection([
            1, 2,
        ]);

        $data = $data->mapInto(TestBackedEnum::class);

        $this->assertSame(TestBackedEnum::A, $data->get(0));
        $this->assertSame(TestBackedEnum::B, $data->get(1));
    }

    #[DataProvider('collectionClassProvider')]
    public function testMapIntoWithStringBackedEnums($collection)
    {
        $data = new $collection([
            'A', 'B',
        ]);

        $data = $data->mapInto(TestStringBackedEnum::class);

        $this->assertSame(TestStringBackedEnum::A, $data->get(0));
        $this->assertSame(TestStringBackedEnum::B, $data->get(1));
    }

    #[DataProvider('collectionClassProvider')]
    public function testNth($collection)
    {
        $data = new $collection([
            6 => 'a',
            4 => 'b',
            7 => 'c',
            1 => 'd',
            5 => 'e',
            3 => 'f',
        ]);

        $this->assertEquals(['a', 'e'], $data->nth(4)->all());
        $this->assertEquals(['b', 'f'], $data->nth(4, 1)->all());
        $this->assertEquals(['c'], $data->nth(4, 2)->all());
        $this->assertEquals(['d'], $data->nth(4, 3)->all());
        $this->assertEquals(['c', 'e'], $data->nth(2, 2)->all());
        $this->assertEquals(['c', 'd', 'e', 'f'], $data->nth(1, 2)->all());
        $this->assertEquals(['c', 'd', 'e', 'f'], $data->nth(1, 2)->all());
        $this->assertEquals(['e', 'f'], $data->nth(1, -2)->all());
        $this->assertEquals(['c', 'e'], $data->nth(2, -4)->all());
        $this->assertEquals(['e'], $data->nth(4, -2)->all());
        $this->assertEquals(['e'], $data->nth(2, -2)->all());
    }

    #[DataProvider('collectionClassProvider')]
    public function testMapWithKeysOverwritingKeys($collection)
    {
        $data = new $collection([
            ['id' => 1, 'name' => 'A'],
            ['id' => 2, 'name' => 'B'],
            ['id' => 1, 'name' => 'C'],
        ]);
        $data = $data->mapWithKeys(function ($item) {
            return [$item['id'] => $item['name']];
        });
        $this->assertSame(
            [
                1 => 'C',
                2 => 'B',
            ],
            $data->all()
        );
    }

    public function testTransform()
    {
        $data = new Collection(['first' => 'taylor', 'last' => 'otwell']);
        $data->transform(function ($item, $key) {
            return $key.'-'.strrev($item);
        });
        $this->assertEquals(['first' => 'first-rolyat', 'last' => 'last-llewto'], $data->all());
    }

    #[DataProvider('collectionClassProvider')]
    public function testGroupByAttribute($collection)
    {
        $data = new $collection([['rating' => 1, 'url' => '1'], ['rating' => 1, 'url' => '1'], ['rating' => 2, 'url' => '2']]);

        $result = $data->groupBy('rating');
        $this->assertEquals([1 => [['rating' => 1, 'url' => '1'], ['rating' => 1, 'url' => '1']], 2 => [['rating' => 2, 'url' => '2']]], $result->toArray());

        $result = $data->groupBy('url');
        $this->assertEquals([1 => [['rating' => 1, 'url' => '1'], ['rating' => 1, 'url' => '1']], 2 => [['rating' => 2, 'url' => '2']]], $result->toArray());
    }

    #[DataProvider('collectionClassProvider')]
    public function testGroupByAttributeWithStringableKey($collection)
    {
        $data = new $collection($payload = [
            ['name' => new Stringable('Laravel'), 'url' => '1'],
            ['name' => new HtmlString('Laravel'), 'url' => '1'],
            ['name' => new class()
            {
                public function __toString()
                {
                    return 'Framework';
                }
            }, 'url' => '2', ],
        ]);

        $result = $data->groupBy('name');
        $this->assertEquals(['Laravel' => [$payload[0], $payload[1]], 'Framework' => [$payload[2]]], $result->toArray());

        $result = $data->groupBy('url');
        $this->assertEquals(['1' => [$payload[0], $payload[1]], '2' => [$payload[2]]], $result->toArray());
    }

    #[DataProvider('collectionClassProvider')]
    public function testGroupByCallable($collection)
    {
        $data = new $collection([['rating' => 1, 'url' => '1'], ['rating' => 1, 'url' => '1'], ['rating' => 2, 'url' => '2']]);

        $result = $data->groupBy([$this, 'sortByRating']);
        $this->assertEquals([1 => [['rating' => 1, 'url' => '1'], ['rating' => 1, 'url' => '1']], 2 => [['rating' => 2, 'url' => '2']]], $result->toArray());

        $result = $data->groupBy([$this, 'sortByUrl']);
        $this->assertEquals([1 => [['rating' => 1, 'url' => '1'], ['rating' => 1, 'url' => '1']], 2 => [['rating' => 2, 'url' => '2']]], $result->toArray());
    }

    public function sortByRating(array $value)
    {
        return $value['rating'];
    }

    public function sortByUrl(array $value)
    {
        return $value['url'];
    }

    #[DataProvider('collectionClassProvider')]
    public function testGroupByAttributeWithBackedEnumKey($collection)
    {
        $data = new $collection([
            ['rating' => TestBackedEnum::A, 'url' => '1'],
            ['rating' => TestBackedEnum::B, 'url' => '1'],
        ]);

        $result = $data->groupBy('rating');
        $this->assertEquals([TestBackedEnum::A->value => [['rating' => TestBackedEnum::A, 'url' => '1']], TestBackedEnum::B->value => [['rating' => TestBackedEnum::B, 'url' => '1']]], $result->toArray());
    }

    #[DataProvider('collectionClassProvider')]
    public function testGroupByAttributePreservingKeys($collection)
    {
        $data = new $collection([10 => ['rating' => 1, 'url' => '1'],  20 => ['rating' => 1, 'url' => '1'],  30 => ['rating' => 2, 'url' => '2']]);

        $result = $data->groupBy('rating', true);

        $expected_result = [
            1 => [10 => ['rating' => 1, 'url' => '1'], 20 => ['rating' => 1, 'url' => '1']],
            2 => [30 => ['rating' => 2, 'url' => '2']],
        ];

        $this->assertEquals($expected_result, $result->toArray());
    }

    #[DataProvider('collectionClassProvider')]
    public function testGroupByClosureWhereItemsHaveSingleGroup($collection)
    {
        $data = new $collection([['rating' => 1, 'url' => '1'], ['rating' => 1, 'url' => '1'], ['rating' => 2, 'url' => '2']]);

        $result = $data->groupBy(function ($item) {
            return $item['rating'];
        });

        $this->assertEquals([1 => [['rating' => 1, 'url' => '1'], ['rating' => 1, 'url' => '1']], 2 => [['rating' => 2, 'url' => '2']]], $result->toArray());
    }

    #[DataProvider('collectionClassProvider')]
    public function testGroupByClosureWhereItemsHaveSingleGroupPreservingKeys($collection)
    {
        $data = new $collection([10 => ['rating' => 1, 'url' => '1'], 20 => ['rating' => 1, 'url' => '1'], 30 => ['rating' => 2, 'url' => '2']]);

        $result = $data->groupBy(function ($item) {
            return $item['rating'];
        }, true);

        $expected_result = [
            1 => [10 => ['rating' => 1, 'url' => '1'], 20 => ['rating' => 1, 'url' => '1']],
            2 => [30 => ['rating' => 2, 'url' => '2']],
        ];

        $this->assertEquals($expected_result, $result->toArray());
    }

    #[DataProvider('collectionClassProvider')]
    public function testGroupByClosureWhereItemsHaveMultipleGroups($collection)
    {
        $data = new $collection([
            ['user' => 1, 'roles' => ['Role_1', 'Role_3']],
            ['user' => 2, 'roles' => ['Role_1', 'Role_2']],
            ['user' => 3, 'roles' => ['Role_1']],
        ]);

        $result = $data->groupBy(function ($item) {
            return $item['roles'];
        });

        $expected_result = [
            'Role_1' => [
                ['user' => 1, 'roles' => ['Role_1', 'Role_3']],
                ['user' => 2, 'roles' => ['Role_1', 'Role_2']],
                ['user' => 3, 'roles' => ['Role_1']],
            ],
            'Role_2' => [
                ['user' => 2, 'roles' => ['Role_1', 'Role_2']],
            ],
            'Role_3' => [
                ['user' => 1, 'roles' => ['Role_1', 'Role_3']],
            ],
        ];

        $this->assertEquals($expected_result, $result->toArray());
    }

    #[DataProvider('collectionClassProvider')]
    public function testGroupByClosureWhereItemsHaveMultipleGroupsPreservingKeys($collection)
    {
        $data = new $collection([
            10 => ['user' => 1, 'roles' => ['Role_1', 'Role_3']],
            20 => ['user' => 2, 'roles' => ['Role_1', 'Role_2']],
            30 => ['user' => 3, 'roles' => ['Role_1']],
        ]);

        $result = $data->groupBy(function ($item) {
            return $item['roles'];
        }, true);

        $expected_result = [
            'Role_1' => [
                10 => ['user' => 1, 'roles' => ['Role_1', 'Role_3']],
                20 => ['user' => 2, 'roles' => ['Role_1', 'Role_2']],
                30 => ['user' => 3, 'roles' => ['Role_1']],
            ],
            'Role_2' => [
                20 => ['user' => 2, 'roles' => ['Role_1', 'Role_2']],
            ],
            'Role_3' => [
                10 => ['user' => 1, 'roles' => ['Role_1', 'Role_3']],
            ],
        ];

        $this->assertEquals($expected_result, $result->toArray());
    }

    #[DataProvider('collectionClassProvider')]
    public function testGroupByMultiLevelAndClosurePreservingKeys($collection)
    {
        $data = new $collection([
            10 => ['user' => 1, 'skilllevel' => 1, 'roles' => ['Role_1', 'Role_3']],
            20 => ['user' => 2, 'skilllevel' => 1, 'roles' => ['Role_1', 'Role_2']],
            30 => ['user' => 3, 'skilllevel' => 2, 'roles' => ['Role_1']],
            40 => ['user' => 4, 'skilllevel' => 2, 'roles' => ['Role_2']],
        ]);

        $result = $data->groupBy([
            'skilllevel',
            function ($item) {
                return $item['roles'];
            },
        ], true);

        $expected_result = [
            1 => [
                'Role_1' => [
                    10 => ['user' => 1, 'skilllevel' => 1, 'roles' => ['Role_1', 'Role_3']],
                    20 => ['user' => 2, 'skilllevel' => 1, 'roles' => ['Role_1', 'Role_2']],
                ],
                'Role_3' => [
                    10 => ['user' => 1, 'skilllevel' => 1, 'roles' => ['Role_1', 'Role_3']],
                ],
                'Role_2' => [
                    20 => ['user' => 2, 'skilllevel' => 1, 'roles' => ['Role_1', 'Role_2']],
                ],
            ],
            2 => [
                'Role_1' => [
                    30 => ['user' => 3, 'skilllevel' => 2, 'roles' => ['Role_1']],
                ],
                'Role_2' => [
                    40 => ['user' => 4, 'skilllevel' => 2, 'roles' => ['Role_2']],
                ],
            ],
        ];

        $this->assertEquals($expected_result, $result->toArray());
    }

    #[DataProvider('collectionClassProvider')]
    public function testKeyByAttribute($collection)
    {
        $data = new $collection([['rating' => 1, 'name' => '1'], ['rating' => 2, 'name' => '2'], ['rating' => 3, 'name' => '3']]);

        $result = $data->keyBy('rating');
        $this->assertEquals([1 => ['rating' => 1, 'name' => '1'], 2 => ['rating' => 2, 'name' => '2'], 3 => ['rating' => 3, 'name' => '3']], $result->all());

        $result = $data->keyBy(function ($item) {
            return $item['rating'] * 2;
        });
        $this->assertEquals([2 => ['rating' => 1, 'name' => '1'], 4 => ['rating' => 2, 'name' => '2'], 6 => ['rating' => 3, 'name' => '3']], $result->all());
    }

    #[DataProvider('collectionClassProvider')]
    public function testKeyByClosure($collection)
    {
        $data = new $collection([
            ['firstname' => 'Taylor', 'lastname' => 'Otwell', 'locale' => 'US'],
            ['firstname' => 'Lucas', 'lastname' => 'Michot', 'locale' => 'FR'],
        ]);
        $result = $data->keyBy(function ($item, $key) {
            return strtolower($key.'-'.$item['firstname'].$item['lastname']);
        });
        $this->assertEquals([
            '0-taylorotwell' => ['firstname' => 'Taylor', 'lastname' => 'Otwell', 'locale' => 'US'],
            '1-lucasmichot' => ['firstname' => 'Lucas', 'lastname' => 'Michot', 'locale' => 'FR'],
        ], $result->all());
    }

    #[DataProvider('collectionClassProvider')]
    public function testKeyByObject($collection)
    {
        $data = new $collection([
            ['firstname' => 'Taylor', 'lastname' => 'Otwell', 'locale' => 'US'],
            ['firstname' => 'Lucas', 'lastname' => 'Michot', 'locale' => 'FR'],
        ]);
        $result = $data->keyBy(function ($item, $key) use ($collection) {
            return new $collection([$key, $item['firstname'], $item['lastname']]);
        });
        $this->assertEquals([
            '[0,"Taylor","Otwell"]' => ['firstname' => 'Taylor', 'lastname' => 'Otwell', 'locale' => 'US'],
            '[1,"Lucas","Michot"]' => ['firstname' => 'Lucas', 'lastname' => 'Michot', 'locale' => 'FR'],
        ], $result->all());
    }

    #[DataProvider('collectionClassProvider')]
    public function testContains($collection)
    {
        $c = new $collection([1, 3, 5]);

        $this->assertTrue($c->contains(1));
        $this->assertTrue($c->contains('1'));
        $this->assertFalse($c->contains(2));
        $this->assertFalse($c->contains('2'));

        $c = new $collection(['1']);
        $this->assertTrue($c->contains('1'));
        $this->assertTrue($c->contains(1));

        $c = new $collection([null]);
        $this->assertTrue($c->contains(false));
        $this->assertTrue($c->contains(null));
        $this->assertTrue($c->contains([]));
        $this->assertTrue($c->contains(0));
        $this->assertTrue($c->contains(''));

        $c = new $collection([0]);
        $this->assertTrue($c->contains(0));
        $this->assertTrue($c->contains('0'));
        $this->assertTrue($c->contains(false));
        $this->assertTrue($c->contains(null));

        $this->assertTrue($c->contains(function ($value) {
            return $value < 5;
        }));
        $this->assertFalse($c->contains(function ($value) {
            return $value > 5;
        }));

        $c = new $collection([['v' => 1], ['v' => 3], ['v' => 5]]);

        $this->assertTrue($c->contains('v', 1));
        $this->assertFalse($c->contains('v', 2));

        $c = new $collection(['date', 'class', (object) ['foo' => 50]]);

        $this->assertTrue($c->contains('date'));
        $this->assertTrue($c->contains('class'));
        $this->assertFalse($c->contains('foo'));

        $c = new $collection([['a' => false, 'b' => false], ['a' => true, 'b' => false]]);

        $this->assertTrue($c->contains->a);
        $this->assertFalse($c->contains->b);

        $c = new $collection([
            null, 1, 2,
        ]);

        $this->assertTrue($c->contains(function ($value) {
            return is_null($value);
        }));
    }

    #[DataProvider('collectionClassProvider')]
    public function testDoesntContain($collection)
    {
        $c = new $collection([1, 3, 5]);

        $this->assertFalse($c->doesntContain(1));
        $this->assertFalse($c->doesntContain('1'));
        $this->assertTrue($c->doesntContain(2));
        $this->assertTrue($c->doesntContain('2'));

        $c = new $collection(['1']);
        $this->assertFalse($c->doesntContain('1'));
        $this->assertFalse($c->doesntContain(1));

        $c = new $collection([null]);
        $this->assertFalse($c->doesntContain(false));
        $this->assertFalse($c->doesntContain(null));
        $this->assertFalse($c->doesntContain([]));
        $this->assertFalse($c->doesntContain(0));
        $this->assertFalse($c->doesntContain(''));

        $c = new $collection([0]);
        $this->assertFalse($c->doesntContain(0));
        $this->assertFalse($c->doesntContain('0'));
        $this->assertFalse($c->doesntContain(false));
        $this->assertFalse($c->doesntContain(null));

        $this->assertFalse($c->doesntContain(function ($value) {
            return $value < 5;
        }));
        $this->assertTrue($c->doesntContain(function ($value) {
            return $value > 5;
        }));

        $c = new $collection([['v' => 1], ['v' => 3], ['v' => 5]]);

        $this->assertFalse($c->doesntContain('v', 1));
        $this->assertTrue($c->doesntContain('v', 2));

        $c = new $collection(['date', 'class', (object) ['foo' => 50]]);

        $this->assertFalse($c->doesntContain('date'));
        $this->assertFalse($c->doesntContain('class'));
        $this->assertTrue($c->doesntContain('foo'));

        $c = new $collection([['a' => false, 'b' => false], ['a' => true, 'b' => false]]);

        $this->assertFalse($c->doesntContain->a);
        $this->assertTrue($c->doesntContain->b);

        $c = new $collection([
            null, 1, 2,
        ]);

        $this->assertFalse($c->doesntContain(function ($value) {
            return is_null($value);
        }));
    }

    #[DataProvider('collectionClassProvider')]
    public function testSome($collection)
    {
        $c = new $collection([1, 3, 5]);

        $this->assertTrue($c->some(1));
        $this->assertFalse($c->some(2));
        $this->assertTrue($c->some(function ($value) {
            return $value < 5;
        }));
        $this->assertFalse($c->some(function ($value) {
            return $value > 5;
        }));

        $c = new $collection([['v' => 1], ['v' => 3], ['v' => 5]]);

        $this->assertTrue($c->some('v', 1));
        $this->assertFalse($c->some('v', 2));

        $c = new $collection(['date', 'class', (object) ['foo' => 50]]);

        $this->assertTrue($c->some('date'));
        $this->assertTrue($c->some('class'));
        $this->assertFalse($c->some('foo'));

        $c = new $collection([['a' => false, 'b' => false], ['a' => true, 'b' => false]]);

        $this->assertTrue($c->some->a);
        $this->assertFalse($c->some->b);

        $c = new $collection([
            null, 1, 2,
        ]);

        $this->assertTrue($c->some(function ($value) {
            return is_null($value);
        }));
    }

    #[DataProvider('collectionClassProvider')]
    public function testContainsStrict($collection)
    {
        $c = new $collection([1, 3, 5, '02']);

        $this->assertTrue($c->containsStrict(1));
        $this->assertFalse($c->containsStrict('1'));
        $this->assertFalse($c->containsStrict(2));
        $this->assertTrue($c->containsStrict('02'));
        $this->assertFalse($c->containsStrict(true));
        $this->assertTrue($c->containsStrict(function ($value) {
            return $value < 5;
        }));
        $this->assertFalse($c->containsStrict(function ($value) {
            return $value > 5;
        }));

        $c = new $collection([0]);
        $this->assertTrue($c->containsStrict(0));
        $this->assertFalse($c->containsStrict('0'));

        $this->assertFalse($c->containsStrict(false));
        $this->assertFalse($c->containsStrict(null));

        $c = new $collection([1, null]);
        $this->assertTrue($c->containsStrict(null));
        $this->assertFalse($c->containsStrict(0));
        $this->assertFalse($c->containsStrict(false));

        $c = new $collection([['v' => 1], ['v' => 3], ['v' => '04'], ['v' => 5]]);

        $this->assertTrue($c->containsStrict('v', 1));
        $this->assertFalse($c->containsStrict('v', 2));
        $this->assertFalse($c->containsStrict('v', '1'));
        $this->assertFalse($c->containsStrict('v', 4));
        $this->assertTrue($c->containsStrict('v', '04'));

        $c = new $collection(['date', 'class', (object) ['foo' => 50], '']);

        $this->assertTrue($c->containsStrict('date'));
        $this->assertTrue($c->containsStrict('class'));
        $this->assertFalse($c->containsStrict('foo'));
        $this->assertFalse($c->containsStrict(null));
        $this->assertTrue($c->containsStrict(''));
    }

    #[DataProvider('collectionClassProvider')]
    public function testContainsWithOperator($collection)
    {
        $c = new $collection([['v' => 1], ['v' => 3], ['v' => '4'], ['v' => 5]]);

        $this->assertTrue($c->contains('v', '=', 4));
        $this->assertTrue($c->contains('v', '==', 4));
        $this->assertFalse($c->contains('v', '===', 4));
        $this->assertTrue($c->contains('v', '>', 4));
    }

    #[DataProvider('collectionClassProvider')]
    public function testGettingSumFromCollection($collection)
    {
        $c = new $collection([(object) ['foo' => 50], (object) ['foo' => 50]]);
        $this->assertEquals(100, $c->sum('foo'));

        $c = new $collection([(object) ['foo' => 50], (object) ['foo' => 50]]);
        $this->assertEquals(100, $c->sum(function ($i) {
            return $i->foo;
        }));
    }

    #[DataProvider('collectionClassProvider')]
    public function testCanSumValuesWithoutACallback($collection)
    {
        $c = new $collection([1, 2, 3, 4, 5]);
        $this->assertEquals(15, $c->sum());
    }

    #[DataProvider('collectionClassProvider')]
    public function testGettingSumFromEmptyCollection($collection)
    {
        $c = new $collection;
        $this->assertEquals(0, $c->sum('foo'));
    }

    #[DataProvider('collectionClassProvider')]
    public function testValueRetrieverAcceptsDotNotation($collection)
    {
        $c = new $collection([
            (object) ['id' => 1, 'foo' => ['bar' => 'B']], (object) ['id' => 2, 'foo' => ['bar' => 'A']],
        ]);

        $c = $c->sortBy('foo.bar');
        $this->assertEquals([2, 1], $c->pluck('id')->all());
    }

    public function testPullRetrievesItemFromCollection()
    {
        $c = new Collection(['foo', 'bar']);

        $this->assertSame('foo', $c->pull(0));
        $this->assertSame('bar', $c->pull(1));

        $c = new Collection(['foo', 'bar']);

        $this->assertNull($c->pull(-1));
        $this->assertNull($c->pull(2));
    }

    public function testPullRemovesItemFromCollection()
    {
        $c = new Collection(['foo', 'bar']);
        $c->pull(0);
        $this->assertEquals([1 => 'bar'], $c->all());
        $c->pull(1);
        $this->assertEquals([], $c->all());
    }

    public function testPullRemovesItemFromNestedCollection()
    {
        $nestedCollection = new Collection([
            new Collection([
                'value',
                new Collection([
                    'bar' => 'baz',
                    'test' => 'value',
                ]),
            ]),
            'bar',
        ]);

        $nestedCollection->pull('0.1.test');

        $actualArray = $nestedCollection->toArray();
        $expectedArray = [
            [
                'value',
                ['bar' => 'baz'],
            ],
            'bar',
        ];

        $this->assertEquals($expectedArray, $actualArray);
    }

    public function testPullReturnsDefault()
    {
        $c = new Collection([]);
        $value = $c->pull(0, 'foo');
        $this->assertSame('foo', $value);
    }

    #[DataProvider('collectionClassProvider')]
    public function testRejectRemovesElementsPassingTruthTest($collection)
    {
        $c = new $collection(['foo', 'bar']);
        $this->assertEquals(['foo'], $c->reject('bar')->values()->all());

        $c = new $collection(['foo', 'bar']);
        $this->assertEquals(['foo'], $c->reject(function ($v) {
            return $v === 'bar';
        })->values()->all());

        $c = new $collection(['foo', null]);
        $this->assertEquals(['foo'], $c->reject(null)->values()->all());

        $c = new $collection(['foo', 'bar']);
        $this->assertEquals(['foo', 'bar'], $c->reject('baz')->values()->all());

        $c = new $collection(['foo', 'bar']);
        $this->assertEquals(['foo', 'bar'], $c->reject(function ($v) {
            return $v === 'baz';
        })->values()->all());

        $c = new $collection(['id' => 1, 'primary' => 'foo', 'secondary' => 'bar']);
        $this->assertEquals(['primary' => 'foo', 'secondary' => 'bar'], $c->reject(function ($item, $key) {
            return $key === 'id';
        })->all());
    }

    #[DataProvider('collectionClassProvider')]
    public function testRejectWithoutAnArgumentRemovesTruthyValues($collection)
    {
        $data1 = new $collection([
            false,
            true,
            new $collection(),
            0,
        ]);
        $this->assertSame([0 => false, 3 => 0], $data1->reject()->all());

        $data2 = new $collection([
            'a' => true,
            'b' => true,
            'c' => true,
        ]);
        $this->assertTrue(
            $data2->reject()->isEmpty()
        );
    }

    #[DataProvider('collectionClassProvider')]
    public function testSearchReturnsIndexOfFirstFoundItem($collection)
    {
        $c = new $collection([1, 2, 3, 4, 5, 2, 5, 'foo' => 'bar']);

        $this->assertEquals(1, $c->search(2));
        $this->assertEquals(1, $c->search('2'));
        $this->assertSame('foo', $c->search('bar'));
        $this->assertEquals(4, $c->search(function ($value) {
            return $value > 4;
        }));
        $this->assertSame('foo', $c->search(function ($value) {
            return ! is_numeric($value);
        }));
    }

    #[DataProvider('collectionClassProvider')]
    public function testSearchInStrictMode($collection)
    {
        $c = new $collection([false, 0, 1, [], '']);
        $this->assertFalse($c->search('false', true));
        $this->assertFalse($c->search('1', true));
        $this->assertEquals(0, $c->search(false, true));
        $this->assertEquals(1, $c->search(0, true));
        $this->assertEquals(2, $c->search(1, true));
        $this->assertEquals(3, $c->search([], true));
        $this->assertEquals(4, $c->search('', true));
    }

    #[DataProvider('collectionClassProvider')]
    public function testSearchReturnsFalseWhenItemIsNotFound($collection)
    {
        $c = new $collection([1, 2, 3, 4, 5, 'foo' => 'bar']);

        $this->assertFalse($c->search(6));
        $this->assertFalse($c->search('foo'));
        $this->assertFalse($c->search(function ($value) {
            return $value < 1 && is_numeric($value);
        }));
        $this->assertFalse($c->search(function ($value) {
            return $value === 'nope';
        }));
    }

    #[DataProvider('collectionClassProvider')]
    public function testBeforeReturnsItemBeforeTheGivenItem($collection)
    {
        $c = new $collection([1, 2, 3, 4, 5, 2, 5, 'name' => 'taylor', 'framework' => 'laravel']);

        $this->assertEquals(1, $c->before(2));
        $this->assertEquals(1, $c->before('2'));
        $this->assertEquals(5, $c->before('taylor'));
        $this->assertSame('taylor', $c->before('laravel'));
        $this->assertEquals(4, $c->before(function ($value) {
            return $value > 4;
        }));
        $this->assertEquals(5, $c->before(function ($value) {
            return ! is_numeric($value);
        }));
    }

    #[DataProvider('collectionClassProvider')]
    public function testBeforeInStrictMode($collection)
    {
        $c = new $collection([false, 0, 1, [], '']);
        $this->assertNull($c->before('false', true));
        $this->assertNull($c->before('1', true));
        $this->assertNull($c->before(false, true));
        $this->assertEquals(false, $c->before(0, true));
        $this->assertEquals(0, $c->before(1, true));
        $this->assertEquals(1, $c->before([], true));
        $this->assertEquals([], $c->before('', true));
    }

    #[DataProvider('collectionClassProvider')]
    public function testBeforeReturnsNullWhenItemIsNotFound($collection)
    {
        $c = new $collection([1, 2, 3, 4, 5, 'foo' => 'bar']);

        $this->assertNull($c->before(6));
        $this->assertNull($c->before('foo'));
        $this->assertNull($c->before(function ($value) {
            return $value < 1 && is_numeric($value);
        }));
        $this->assertNull($c->before(function ($value) {
            return $value === 'nope';
        }));
    }

    #[DataProvider('collectionClassProvider')]
    public function testBeforeReturnsNullWhenItemOnTheFirstitem($collection)
    {
        $c = new $collection([1, 2, 3, 4, 5, 'foo' => 'bar']);

        $this->assertNull($c->before(1));
        $this->assertNull($c->before(function ($value) {
            return $value < 2 && is_numeric($value);
        }));

        $c = new $collection(['foo' => 'bar', 1, 2, 3, 4, 5]);
        $this->assertNull($c->before('bar'));
    }

    #[DataProvider('collectionClassProvider')]
    public function testAfterReturnsItemAfterTheGivenItem($collection)
    {
        $c = new $collection([1, 2, 3, 4, 2, 5, 'name' => 'taylor', 'framework' => 'laravel']);

        $this->assertEquals(2, $c->after(1));
        $this->assertEquals(3, $c->after(2));
        $this->assertEquals(4, $c->after(3));
        $this->assertEquals(2, $c->after(4));
        $this->assertEquals('taylor', $c->after(5));
        $this->assertEquals('laravel', $c->after('taylor'));

        $this->assertEquals(4, $c->after(function ($value) {
            return $value > 2;
        }));
        $this->assertEquals('laravel', $c->after(function ($value) {
            return ! is_numeric($value);
        }));
    }

    #[DataProvider('collectionClassProvider')]
    public function testAfterInStrictMode($collection)
    {
        $c = new $collection([false, 0, 1, [], '']);

        $this->assertNull($c->after('false', true));
        $this->assertNull($c->after('1', true));
        $this->assertNull($c->after('', true));
        $this->assertEquals(0, $c->after(false, true));
        $this->assertEquals([], $c->after(1, true));
        $this->assertEquals('', $c->after([], true));
    }

    #[DataProvider('collectionClassProvider')]
    public function testAfterReturnsNullWhenItemIsNotFound($collection)
    {
        $c = new $collection([1, 2, 3, 4, 5, 'foo' => 'bar']);

        $this->assertNull($c->after(6));
        $this->assertNull($c->after('foo'));
        $this->assertNull($c->after(function ($value) {
            return $value < 1 && is_numeric($value);
        }));
        $this->assertNull($c->after(function ($value) {
            return $value === 'nope';
        }));
    }

    #[DataProvider('collectionClassProvider')]
    public function testAfterReturnsNullWhenItemOnTheLastItem($collection)
    {
        $c = new $collection([1, 2, 3, 4, 5, 'foo' => 'bar']);

        $this->assertNull($c->after('bar'));
        $this->assertNull($c->after(function ($value) {
            return $value > 4 && ! is_numeric($value);
        }));

        $c = new $collection(['foo' => 'bar', 1, 2, 3, 4, 5]);
        $this->assertNull($c->after(5));
    }

    #[DataProvider('collectionClassProvider')]
    public function testKeys($collection)
    {
        $c = new $collection(['name' => 'taylor', 'framework' => 'laravel']);
        $this->assertEquals(['name', 'framework'], $c->keys()->all());

        $c = new $collection(['taylor', 'laravel']);
        $this->assertEquals([0, 1], $c->keys()->all());
    }

    #[DataProvider('collectionClassProvider')]
    public function testPaginate($collection)
    {
        $c = new $collection(['one', 'two', 'three', 'four']);
        $this->assertEquals(['one', 'two'], $c->forPage(0, 2)->all());
        $this->assertEquals(['one', 'two'], $c->forPage(1, 2)->all());
        $this->assertEquals([2 => 'three', 3 => 'four'], $c->forPage(2, 2)->all());
        $this->assertEquals([], $c->forPage(3, 2)->all());
    }

    public function testPrepend()
    {
        $c = new Collection(['one', 'two', 'three', 'four']);
        $this->assertEquals(
            ['zero', 'one', 'two', 'three', 'four'],
            $c->prepend('zero')->all()
        );

        $c = new Collection(['one' => 1, 'two' => 2]);
        $this->assertEquals(
            ['zero' => 0, 'one' => 1, 'two' => 2],
            $c->prepend(0, 'zero')->all()
        );

        $c = new Collection(['one' => 1, 'two' => 2]);
        $this->assertEquals(
            [null => 0, 'one' => 1, 'two' => 2],
            $c->prepend(0, null)->all()
        );
    }

    public function testPushWithOneItem()
    {
        $expected = [
            0 => 4,
            1 => 5,
            2 => 6,
            3 => ['a', 'b', 'c'],
            4 => ['who' => 'Jonny', 'preposition' => 'from', 'where' => 'Laroe'],
            5 => 'Jonny from Laroe',
        ];

        $data = new Collection([4, 5, 6]);
        $data->push(['a', 'b', 'c']);
        $data->push(['who' => 'Jonny', 'preposition' => 'from', 'where' => 'Laroe']);
        $actual = $data->push('Jonny from Laroe')->toArray();

        $this->assertSame($expected, $actual);
    }

    public function testPushWithMultipleItems()
    {
        $expected = [
            0 => 4,
            1 => 5,
            2 => 6,
            3 => 'Jonny',
            4 => 'from',
            5 => 'Laroe',
            6 => 'Jonny',
            7 => 'from',
            8 => 'Laroe',
            9 => 'a',
            10 => 'b',
            11 => 'c',
        ];

        $data = new Collection([4, 5, 6]);
        $data->push('Jonny', 'from', 'Laroe');
        $data->push(...[11 => 'Jonny', 12 => 'from', 13 => 'Laroe']);
        $data->push(...collect(['a', 'b', 'c']));
        $actual = $data->push(...[])->toArray();

        $this->assertSame($expected, $actual);
    }

    public function testUnshiftWithOneItem()
    {
        $expected = [
            0 => 'Jonny from Laroe',
            1 => ['who' => 'Jonny', 'preposition' => 'from', 'where' => 'Laroe'],
            2 => ['a', 'b', 'c'],
            3 => 4,
            4 => 5,
            5 => 6,
        ];

        $data = new Collection([4, 5, 6]);
        $data->unshift(['a', 'b', 'c']);
        $data->unshift(['who' => 'Jonny', 'preposition' => 'from', 'where' => 'Laroe']);
        $actual = $data->unshift('Jonny from Laroe')->toArray();

        $this->assertSame($expected, $actual);
    }

    public function testUnshiftWithMultipleItems()
    {
        $expected = [
            0 => 'a',
            1 => 'b',
            2 => 'c',
            3 => 'Jonny',
            4 => 'from',
            5 => 'Laroe',
            6 => 'Jonny',
            7 => 'from',
            8 => 'Laroe',
            9 => 4,
            10 => 5,
            11 => 6,
        ];

        $data = new Collection([4, 5, 6]);
        $data->unshift('Jonny', 'from', 'Laroe');
        $data->unshift(...[11 => 'Jonny', 12 => 'from', 13 => 'Laroe']);
        $data->unshift(...collect(['a', 'b', 'c']));
        $actual = $data->unshift(...[])->toArray();

        $this->assertSame($expected, $actual);
    }

    #[DataProvider('collectionClassProvider')]
    public function testZip($collection)
    {
        $c = new $collection([1, 2, 3]);
        $c = $c->zip(new $collection([4, 5, 6]));
        $this->assertInstanceOf($collection, $c);
        $this->assertInstanceOf($collection, $c->get(0));
        $this->assertInstanceOf($collection, $c->get(1));
        $this->assertInstanceOf($collection, $c->get(2));
        $this->assertCount(3, $c);
        $this->assertEquals([1, 4], $c->get(0)->all());
        $this->assertEquals([2, 5], $c->get(1)->all());
        $this->assertEquals([3, 6], $c->get(2)->all());

        $c = new $collection([1, 2, 3]);
        $c = $c->zip([4, 5, 6], [7, 8, 9]);
        $this->assertCount(3, $c);
        $this->assertEquals([1, 4, 7], $c->get(0)->all());
        $this->assertEquals([2, 5, 8], $c->get(1)->all());
        $this->assertEquals([3, 6, 9], $c->get(2)->all());

        $c = new $collection([1, 2, 3]);
        $c = $c->zip([4, 5, 6], [7]);
        $this->assertCount(3, $c);
        $this->assertEquals([1, 4, 7], $c->get(0)->all());
        $this->assertEquals([2, 5, null], $c->get(1)->all());
        $this->assertEquals([3, 6, null], $c->get(2)->all());
    }

    #[DataProvider('collectionClassProvider')]
    public function testPadPadsArrayWithValue($collection)
    {
        $c = new $collection([1, 2, 3]);
        $c = $c->pad(4, 0);
        $this->assertEquals([1, 2, 3, 0], $c->all());

        $c = new $collection([1, 2, 3, 4, 5]);
        $c = $c->pad(4, 0);
        $this->assertEquals([1, 2, 3, 4, 5], $c->all());

        $c = new $collection([1, 2, 3]);
        $c = $c->pad(-4, 0);
        $this->assertEquals([0, 1, 2, 3], $c->all());

        $c = new $collection([1, 2, 3, 4, 5]);
        $c = $c->pad(-4, 0);
        $this->assertEquals([1, 2, 3, 4, 5], $c->all());
    }

    #[DataProvider('collectionClassProvider')]
    public function testGettingMaxItemsFromCollection($collection)
    {
        $c = new $collection([(object) ['foo' => 10], (object) ['foo' => 20]]);
        $this->assertEquals(20, $c->max(function ($item) {
            return $item->foo;
        }));
        $this->assertEquals(20, $c->max('foo'));
        $this->assertEquals(20, $c->max->foo);

        $c = new $collection([['foo' => 10], ['foo' => 20]]);
        $this->assertEquals(20, $c->max('foo'));
        $this->assertEquals(20, $c->max->foo);

        $c = new $collection([1, 2, 3, 4, 5]);
        $this->assertEquals(5, $c->max());

        $c = new $collection;
        $this->assertNull($c->max());
    }

    #[DataProvider('collectionClassProvider')]
    public function testGettingMinItemsFromCollection($collection)
    {
        $c = new $collection([(object) ['foo' => 10], (object) ['foo' => 20]]);
        $this->assertEquals(10, $c->min(function ($item) {
            return $item->foo;
        }));
        $this->assertEquals(10, $c->min('foo'));
        $this->assertEquals(10, $c->min->foo);

        $c = new $collection([['foo' => 10], ['foo' => 20]]);
        $this->assertEquals(10, $c->min('foo'));
        $this->assertEquals(10, $c->min->foo);

        $c = new $collection([['foo' => 10], ['foo' => 20], ['foo' => null]]);
        $this->assertEquals(10, $c->min('foo'));
        $this->assertEquals(10, $c->min->foo);

        $c = new $collection([1, 2, 3, 4, 5]);
        $this->assertEquals(1, $c->min());

        $c = new $collection([1, null, 3, 4, 5]);
        $this->assertEquals(1, $c->min());

        $c = new $collection([0, 1, 2, 3, 4]);
        $this->assertEquals(0, $c->min());

        $c = new $collection;
        $this->assertNull($c->min());
    }

    #[DataProvider('collectionClassProvider')]
    public function testOnly($collection)
    {
        $data = new $collection(['first' => 'Taylor', 'last' => 'Otwell', 'email' => 'taylorotwell@gmail.com']);

        $this->assertEquals($data->all(), $data->only(null)->all());
        $this->assertEquals(['first' => 'Taylor'], $data->only(['first', 'missing'])->all());
        $this->assertEquals(['first' => 'Taylor'], $data->only('first', 'missing')->all());
        $this->assertEquals(['first' => 'Taylor'], $data->only(collect(['first', 'missing']))->all());

        $this->assertEquals(['first' => 'Taylor', 'email' => 'taylorotwell@gmail.com'], $data->only(['first', 'email'])->all());
        $this->assertEquals(['first' => 'Taylor', 'email' => 'taylorotwell@gmail.com'], $data->only('first', 'email')->all());
        $this->assertEquals(['first' => 'Taylor', 'email' => 'taylorotwell@gmail.com'], $data->only(collect(['first', 'email']))->all());
    }

    #[DataProvider('collectionClassProvider')]
    public function testSelectWithArrays($collection)
    {
        $data = new $collection([
            ['first' => 'Taylor', 'last' => 'Otwell', 'email' => 'taylorotwell@gmail.com'],
            ['first' => 'Jess', 'last' => 'Archer', 'email' => 'jessarcher@gmail.com'],
        ]);

        $this->assertEquals($data->all(), $data->select(null)->all());
        $this->assertEquals([['first' => 'Taylor'], ['first' => 'Jess']], $data->select(['first', 'missing'])->all());
        $this->assertEquals([['first' => 'Taylor'], ['first' => 'Jess']], $data->select('first', 'missing')->all());
        $this->assertEquals([['first' => 'Taylor'], ['first' => 'Jess']], $data->select(collect(['first', 'missing']))->all());

        $this->assertEquals([
            ['first' => 'Taylor', 'email' => 'taylorotwell@gmail.com'],
            ['first' => 'Jess', 'email' => 'jessarcher@gmail.com'],
        ], $data->select(['first', 'email'])->all());

        $this->assertEquals([
            ['first' => 'Taylor', 'email' => 'taylorotwell@gmail.com'],
            ['first' => 'Jess', 'email' => 'jessarcher@gmail.com'],
        ], $data->select('first', 'email')->all());

        $this->assertEquals([
            ['first' => 'Taylor', 'email' => 'taylorotwell@gmail.com'],
            ['first' => 'Jess', 'email' => 'jessarcher@gmail.com'],
        ], $data->select(collect(['first', 'email']))->all());
    }

    #[DataProvider('collectionClassProvider')]
    public function testSelectWithArrayAccess($collection)
    {
        $data = new $collection([
            new TestArrayAccessImplementation(['first' => 'Taylor', 'last' => 'Otwell', 'email' => 'taylorotwell@gmail.com']),
            new TestArrayAccessImplementation(['first' => 'Jess', 'last' => 'Archer', 'email' => 'jessarcher@gmail.com']),
        ]);

        $this->assertEquals($data->all(), $data->select(null)->all());
        $this->assertEquals([['first' => 'Taylor'], ['first' => 'Jess']], $data->select(['first', 'missing'])->all());
        $this->assertEquals([['first' => 'Taylor'], ['first' => 'Jess']], $data->select('first', 'missing')->all());
        $this->assertEquals([['first' => 'Taylor'], ['first' => 'Jess']], $data->select(collect(['first', 'missing']))->all());

        $this->assertEquals([
            ['first' => 'Taylor', 'email' => 'taylorotwell@gmail.com'],
            ['first' => 'Jess', 'email' => 'jessarcher@gmail.com'],
        ], $data->select(['first', 'email'])->all());

        $this->assertEquals([
            ['first' => 'Taylor', 'email' => 'taylorotwell@gmail.com'],
            ['first' => 'Jess', 'email' => 'jessarcher@gmail.com'],
        ], $data->select('first', 'email')->all());

        $this->assertEquals([
            ['first' => 'Taylor', 'email' => 'taylorotwell@gmail.com'],
            ['first' => 'Jess', 'email' => 'jessarcher@gmail.com'],
        ], $data->select(collect(['first', 'email']))->all());
    }

    #[DataProvider('collectionClassProvider')]
    public function testSelectWithObjects($collection)
    {
        $data = new $collection([
            (object) ['first' => 'Taylor', 'last' => 'Otwell', 'email' => 'taylorotwell@gmail.com'],
            (object) ['first' => 'Jess', 'last' => 'Archer', 'email' => 'jessarcher@gmail.com'],
        ]);

        $this->assertEquals($data->all(), $data->select(null)->all());
        $this->assertEquals([['first' => 'Taylor'], ['first' => 'Jess']], $data->select(['first', 'missing'])->all());
        $this->assertEquals([['first' => 'Taylor'], ['first' => 'Jess']], $data->select('first', 'missing')->all());
        $this->assertEquals([['first' => 'Taylor'], ['first' => 'Jess']], $data->select(collect(['first', 'missing']))->all());

        $this->assertEquals([
            ['first' => 'Taylor', 'email' => 'taylorotwell@gmail.com'],
            ['first' => 'Jess', 'email' => 'jessarcher@gmail.com'],
        ], $data->select(['first', 'email'])->all());

        $this->assertEquals([
            ['first' => 'Taylor', 'email' => 'taylorotwell@gmail.com'],
            ['first' => 'Jess', 'email' => 'jessarcher@gmail.com'],
        ], $data->select('first', 'email')->all());

        $this->assertEquals([
            ['first' => 'Taylor', 'email' => 'taylorotwell@gmail.com'],
            ['first' => 'Jess', 'email' => 'jessarcher@gmail.com'],
        ], $data->select(collect(['first', 'email']))->all());
    }

    #[DataProvider('collectionClassProvider')]
    public function testGettingAvgItemsFromCollection($collection)
    {
        $c = new $collection([(object) ['foo' => 10], (object) ['foo' => 20]]);
        $this->assertEquals(15, $c->avg(function ($item) {
            return $item->foo;
        }));
        $this->assertEquals(15, $c->avg('foo'));
        $this->assertEquals(15, $c->avg->foo);

        $c = new $collection([(object) ['foo' => 10], (object) ['foo' => 20], (object) ['foo' => null]]);
        $this->assertEquals(15, $c->avg(function ($item) {
            return $item->foo;
        }));
        $this->assertEquals(15, $c->avg('foo'));
        $this->assertEquals(15, $c->avg->foo);

        $c = new $collection([['foo' => 10], ['foo' => 20]]);
        $this->assertEquals(15, $c->avg('foo'));
        $this->assertEquals(15, $c->avg->foo);

        $c = new $collection([1, 2, 3, 4, 5]);
        $this->assertEquals(3, $c->avg());

        $c = new $collection;
        $this->assertNull($c->avg());

        $c = new $collection([['foo' => '4'], ['foo' => '2']]);
        $this->assertIsInt($c->avg('foo'));
        $this->assertEquals(3, $c->avg('foo'));

        $c = new $collection([['foo' => 1], ['foo' => 2]]);
        $this->assertIsFloat($c->avg('foo'));
        $this->assertEquals(1.5, $c->avg('foo'));

        $c = new $collection([
            ['foo' => 1], ['foo' => 2],
            (object) ['foo' => 6],
        ]);
        $this->assertEquals(3, $c->avg('foo'));

        $c = new $collection([0]);
        $this->assertEquals(0, $c->avg());
    }

    #[DataProvider('collectionClassProvider')]
    public function testJsonSerialize($collection)
    {
        $c = new $collection([
            new TestArrayableObject,
            new TestJsonableObject,
            new TestJsonSerializeObject,
            new TestJsonSerializeToStringObject,
            'baz',
        ]);

        $this->assertSame([
            ['foo' => 'bar'],
            ['foo' => 'bar'],
            ['foo' => 'bar'],
            'foobar',
            'baz',
        ], $c->jsonSerialize());
    }

    #[DataProvider('collectionClassProvider')]
    public function testCombineWithArray($collection)
    {
        $c = new $collection([1, 2, 3]);
        $actual = $c->combine([4, 5, 6])->toArray();
        $expected = [
            1 => 4,
            2 => 5,
            3 => 6,
        ];

        $this->assertSame($expected, $actual);

        $c = new $collection(['name', 'family']);
        $actual = $c->combine([1 => 'taylor', 2 => 'otwell'])->toArray();
        $expected = [
            'name' => 'taylor',
            'family' => 'otwell',
        ];

        $this->assertSame($expected, $actual);

        $c = new $collection([1 => 'name', 2 => 'family']);
        $actual = $c->combine(['taylor', 'otwell'])->toArray();
        $expected = [
            'name' => 'taylor',
            'family' => 'otwell',
        ];

        $this->assertSame($expected, $actual);

        $c = new $collection([1 => 'name', 2 => 'family']);
        $actual = $c->combine([2 => 'taylor', 3 => 'otwell'])->toArray();
        $expected = [
            'name' => 'taylor',
            'family' => 'otwell',
        ];

        $this->assertSame($expected, $actual);
    }

    #[DataProvider('collectionClassProvider')]
    public function testCombineWithCollection($collection)
    {
        $expected = [
            1 => 4,
            2 => 5,
            3 => 6,
        ];

        $keyCollection = new $collection(array_keys($expected));
        $valueCollection = new $collection(array_values($expected));
        $actual = $keyCollection->combine($valueCollection)->toArray();

        $this->assertSame($expected, $actual);
    }

    #[DataProvider('collectionClassProvider')]
    public function testConcatWithArray($collection)
    {
        $expected = [
            0 => 4,
            1 => 5,
            2 => 6,
            3 => 'a',
            4 => 'b',
            5 => 'c',
            6 => 'Jonny',
            7 => 'from',
            8 => 'Laroe',
            9 => 'Jonny',
            10 => 'from',
            11 => 'Laroe',
        ];

        $data = new $collection([4, 5, 6]);
        $data = $data->concat(['a', 'b', 'c']);
        $data = $data->concat(['who' => 'Jonny', 'preposition' => 'from', 'where' => 'Laroe']);
        $actual = $data->concat(['who' => 'Jonny', 'preposition' => 'from', 'where' => 'Laroe'])->toArray();

        $this->assertSame($expected, $actual);
    }

    #[DataProvider('collectionClassProvider')]
    public function testConcatWithCollection($collection)
    {
        $expected = [
            0 => 4,
            1 => 5,
            2 => 6,
            3 => 'a',
            4 => 'b',
            5 => 'c',
            6 => 'Jonny',
            7 => 'from',
            8 => 'Laroe',
            9 => 'Jonny',
            10 => 'from',
            11 => 'Laroe',
        ];

        $firstCollection = new $collection([4, 5, 6]);
        $secondCollection = new $collection(['a', 'b', 'c']);
        $thirdCollection = new $collection(['who' => 'Jonny', 'preposition' => 'from', 'where' => 'Laroe']);
        $firstCollection = $firstCollection->concat($secondCollection);
        $firstCollection = $firstCollection->concat($thirdCollection);
        $actual = $firstCollection->concat($thirdCollection)->toArray();

        $this->assertSame($expected, $actual);
    }

    #[DataProvider('collectionClassProvider')]
    public function testDump($collection)
    {
        $log = new Collection;

        VarDumper::setHandler(function ($value) use ($log) {
            $log->add($value);
        });

        (new $collection([1, 2, 3]))->dump('one', 'two');

        $this->assertSame([[1, 2, 3], 'one', 'two'], $log->all());

        VarDumper::setHandler(null);
    }

    #[DataProvider('collectionClassProvider')]
    public function testReduce($collection)
    {
        $data = new $collection([1, 2, 3]);
        $this->assertEquals(6, $data->reduce(function ($carry, $element) {
            return $carry += $element;
        }));

        $data = new $collection([
            'foo' => 'bar',
            'baz' => 'qux',
        ]);
        $this->assertSame('foobarbazqux', $data->reduce(function ($carry, $element, $key) {
            return $carry .= $key.$element;
        }));
    }

    #[DataProvider('collectionClassProvider')]
    public function testReduceSpread($collection)
    {
        $data = new $collection([-1, 0, 1, 2, 3, 4, 5]);

        [$sum, $max, $min] = $data->reduceSpread(function ($sum, $max, $min, $value) {
            $sum += $value;
            $max = max($max, $value);
            $min = min($min, $value);

            return [$sum, $max, $min];
        }, 0, PHP_INT_MIN, PHP_INT_MAX);

        $this->assertEquals(14, $sum);
        $this->assertEquals(5, $max);
        $this->assertEquals(-1, $min);
    }

    #[DataProvider('collectionClassProvider')]
    public function testReduceSpreadThrowsAnExceptionIfReducerDoesNotReturnAnArray($collection)
    {
        $data = new $collection([1]);

        $this->expectException(UnexpectedValueException::class);

        $data->reduceSpread(function () {
            return false;
        }, null);
    }

    #[DataProvider('collectionClassProvider')]
    public function testRandomThrowsAnExceptionUsingAmountBiggerThanCollectionSize($collection)
    {
        $this->expectException(InvalidArgumentException::class);

        $data = new $collection([1, 2, 3]);
        $data->random(4);
    }

    #[DataProvider('collectionClassProvider')]
    public function testPipe($collection)
    {
        $data = new $collection([1, 2, 3]);

        $this->assertEquals(6, $data->pipe(function ($data) {
            return $data->sum();
        }));
    }

    #[DataProvider('collectionClassProvider')]
    public function testPipeInto($collection)
    {
        $data = new $collection([
            'first', 'second',
        ]);

        $instance = $data->pipeInto(TestCollectionMapIntoObject::class);

        $this->assertSame($data, $instance->value);
    }

    #[DataProvider('collectionClassProvider')]
    public function testPipeThrough($collection)
    {
        $data = new $collection([1, 2, 3]);

        $result = $data->pipeThrough([
            function ($data) {
                return $data->merge([4, 5]);
            },
            function ($data) {
                return $data->sum();
            },
        ]);

        $this->assertEquals(15, $result);
    }

    #[DataProvider('collectionClassProvider')]
    public function testMedianValueWithArrayCollection($collection)
    {
        $data = new $collection([1, 2, 2, 4]);

        $this->assertEquals(2, $data->median());
    }

    #[DataProvider('collectionClassProvider')]
    public function testMedianValueByKey($collection)
    {
        $data = new $collection([
            (object) ['foo' => 1],
            (object) ['foo' => 2],
            (object) ['foo' => 2],
            (object) ['foo' => 4],
        ]);
        $this->assertEquals(2, $data->median('foo'));
    }

    #[DataProvider('collectionClassProvider')]
    public function testMedianOnCollectionWithNull($collection)
    {
        $data = new $collection([
            (object) ['foo' => 1],
            (object) ['foo' => 2],
            (object) ['foo' => 4],
            (object) ['foo' => null],
        ]);
        $this->assertEquals(2, $data->median('foo'));
    }

    #[DataProvider('collectionClassProvider')]
    public function testEvenMedianCollection($collection)
    {
        $data = new $collection([
            (object) ['foo' => 0],
            (object) ['foo' => 3],
        ]);
        $this->assertEquals(1.5, $data->median('foo'));
    }

    #[DataProvider('collectionClassProvider')]
    public function testMedianOutOfOrderCollection($collection)
    {
        $data = new $collection([
            (object) ['foo' => 0],
            (object) ['foo' => 5],
            (object) ['foo' => 3],
        ]);
        $this->assertEquals(3, $data->median('foo'));
    }

    #[DataProvider('collectionClassProvider')]
    public function testMedianOnEmptyCollectionReturnsNull($collection)
    {
        $data = new $collection;
        $this->assertNull($data->median());
    }

    #[DataProvider('collectionClassProvider')]
    public function testModeOnNullCollection($collection)
    {
        $data = new $collection;
        $this->assertNull($data->mode());
    }

    #[DataProvider('collectionClassProvider')]
    public function testMode($collection)
    {
        $data = new $collection([1, 2, 3, 4, 4, 5]);
        $this->assertIsArray($data->mode());
        $this->assertEquals([4], $data->mode());
    }

    #[DataProvider('collectionClassProvider')]
    public function testModeValueByKey($collection)
    {
        $data = new $collection([
            (object) ['foo' => 1],
            (object) ['foo' => 1],
            (object) ['foo' => 2],
            (object) ['foo' => 4],
        ]);
        $data2 = new Collection([
            ['foo' => 1],
            ['foo' => 1],
            ['foo' => 2],
            ['foo' => 4],
        ]);
        $this->assertEquals([1], $data->mode('foo'));
        $this->assertEquals($data2->mode('foo'), $data->mode('foo'));
    }

    #[DataProvider('collectionClassProvider')]
    public function testWithMultipleModeValues($collection)
    {
        $data = new $collection([1, 2, 2, 1]);
        $this->assertEquals([1, 2], $data->mode());
    }

    #[DataProvider('collectionClassProvider')]
    public function testSliceOffset($collection)
    {
        $data = new $collection([1, 2, 3, 4, 5, 6, 7, 8]);
        $this->assertEquals([4, 5, 6, 7, 8], $data->slice(3)->values()->toArray());
    }

    #[DataProvider('collectionClassProvider')]
    public function testSliceNegativeOffset($collection)
    {
        $data = new $collection([1, 2, 3, 4, 5, 6, 7, 8]);
        $this->assertEquals([6, 7, 8], $data->slice(-3)->values()->toArray());
    }

    #[DataProvider('collectionClassProvider')]
    public function testSliceOffsetAndLength($collection)
    {
        $data = new $collection([1, 2, 3, 4, 5, 6, 7, 8]);
        $this->assertEquals([4, 5, 6], $data->slice(3, 3)->values()->toArray());
    }

    #[DataProvider('collectionClassProvider')]
    public function testSliceOffsetAndNegativeLength($collection)
    {
        $data = new $collection([1, 2, 3, 4, 5, 6, 7, 8]);
        $this->assertEquals([4, 5, 6, 7], $data->slice(3, -1)->values()->toArray());
    }

    #[DataProvider('collectionClassProvider')]
    public function testSliceNegativeOffsetAndLength($collection)
    {
        $data = new $collection([1, 2, 3, 4, 5, 6, 7, 8]);
        $this->assertEquals([4, 5, 6], $data->slice(-5, 3)->values()->toArray());
    }

    #[DataProvider('collectionClassProvider')]
    public function testSliceNegativeOffsetAndNegativeLength($collection)
    {
        $data = new $collection([1, 2, 3, 4, 5, 6, 7, 8]);
        $this->assertEquals([3, 4, 5, 6], $data->slice(-6, -2)->values()->toArray());
    }

    #[DataProvider('collectionClassProvider')]
    public function testCollectionFromTraversable($collection)
    {
        $data = new $collection(new ArrayObject([1, 2, 3]));
        $this->assertEquals([1, 2, 3], $data->toArray());
    }

    #[DataProvider('collectionClassProvider')]
    public function testCollectionFromTraversableWithKeys($collection)
    {
        $data = new $collection(new ArrayObject(['foo' => 1, 'bar' => 2, 'baz' => 3]));
        $this->assertEquals(['foo' => 1, 'bar' => 2, 'baz' => 3], $data->toArray());
    }

    #[DataProvider('collectionClassProvider')]
    public function testCollectionFromEnum($collection)
    {
        $data = new $collection(TestEnum::A);
        $this->assertEquals([TestEnum::A], $data->toArray());
    }

    #[DataProvider('collectionClassProvider')]
    public function testCollectionFromBackedEnum($collection)
    {
        $data = new $collection(TestBackedEnum::A);
        $this->assertEquals([TestBackedEnum::A], $data->toArray());
    }

    #[DataProvider('collectionClassProvider')]
    public function testSplitCollectionWithADivisibleCount($collection)
    {
        $data = new $collection(['a', 'b', 'c', 'd']);
        $split = $data->split(2);

        $this->assertSame(['a', 'b'], $split->get(0)->all());
        $this->assertSame(['c', 'd'], $split->get(1)->all());
        $this->assertInstanceOf($collection, $split);

        $this->assertEquals(
            [['a', 'b'], ['c', 'd']],
            $data->split(2)->map(function (Collection $chunk) {
                return $chunk->values()->toArray();
            })->toArray()
        );

        $data = new $collection([1, 2, 3, 4, 5, 6, 7, 8, 9, 10]);
        $split = $data->split(2);

        $this->assertSame([1, 2, 3, 4, 5], $split->get(0)->all());
        $this->assertSame([6, 7, 8, 9, 10], $split->get(1)->all());

        $this->assertEquals(
            [[1, 2, 3, 4, 5], [6, 7, 8, 9, 10]],
            $data->split(2)->map(function (Collection $chunk) {
                return $chunk->values()->toArray();
            })->toArray()
        );
    }

    #[DataProvider('collectionClassProvider')]
    public function testSplitCollectionWithAnUndivisableCount($collection)
    {
        $data = new $collection(['a', 'b', 'c']);
        $split = $data->split(2);

        $this->assertSame(['a', 'b'], $split->get(0)->all());
        $this->assertSame(['c'], $split->get(1)->all());

        $this->assertEquals(
            [['a', 'b'], ['c']],
            $data->split(2)->map(function (Collection $chunk) {
                return $chunk->values()->toArray();
            })->toArray()
        );
    }

    #[DataProvider('collectionClassProvider')]
    public function testSplitCollectionWithCountLessThenDivisor($collection)
    {
        $data = new $collection(['a']);
        $split = $data->split(2);

        $this->assertSame(['a'], $split->get(0)->all());
        $this->assertNull($split->get(1));

        $this->assertEquals(
            [['a']],
            $data->split(2)->map(function (Collection $chunk) {
                return $chunk->values()->toArray();
            })->toArray()
        );
    }

    #[DataProvider('collectionClassProvider')]
    public function testSplitCollectionIntoThreeWithCountOfFour($collection)
    {
        $data = new $collection(['a', 'b', 'c', 'd']);
        $split = $data->split(3);

        $this->assertSame(['a', 'b'], $split->get(0)->all());
        $this->assertSame(['c'], $split->get(1)->all());
        $this->assertSame(['d'], $split->get(2)->all());

        $this->assertEquals(
            [['a', 'b'], ['c'], ['d']],
            $data->split(3)->map(function (Collection $chunk) {
                return $chunk->values()->toArray();
            })->toArray()
        );
    }

    #[DataProvider('collectionClassProvider')]
    public function testSplitCollectionIntoThreeWithCountOfFive($collection)
    {
        $data = new $collection(['a', 'b', 'c', 'd', 'e']);
        $split = $data->split(3);

        $this->assertSame(['a', 'b'], $split->get(0)->all());
        $this->assertSame(['c', 'd'], $split->get(1)->all());
        $this->assertSame(['e'], $split->get(2)->all());

        $this->assertEquals(
            [['a', 'b'], ['c', 'd'], ['e']],
            $data->split(3)->map(function (Collection $chunk) {
                return $chunk->values()->toArray();
            })->toArray()
        );
    }

    #[DataProvider('collectionClassProvider')]
    public function testSplitCollectionIntoSixWithCountOfTen($collection)
    {
        $data = new $collection(['a', 'b', 'c', 'd', 'e', 'f', 'g', 'h', 'i', 'j']);
        $split = $data->split(6);

        $this->assertSame(['a', 'b'], $split->get(0)->all());
        $this->assertSame(['c', 'd'], $split->get(1)->all());
        $this->assertSame(['e', 'f'], $split->get(2)->all());
        $this->assertSame(['g', 'h'], $split->get(3)->all());
        $this->assertSame(['i'], $split->get(4)->all());
        $this->assertSame(['j'], $split->get(5)->all());

        $this->assertEquals(
            [['a', 'b'], ['c', 'd'], ['e', 'f'], ['g', 'h'], ['i'], ['j']],
            $data->split(6)->map(function (Collection $chunk) {
                return $chunk->values()->toArray();
            })->toArray()
        );
    }

    #[DataProvider('collectionClassProvider')]
    public function testSplitEmptyCollection($collection)
    {
        $data = new $collection;
        $split = $data->split(2);

        $this->assertNull($split->get(0));
        $this->assertNull($split->get(1));

        $this->assertEquals(
            [],
            $data->split(2)->map(function (Collection $chunk) {
                return $chunk->values()->toArray();
            })->toArray()
        );
    }

    #[DataProvider('collectionClassProvider')]
    public function testHigherOrderCollectionGroupBy($collection)
    {
        $data = new $collection([
            new TestSupportCollectionHigherOrderItem,
            new TestSupportCollectionHigherOrderItem('TAYLOR'),
            new TestSupportCollectionHigherOrderItem('foo'),
        ]);

        $this->assertEquals([
            'taylor' => [$data->get(0)],
            'TAYLOR' => [$data->get(1)],
            'foo' => [$data->get(2)],
        ], $data->groupBy->name->toArray());

        $this->assertEquals([
            'TAYLOR' => [$data->get(0), $data->get(1)],
            'FOO' => [$data->get(2)],
        ], $data->groupBy->uppercase()->toArray());
    }

    #[DataProvider('collectionClassProvider')]
    public function testHigherOrderCollectionMap($collection)
    {
        $person1 = (object) ['name' => 'Taylor'];
        $person2 = (object) ['name' => 'Yaz'];

        $data = new $collection([$person1, $person2]);

        $this->assertEquals(['Taylor', 'Yaz'], $data->map->name->toArray());

        $data = new $collection([new TestSupportCollectionHigherOrderItem, new TestSupportCollectionHigherOrderItem]);

        $this->assertEquals(['TAYLOR', 'TAYLOR'], $data->each->uppercase()->map->name->toArray());
    }

    #[DataProvider('collectionClassProvider')]
    public function testHigherOrderCollectionMapFromArrays($collection)
    {
        $person1 = ['name' => 'Taylor'];
        $person2 = ['name' => 'Yaz'];

        $data = new $collection([$person1, $person2]);

        $this->assertEquals(['Taylor', 'Yaz'], $data->map->name->toArray());

        $data = new $collection([new TestSupportCollectionHigherOrderItem, new TestSupportCollectionHigherOrderItem]);

        $this->assertEquals(['TAYLOR', 'TAYLOR'], $data->each->uppercase()->map->name->toArray());
    }

    #[DataProvider('collectionClassProvider')]
    public function testPartition($collection)
    {
        $data = new $collection(range(1, 10));

        [$firstPartition, $secondPartition] = $data->partition(function ($i) {
            return $i <= 5;
        })->all();

        $this->assertEquals([1, 2, 3, 4, 5], $firstPartition->values()->toArray());
        $this->assertEquals([6, 7, 8, 9, 10], $secondPartition->values()->toArray());
    }

    #[DataProvider('collectionClassProvider')]
    public function testPartitionCallbackWithKey($collection)
    {
        $data = new $collection(['zero', 'one', 'two', 'three']);

        [$even, $odd] = $data->partition(function ($item, $index) {
            return $index % 2 === 0;
        })->all();

        $this->assertEquals(['zero', 'two'], $even->values()->toArray());
        $this->assertEquals(['one', 'three'], $odd->values()->toArray());
    }

    #[DataProvider('collectionClassProvider')]
    public function testPartitionByKey($collection)
    {
        $courses = new $collection([
            ['free' => true, 'title' => 'Basic'], ['free' => false, 'title' => 'Premium'],
        ]);

        [$free, $premium] = $courses->partition('free')->all();

        $this->assertSame([['free' => true, 'title' => 'Basic']], $free->values()->toArray());
        $this->assertSame([['free' => false, 'title' => 'Premium']], $premium->values()->toArray());
    }

    #[DataProvider('collectionClassProvider')]
    public function testPartitionWithOperators($collection)
    {
        $data = new $collection([
            ['name' => 'Tim', 'age' => 17],
            ['name' => 'Agatha', 'age' => 62],
            ['name' => 'Kristina', 'age' => 33],
            ['name' => 'Tim', 'age' => 41],
        ]);

        [$tims, $others] = $data->partition('name', 'Tim')->all();

        $this->assertEquals([
            ['name' => 'Tim', 'age' => 17],
            ['name' => 'Tim', 'age' => 41],
        ], $tims->values()->all());

        $this->assertEquals([
            ['name' => 'Agatha', 'age' => 62],
            ['name' => 'Kristina', 'age' => 33],
        ], $others->values()->all());

        [$adults, $minors] = $data->partition('age', '>=', 18)->all();

        $this->assertEquals([
            ['name' => 'Agatha', 'age' => 62],
            ['name' => 'Kristina', 'age' => 33],
            ['name' => 'Tim', 'age' => 41],
        ], $adults->values()->all());

        $this->assertEquals([
            ['name' => 'Tim', 'age' => 17],
        ], $minors->values()->all());
    }

    #[DataProvider('collectionClassProvider')]
    public function testPartitionPreservesKeys($collection)
    {
        $courses = new $collection([
            'a' => ['free' => true], 'b' => ['free' => false], 'c' => ['free' => true],
        ]);

        [$free, $premium] = $courses->partition('free')->all();

        $this->assertSame(['a' => ['free' => true], 'c' => ['free' => true]], $free->toArray());
        $this->assertSame(['b' => ['free' => false]], $premium->toArray());
    }

    #[DataProvider('collectionClassProvider')]
    public function testPartitionEmptyCollection($collection)
    {
        $data = new $collection;

        $this->assertCount(2, $data->partition(function () {
            return true;
        }));
    }

    #[DataProvider('collectionClassProvider')]
    public function testHigherOrderPartition($collection)
    {
        $courses = new $collection([
            'a' => ['free' => true], 'b' => ['free' => false], 'c' => ['free' => true],
        ]);

        [$free, $premium] = $courses->partition->free->all();

        $this->assertSame(['a' => ['free' => true], 'c' => ['free' => true]], $free->toArray());

        $this->assertSame(['b' => ['free' => false]], $premium->toArray());
    }

    #[DataProvider('collectionClassProvider')]
    public function testTap($collection)
    {
        $data = new $collection([1, 2, 3]);

        $fromTap = [];
        $tappedInstance = null;
        $data = $data->tap(function ($data) use (&$fromTap, &$tappedInstance) {
            $fromTap = $data->slice(0, 1)->toArray();
            $tappedInstance = $data;
        });

        $this->assertSame($data, $tappedInstance);
        $this->assertSame([1], $fromTap);
        $this->assertSame([1, 2, 3], $data->toArray());
    }

    #[DataProvider('collectionClassProvider')]
    public function testWhen($collection)
    {
        $data = new $collection(['michael', 'tom']);

        $data = $data->when('adam', function ($data, $newName) {
            return $data->concat([$newName]);
        });

        $this->assertSame(['michael', 'tom', 'adam'], $data->toArray());

        $data = new $collection(['michael', 'tom']);

        $data = $data->when(false, function ($data) {
            return $data->concat(['adam']);
        });

        $this->assertSame(['michael', 'tom'], $data->toArray());
    }

    #[DataProvider('collectionClassProvider')]
    public function testWhenDefault($collection)
    {
        $data = new $collection(['michael', 'tom']);

        $data = $data->when(false, function ($data) {
            return $data->concat(['adam']);
        }, function ($data) {
            return $data->concat(['taylor']);
        });

        $this->assertSame(['michael', 'tom', 'taylor'], $data->toArray());
    }

    #[DataProvider('collectionClassProvider')]
    public function testWhenEmpty($collection)
    {
        $data = new $collection(['michael', 'tom']);

        $data = $data->whenEmpty(function () {
            throw new Exception('whenEmpty() should not trigger on a collection with items');
        });

        $this->assertSame(['michael', 'tom'], $data->toArray());

        $data = new $collection;

        $data = $data->whenEmpty(function ($data) {
            return $data->concat(['adam']);
        });

        $this->assertSame(['adam'], $data->toArray());
    }

    #[DataProvider('collectionClassProvider')]
    public function testWhenEmptyDefault($collection)
    {
        $data = new $collection(['michael', 'tom']);

        $data = $data->whenEmpty(function ($data) {
            return $data->concat(['adam']);
        }, function ($data) {
            return $data->concat(['taylor']);
        });

        $this->assertSame(['michael', 'tom', 'taylor'], $data->toArray());
    }

    #[DataProvider('collectionClassProvider')]
    public function testWhenNotEmpty($collection)
    {
        $data = new $collection(['michael', 'tom']);

        $data = $data->whenNotEmpty(function ($data) {
            return $data->concat(['adam']);
        });

        $this->assertSame(['michael', 'tom', 'adam'], $data->toArray());

        $data = new $collection;

        $data = $data->whenNotEmpty(function ($data) {
            return $data->concat(['adam']);
        });

        $this->assertSame([], $data->toArray());
    }

    #[DataProvider('collectionClassProvider')]
    public function testWhenNotEmptyDefault($collection)
    {
        $data = new $collection(['michael', 'tom']);

        $data = $data->whenNotEmpty(function ($data) {
            return $data->concat(['adam']);
        }, function ($data) {
            return $data->concat(['taylor']);
        });

        $this->assertSame(['michael', 'tom', 'adam'], $data->toArray());
    }

    #[DataProvider('collectionClassProvider')]
    public function testHigherOrderWhenAndUnless($collection)
    {
        $data = new $collection(['michael', 'tom']);

        $data = $data->when(true)->concat(['chris']);

        $this->assertSame(['michael', 'tom', 'chris'], $data->toArray());

        $data = $data->when(false)->concat(['adam']);

        $this->assertSame(['michael', 'tom', 'chris'], $data->toArray());

        $data = $data->unless(false)->concat(['adam']);

        $this->assertSame(['michael', 'tom', 'chris', 'adam'], $data->toArray());

        $data = $data->unless(true)->concat(['bogdan']);

        $this->assertSame(['michael', 'tom', 'chris', 'adam'], $data->toArray());
    }

    #[DataProvider('collectionClassProvider')]
    public function testHigherOrderWhenAndUnlessWithProxy($collection)
    {
        $data = new $collection(['michael', 'tom']);

        $data = $data->when->contains('michael')->concat(['chris']);

        $this->assertSame(['michael', 'tom', 'chris'], $data->toArray());

        $data = $data->when->contains('missing')->concat(['adam']);

        $this->assertSame(['michael', 'tom', 'chris'], $data->toArray());

        $data = $data->unless->contains('missing')->concat(['adam']);

        $this->assertSame(['michael', 'tom', 'chris', 'adam'], $data->toArray());

        $data = $data->unless->contains('adam')->concat(['bogdan']);

        $this->assertSame(['michael', 'tom', 'chris', 'adam'], $data->toArray());
    }

    #[DataProvider('collectionClassProvider')]
    public function testUnless($collection)
    {
        $data = new $collection(['michael', 'tom']);

        $data = $data->unless(false, function ($data) {
            return $data->concat(['caleb']);
        });

        $this->assertSame(['michael', 'tom', 'caleb'], $data->toArray());

        $data = new $collection(['michael', 'tom']);

        $data = $data->unless(true, function ($data) {
            return $data->concat(['caleb']);
        });

        $this->assertSame(['michael', 'tom'], $data->toArray());
    }

    #[DataProvider('collectionClassProvider')]
    public function testUnlessDefault($collection)
    {
        $data = new $collection(['michael', 'tom']);

        $data = $data->unless(true, function ($data) {
            return $data->concat(['caleb']);
        }, function ($data) {
            return $data->concat(['taylor']);
        });

        $this->assertSame(['michael', 'tom', 'taylor'], $data->toArray());
    }

    #[DataProvider('collectionClassProvider')]
    public function testUnlessEmpty($collection)
    {
        $data = new $collection(['michael', 'tom']);

        $data = $data->unlessEmpty(function ($data) {
            return $data->concat(['adam']);
        });

        $this->assertSame(['michael', 'tom', 'adam'], $data->toArray());

        $data = new $collection;

        $data = $data->unlessEmpty(function ($data) {
            return $data->concat(['adam']);
        });

        $this->assertSame([], $data->toArray());
    }

    #[DataProvider('collectionClassProvider')]
    public function testUnlessEmptyDefault($collection)
    {
        $data = new $collection(['michael', 'tom']);

        $data = $data->unlessEmpty(function ($data) {
            return $data->concat(['adam']);
        }, function ($data) {
            return $data->concat(['taylor']);
        });

        $this->assertSame(['michael', 'tom', 'adam'], $data->toArray());
    }

    #[DataProvider('collectionClassProvider')]
    public function testUnlessNotEmpty($collection)
    {
        $data = new $collection(['michael', 'tom']);

        $data = $data->unlessNotEmpty(function ($data) {
            return $data->concat(['adam']);
        });

        $this->assertSame(['michael', 'tom'], $data->toArray());

        $data = new $collection;

        $data = $data->unlessNotEmpty(function ($data) {
            return $data->concat(['adam']);
        });

        $this->assertSame(['adam'], $data->toArray());
    }

    #[DataProvider('collectionClassProvider')]
    public function testUnlessNotEmptyDefault($collection)
    {
        $data = new $collection(['michael', 'tom']);

        $data = $data->unlessNotEmpty(function ($data) {
            return $data->concat(['adam']);
        }, function ($data) {
            return $data->concat(['taylor']);
        });

        $this->assertSame(['michael', 'tom', 'taylor'], $data->toArray());
    }

    #[DataProvider('collectionClassProvider')]
    public function testHasReturnsValidResults($collection)
    {
        $data = new $collection(['foo' => 'one', 'bar' => 'two', 1 => 'three']);
        $this->assertTrue($data->has('foo'));
        $this->assertTrue($data->has('foo', 'bar', 1));
        $this->assertFalse($data->has('foo', 'bar', 1, 'baz'));
        $this->assertFalse($data->has('baz'));
    }

    public function testPutAddsItemToCollection()
    {
        $data = new Collection;
        $this->assertSame([], $data->toArray());
        $data->put('foo', 1);
        $this->assertSame(['foo' => 1], $data->toArray());
        $data->put('bar', ['nested' => 'two']);
        $this->assertSame(['foo' => 1, 'bar' => ['nested' => 'two']], $data->toArray());
        $data->put('foo', 3);
        $this->assertSame(['foo' => 3, 'bar' => ['nested' => 'two']], $data->toArray());
    }

    #[DataProvider('collectionClassProvider')]
    public function testItThrowsExceptionWhenTryingToAccessNoProxyProperty($collection)
    {
        $data = new $collection;
        $this->expectException(Exception::class);
        $this->expectExceptionMessage('Property [foo] does not exist on this collection instance.');
        $data->foo;
    }

    #[DataProvider('collectionClassProvider')]
    public function testGetWithNullReturnsNull($collection)
    {
        $data = new $collection([1, 2, 3]);
        $this->assertNull($data->get(null));
    }

    #[DataProvider('collectionClassProvider')]
    public function testGetWithDefaultValue($collection)
    {
        $data = new $collection(['name' => 'taylor', 'framework' => 'laravel']);
        $this->assertEquals('34', $data->get('age', 34));
    }

    #[DataProvider('collectionClassProvider')]
    public function testGetWithCallbackAsDefaultValue($collection)
    {
        $data = new $collection(['name' => 'taylor', 'framework' => 'laravel']);
        $result = $data->get('email', function () {
            return 'taylor@example.com';
        });
        $this->assertEquals('taylor@example.com', $result);
    }

    #[DataProvider('collectionClassProvider')]
    public function testWhereNull($collection)
    {
        $data = new $collection([
            ['name' => 'Taylor'],
            ['name' => null],
            ['name' => 'Bert'],
            ['name' => false],
            ['name' => ''],
        ]);

        $this->assertSame([
            1 => ['name' => null],
        ], $data->whereNull('name')->all());

        $this->assertSame([], $data->whereNull()->all());
    }

    #[DataProvider('collectionClassProvider')]
    public function testWhereNullWithoutKey($collection)
    {
        $collection = new $collection([1, null, 3, 'null', false, true]);
        $this->assertSame([
            1 => null,
        ], $collection->whereNull()->all());
    }

    #[DataProvider('collectionClassProvider')]
    public function testWhereNotNull($collection)
    {
        $data = new $collection($originalData = [
            ['name' => 'Taylor'],
            ['name' => null],
            ['name' => 'Bert'],
            ['name' => false],
            ['name' => ''],
        ]);

        $this->assertSame([
            0 => ['name' => 'Taylor'],
            2 => ['name' => 'Bert'],
            3 => ['name' => false],
            4 => ['name' => ''],
        ], $data->whereNotNull('name')->all());

        $this->assertSame($originalData, $data->whereNotNull()->all());
    }

    #[DataProvider('collectionClassProvider')]
    public function testWhereNotNullWithoutKey($collection)
    {
        $data = new $collection([1, null, 3, 'null', false, true]);

        $this->assertSame([
            0 => 1,
            2 => 3,
            3 => 'null',
            4 => false,
            5 => true,
        ], $data->whereNotNull()->all());
    }

    #[DataProvider('collectionClassProvider')]
    public function testCollect($collection)
    {
        $data = $collection::make([
            'a' => 1,
            'b' => 2,
            'c' => 3,
        ])->collect();

        $this->assertInstanceOf(Collection::class, $data);

        $this->assertSame([
            'a' => 1,
            'b' => 2,
            'c' => 3,
        ], $data->all());
    }

    #[DataProvider('collectionClassProvider')]
    public function testUndot($collection)
    {
        $data = $collection::make([
            'name' => 'Taylor',
            'meta.foo' => 'bar',
            'meta.baz' => 'boom',
            'meta.bam.boom' => 'bip',
        ])->undot();
        $this->assertSame([
            'name' => 'Taylor',
            'meta' => [
                'foo' => 'bar',
                'baz' => 'boom',
                'bam' => [
                    'boom' => 'bip',
                ],
            ],
        ], $data->all());

        $data = $collection::make([
            'foo.0' => 'bar',
            'foo.1' => 'baz',
            'foo.baz' => 'boom',
        ])->undot();
        $this->assertSame([
            'foo' => [
                'bar',
                'baz',
                'baz' => 'boom',
            ],
        ], $data->all());
    }

    #[DataProvider('collectionClassProvider')]
    public function testDot($collection)
    {
        $data = $collection::make([
            'name' => 'Taylor',
            'meta' => [
                'foo' => 'bar',
                'baz' => 'boom',
                'bam' => [
                    'boom' => 'bip',
                ],
            ],
        ])->dot();
        $this->assertSame([
            'name' => 'Taylor',
            'meta.foo' => 'bar',
            'meta.baz' => 'boom',
            'meta.bam.boom' => 'bip',
        ], $data->all());

        $data = $collection::make([
            'foo' => [
                'bar',
                'baz',
                'baz' => 'boom',
            ],
        ])->dot();
        $this->assertSame([
            'foo.0' => 'bar',
            'foo.1' => 'baz',
            'foo.baz' => 'boom',
        ], $data->all());
    }

    #[DataProvider('collectionClassProvider')]
    public function testEnsureForScalar($collection)
    {
        $data = $collection::make([1, 2, 3]);
        $data->ensure('int');

        $data = $collection::make([1, 2, 3, 'foo']);
        $this->expectException(UnexpectedValueException::class);
        $this->expectExceptionMessage("Collection should only include [int] items, but 'string' found at position 3.");
        $data->ensure('int');
    }

    #[DataProvider('collectionClassProvider')]
    public function testEnsureForObjects($collection)
    {
        $data = $collection::make([new stdClass, new stdClass, new stdClass]);
        $data->ensure(stdClass::class);

        $data = $collection::make([new stdClass, new stdClass, new stdClass, $collection]);
        $this->expectException(UnexpectedValueException::class);
        $this->expectExceptionMessage(sprintf('Collection should only include [%s] items, but \'%s\' found at position %d.', class_basename(new stdClass()), gettype($collection), 3));
        $data->ensure(stdClass::class);
    }

    #[DataProvider('collectionClassProvider')]
    public function testEnsureForInheritance($collection)
    {
        $data = $collection::make([new \Error, new \Error]);
        $data->ensure(\Throwable::class);

        $wrongType = new $collection;
        $data = $collection::make([new \Error, new \Error, $wrongType]);
        $this->expectException(UnexpectedValueException::class);
        $this->expectExceptionMessage(sprintf("Collection should only include [%s] items, but '%s' found at position %d.", \Throwable::class, get_class($wrongType), 2));
        $data->ensure(\Throwable::class);
    }

    #[DataProvider('collectionClassProvider')]
    public function testEnsureForMultipleTypes($collection)
    {
        $data = $collection::make([new \Error, 123]);
        $data->ensure([\Throwable::class, 'int']);

        $wrongType = new $collection;
        $data = $collection::make([new \Error, new \Error, $wrongType]);
        $this->expectException(UnexpectedValueException::class);
        $this->expectExceptionMessage(sprintf('Collection should only include [%s] items, but \'%s\' found at position %d.', implode(', ', [\Throwable::class, 'int']), get_class($wrongType), 2));
        $data->ensure([\Throwable::class, 'int']);
    }

    #[DataProvider('collectionClassProvider')]
    public function testPercentageWithFlatCollection($collection)
    {
        $collection = new $collection([1, 1, 2, 2, 2, 3]);

        $this->assertSame(33.33, $collection->percentage(fn ($value) => $value === 1));
        $this->assertSame(50.00, $collection->percentage(fn ($value) => $value === 2));
        $this->assertSame(16.67, $collection->percentage(fn ($value) => $value === 3));
        $this->assertSame(0.0, $collection->percentage(fn ($value) => $value === 5));
    }

    #[DataProvider('collectionClassProvider')]
    public function testPercentageWithNestedCollection($collection)
    {
        $collection = new $collection([
            ['name' => 'Taylor', 'foo' => 'foo'],
            ['name' => 'Nuno', 'foo' => 'bar'],
            ['name' => 'Dries', 'foo' => 'bar'],
            ['name' => 'Jess', 'foo' => 'baz'],
        ]);

        $this->assertSame(25.00, $collection->percentage(fn ($value) => $value['foo'] === 'foo'));
        $this->assertSame(50.00, $collection->percentage(fn ($value) => $value['foo'] === 'bar'));
        $this->assertSame(25.00, $collection->percentage(fn ($value) => $value['foo'] === 'baz'));
        $this->assertSame(0.0, $collection->percentage(fn ($value) => $value['foo'] === 'test'));
    }

    #[DataProvider('collectionClassProvider')]
    public function testHighOrderPercentage($collection)
    {
        $collection = new $collection([
            ['name' => 'Taylor', 'active' => true],
            ['name' => 'Nuno', 'active' => true],
            ['name' => 'Dries', 'active' => false],
            ['name' => 'Jess', 'active' => true],
        ]);

        $this->assertSame(75.00, $collection->percentage->active);
    }

    #[DataProvider('collectionClassProvider')]
    public function testPercentageReturnsNullForEmptyCollections($collection)
    {
        $collection = new $collection([]);

        $this->assertNull($collection->percentage(fn ($value) => $value === 1));
    }

    /**
     * Provides each collection class, respectively.
     *
     * @return array
     */
    public static function collectionClassProvider()
    {
        return [
            [Collection::class],
            [LazyCollection::class],
        ];
    }
}

class TestSupportCollectionHigherOrderItem
{
    public $name;

    public function __construct($name = 'taylor')
    {
        $this->name = $name;
    }

    public function uppercase()
    {
        return $this->name = strtoupper($this->name);
    }

    public function is($name)
    {
        return $this->name === $name;
    }
}

class TestAccessorEloquentTestStub
{
    protected $attributes = [];

    public function __construct($attributes)
    {
        $this->attributes = $attributes;
    }

    public function __get($attribute)
    {
        $accessor = 'get'.lcfirst($attribute).'Attribute';
        if (method_exists($this, $accessor)) {
            return $this->$accessor();
        }

        return $this->$attribute;
    }

    public function __isset($attribute)
    {
        $accessor = 'get'.lcfirst($attribute).'Attribute';

        if (method_exists($this, $accessor)) {
            return ! is_null($this->$accessor());
        }

        return isset($this->$attribute);
    }

    public function getSomeAttribute()
    {
        return $this->attributes['some'];
    }
}

class TestArrayAccessImplementation implements ArrayAccess
{
    private $arr;

    public function __construct($arr)
    {
        $this->arr = $arr;
    }

    public function offsetExists($offset): bool
    {
        return isset($this->arr[$offset]);
    }

    public function offsetGet($offset): mixed
    {
        return $this->arr[$offset];
    }

    public function offsetSet($offset, $value): void
    {
        $this->arr[$offset] = $value;
    }

    public function offsetUnset($offset): void
    {
        unset($this->arr[$offset]);
    }
}

class TestArrayableObject implements Arrayable
{
    public function toArray()
    {
        return ['foo' => 'bar'];
    }
}

class TestJsonableObject implements Jsonable
{
    public function toJson($options = 0)
    {
        return '{"foo":"bar"}';
    }
}

class TestJsonSerializeObject implements JsonSerializable
{
    public function jsonSerialize(): array
    {
        return ['foo' => 'bar'];
    }
}

class TestJsonSerializeToStringObject implements JsonSerializable
{
    public function jsonSerialize(): string
    {
        return 'foobar';
    }
}

class TestJsonSerializeWithScalarValueObject implements JsonSerializable
{
    public function jsonSerialize(): string
    {
        return 'foo';
    }
}

class TestTraversableAndJsonSerializableObject implements IteratorAggregate, JsonSerializable
{
    public $items;

    public function __construct($items)
    {
        $this->items = $items;
    }

    public function getIterator(): Traversable
    {
        return new ArrayIterator($this->items);
    }

    public function jsonSerialize(): array
    {
        return json_decode(json_encode($this->items), true);
    }
}

class TestCollectionMapIntoObject
{
    public $value;

    public function __construct($value)
    {
        $this->value = $value;
    }
}

class TestCollectionSubclass extends Collection
{
    //
}

enum StaffEnum
{
    case Taylor;
    case Joe;
    case James;
}<|MERGE_RESOLUTION|>--- conflicted
+++ resolved
@@ -2333,7 +2333,6 @@
     }
 
     #[DataProvider('collectionClassProvider')]
-<<<<<<< HEAD
     public function testImplodeModels($collection)
     {
         $model = new class extends Model {};
@@ -2347,15 +2346,6 @@
     }
 
     #[DataProvider('collectionClassProvider')]
-    public function testImplodeStringable($collection)
-    {
-        $data = new $collection([new ByteString('taylor'), new ByteString('dayle')]);
-        $this->assertSame('taylordayle', $data->implode(''));
-    }
-
-    #[DataProvider('collectionClassProvider')]
-=======
->>>>>>> 6e41df67
     public function testTake($collection)
     {
         $data = new $collection(['taylor', 'dayle', 'shawn']);
