<?php

namespace Illuminate\Tests\Support;

use ArrayAccess;
use ArrayIterator;
use ArrayObject;
use CachingIterator;
use Exception;
use Illuminate\Contracts\Support\Arrayable;
use Illuminate\Contracts\Support\Jsonable;
use Illuminate\Support\Collection;
use Illuminate\Support\HtmlString;
use Illuminate\Support\ItemNotFoundException;
use Illuminate\Support\LazyCollection;
use Illuminate\Support\MultipleItemsFoundException;
use Illuminate\Support\Str;
use InvalidArgumentException;
use IteratorAggregate;
use JsonSerializable;
use Mockery as m;
use PHPUnit\Framework\Attributes\DataProvider;
use PHPUnit\Framework\TestCase;
use ReflectionClass;
use stdClass;
use Symfony\Component\VarDumper\VarDumper;
use Traversable;
use UnexpectedValueException;
use WeakMap;

include_once 'Enums.php';

class SupportCollectionTest extends TestCase
{
    #[DataProvider('collectionClassProvider')]
    public function testFirstReturnsFirstItemInCollection($collection)
    {
        $c = new $collection(['foo', 'bar']);
        $this->assertSame('foo', $c->first());
    }

    #[DataProvider('collectionClassProvider')]
    public function testFirstWithCallback($collection)
    {
        $data = new $collection(['foo', 'bar', 'baz']);
        $result = $data->first(function ($value) {
            return $value === 'bar';
        });
        $this->assertSame('bar', $result);
    }

    #[DataProvider('collectionClassProvider')]
    public function testFirstWithCallbackAndDefault($collection)
    {
        $data = new $collection(['foo', 'bar']);
        $result = $data->first(function ($value) {
            return $value === 'baz';
        }, 'default');
        $this->assertSame('default', $result);
    }

    #[DataProvider('collectionClassProvider')]
    public function testFirstWithDefaultAndWithoutCallback($collection)
    {
        $data = new $collection;
        $result = $data->first(null, 'default');
        $this->assertSame('default', $result);

        $data = new $collection(['foo', 'bar']);
        $result = $data->first(null, 'default');
        $this->assertSame('foo', $result);
    }

    #[DataProvider('collectionClassProvider')]
    public function testSoleReturnsFirstItemInCollectionIfOnlyOneExists($collection)
    {
        $collection = new $collection([
            ['name' => 'foo'],
            ['name' => 'bar'],
        ]);

        $this->assertSame(['name' => 'foo'], $collection->where('name', 'foo')->sole());
        $this->assertSame(['name' => 'foo'], $collection->sole('name', '=', 'foo'));
        $this->assertSame(['name' => 'foo'], $collection->sole('name', 'foo'));
    }

    #[DataProvider('collectionClassProvider')]
    public function testSoleThrowsExceptionIfNoItemsExist($collection)
    {
        $this->expectException(ItemNotFoundException::class);

        $collection = new $collection([
            ['name' => 'foo'],
            ['name' => 'bar'],
        ]);

        $collection->where('name', 'INVALID')->sole();
    }

    #[DataProvider('collectionClassProvider')]
    public function testSoleThrowsExceptionIfMoreThanOneItemExists($collection)
    {
        $this->expectExceptionObject(new MultipleItemsFoundException(2));

        $collection = new $collection([
            ['name' => 'foo'],
            ['name' => 'foo'],
            ['name' => 'bar'],
        ]);

        $collection->where('name', 'foo')->sole();
    }

    #[DataProvider('collectionClassProvider')]
    public function testSoleReturnsFirstItemInCollectionIfOnlyOneExistsWithCallback($collection)
    {
        $data = new $collection(['foo', 'bar', 'baz']);
        $result = $data->sole(function ($value) {
            return $value === 'bar';
        });
        $this->assertSame('bar', $result);
    }

    #[DataProvider('collectionClassProvider')]
    public function testSoleThrowsExceptionIfNoItemsExistWithCallback($collection)
    {
        $this->expectException(ItemNotFoundException::class);

        $data = new $collection(['foo', 'bar', 'baz']);

        $data->sole(function ($value) {
            return $value === 'invalid';
        });
    }

    #[DataProvider('collectionClassProvider')]
    public function testSoleThrowsExceptionIfMoreThanOneItemExistsWithCallback($collection)
    {
        $this->expectExceptionObject(new MultipleItemsFoundException(2));

        $data = new $collection(['foo', 'bar', 'bar']);

        $data->sole(function ($value) {
            return $value === 'bar';
        });
    }

    #[DataProvider('collectionClassProvider')]
    public function testFirstOrFailReturnsFirstItemInCollection($collection)
    {
        $collection = new $collection([
            ['name' => 'foo'],
            ['name' => 'bar'],
        ]);

        $this->assertSame(['name' => 'foo'], $collection->where('name', 'foo')->firstOrFail());
        $this->assertSame(['name' => 'foo'], $collection->firstOrFail('name', '=', 'foo'));
        $this->assertSame(['name' => 'foo'], $collection->firstOrFail('name', 'foo'));
    }

    #[DataProvider('collectionClassProvider')]
    public function testFirstOrFailThrowsExceptionIfNoItemsExist($collection)
    {
        $this->expectException(ItemNotFoundException::class);

        $collection = new $collection([
            ['name' => 'foo'],
            ['name' => 'bar'],
        ]);

        $collection->where('name', 'INVALID')->firstOrFail();
    }

    #[DataProvider('collectionClassProvider')]
    public function testFirstOrFailDoesntThrowExceptionIfMoreThanOneItemExists($collection)
    {
        $collection = new $collection([
            ['name' => 'foo'],
            ['name' => 'foo'],
            ['name' => 'bar'],
        ]);

        $this->assertSame(['name' => 'foo'], $collection->where('name', 'foo')->firstOrFail());
    }

    #[DataProvider('collectionClassProvider')]
    public function testFirstOrFailReturnsFirstItemInCollectionIfOnlyOneExistsWithCallback($collection)
    {
        $data = new $collection(['foo', 'bar', 'baz']);
        $result = $data->firstOrFail(function ($value) {
            return $value === 'bar';
        });
        $this->assertSame('bar', $result);
    }

    #[DataProvider('collectionClassProvider')]
    public function testFirstOrFailThrowsExceptionIfNoItemsExistWithCallback($collection)
    {
        $this->expectException(ItemNotFoundException::class);

        $data = new $collection(['foo', 'bar', 'baz']);

        $data->firstOrFail(function ($value) {
            return $value === 'invalid';
        });
    }

    #[DataProvider('collectionClassProvider')]
    public function testFirstOrFailDoesntThrowExceptionIfMoreThanOneItemExistsWithCallback($collection)
    {
        $data = new $collection(['foo', 'bar', 'bar']);

        $this->assertSame(
            'bar',
            $data->firstOrFail(function ($value) {
                return $value === 'bar';
            })
        );
    }

    #[DataProvider('collectionClassProvider')]
    public function testFirstOrFailStopsIteratingAtFirstMatch($collection)
    {
        $data = new $collection([
            function () {
                return false;
            },
            function () {
                return true;
            },
            function () {
                throw new Exception();
            },
        ]);

        $this->assertNotNull($data->firstOrFail(function ($callback) {
            return $callback();
        }));
    }

    #[DataProvider('collectionClassProvider')]
    public function testFirstWhere($collection)
    {
        $data = new $collection([
            ['material' => 'paper', 'type' => 'book'],
            ['material' => 'rubber', 'type' => 'gasket'],
        ]);

        $this->assertSame('book', $data->firstWhere('material', 'paper')['type']);
        $this->assertSame('gasket', $data->firstWhere('material', 'rubber')['type']);
        $this->assertNull($data->firstWhere('material', 'nonexistent'));
        $this->assertNull($data->firstWhere('nonexistent', 'key'));

        $this->assertSame('book', $data->firstWhere(fn ($value) => $value['material'] === 'paper')['type']);
        $this->assertSame('gasket', $data->firstWhere(fn ($value) => $value['material'] === 'rubber')['type']);
        $this->assertNull($data->firstWhere(fn ($value) => $value['material'] === 'nonexistent'));
        $this->assertNull($data->firstWhere(fn ($value) => ($value['nonexistent'] ?? null) === 'key'));
    }

    #[DataProvider('collectionClassProvider')]
    public function testLastReturnsLastItemInCollection($collection)
    {
        $c = new $collection(['foo', 'bar']);
        $this->assertSame('bar', $c->last());

        $c = new $collection([]);
        $this->assertNull($c->last());
    }

    #[DataProvider('collectionClassProvider')]
    public function testLastWithCallback($collection)
    {
        $data = new $collection([100, 200, 300]);
        $result = $data->last(function ($value) {
            return $value < 250;
        });
        $this->assertEquals(200, $result);

        $result = $data->last(function ($value, $key) {
            return $key < 2;
        });
        $this->assertEquals(200, $result);

        $result = $data->last(function ($value) {
            return $value > 300;
        });
        $this->assertNull($result);
    }

    #[DataProvider('collectionClassProvider')]
    public function testLastWithCallbackAndDefault($collection)
    {
        $data = new $collection(['foo', 'bar']);
        $result = $data->last(function ($value) {
            return $value === 'baz';
        }, 'default');
        $this->assertSame('default', $result);

        $data = new $collection(['foo', 'bar', 'Bar']);
        $result = $data->last(function ($value) {
            return $value === 'bar';
        }, 'default');
        $this->assertSame('bar', $result);
    }

    #[DataProvider('collectionClassProvider')]
    public function testLastWithDefaultAndWithoutCallback($collection)
    {
        $data = new $collection;
        $result = $data->last(null, 'default');
        $this->assertSame('default', $result);
    }

    public function testPopReturnsAndRemovesLastItemInCollection()
    {
        $c = new Collection(['foo', 'bar']);

        $this->assertSame('bar', $c->pop());
        $this->assertSame('foo', $c->first());
    }

    public function testPopReturnsAndRemovesLastXItemsInCollection()
    {
        $c = new Collection(['foo', 'bar', 'baz']);

        $this->assertEquals(new Collection(['baz', 'bar']), $c->pop(2));
        $this->assertSame('foo', $c->first());

        $this->assertEquals(new Collection(['baz', 'bar', 'foo']), (new Collection(['foo', 'bar', 'baz']))->pop(6));
    }

    public function testShiftReturnsAndRemovesFirstItemInCollection()
    {
        $data = new Collection(['Taylor', 'Otwell']);

        $this->assertSame('Taylor', $data->shift());
        $this->assertSame('Otwell', $data->first());
        $this->assertSame('Otwell', $data->shift());
        $this->assertNull($data->first());
    }

    public function testShiftReturnsAndRemovesFirstXItemsInCollection()
    {
        $data = new Collection(['foo', 'bar', 'baz']);

        $this->assertEquals(new Collection(['foo', 'bar']), $data->shift(2));
        $this->assertSame('baz', $data->first());

        $this->assertEquals(new Collection(['foo', 'bar', 'baz']), (new Collection(['foo', 'bar', 'baz']))->shift(6));

        $data = new Collection(['foo', 'bar', 'baz']);

        $this->assertEquals(new Collection([]), $data->shift(0));
        $this->assertEquals(collect(['foo', 'bar', 'baz']), $data);

        $this->expectException('InvalidArgumentException');
        (new Collection(['foo', 'bar', 'baz']))->shift(-1);

        $this->expectException('InvalidArgumentException');
        (new Collection(['foo', 'bar', 'baz']))->shift(-2);
    }

    public function testShiftReturnsNullOnEmptyCollection()
    {
        $itemFoo = new \stdClass();
        $itemFoo->text = 'f';
        $itemBar = new \stdClass();
        $itemBar->text = 'x';

        $items = collect([$itemFoo, $itemBar]);

        $foo = $items->shift();
        $bar = $items->shift();

        $this->assertSame('f', $foo?->text);
        $this->assertSame('x', $bar?->text);
        $this->assertNull($items->shift());
    }

    #[DataProvider('collectionClassProvider')]
    public function testSliding($collection)
    {
        // Default parameters: $size = 2, $step = 1
        $this->assertSame([], $collection::times(0)->sliding()->toArray());
        $this->assertSame([], $collection::times(1)->sliding()->toArray());
        $this->assertSame([[1, 2]], $collection::times(2)->sliding()->toArray());
        $this->assertSame(
            [[1, 2], [2, 3]],
            $collection::times(3)->sliding()->map->values()->toArray()
        );

        // Custom step: $size = 2, $step = 3
        $this->assertSame([], $collection::times(1)->sliding(2, 3)->toArray());
        $this->assertSame([[1, 2]], $collection::times(2)->sliding(2, 3)->toArray());
        $this->assertSame([[1, 2]], $collection::times(3)->sliding(2, 3)->toArray());
        $this->assertSame([[1, 2]], $collection::times(4)->sliding(2, 3)->toArray());
        $this->assertSame(
            [[1, 2], [4, 5]],
            $collection::times(5)->sliding(2, 3)->map->values()->toArray()
        );

        // Custom size: $size = 3, $step = 1
        $this->assertSame([], $collection::times(2)->sliding(3)->toArray());
        $this->assertSame([[1, 2, 3]], $collection::times(3)->sliding(3)->toArray());
        $this->assertSame(
            [[1, 2, 3], [2, 3, 4]],
            $collection::times(4)->sliding(3)->map->values()->toArray()
        );
        $this->assertSame(
            [[1, 2, 3], [2, 3, 4]],
            $collection::times(4)->sliding(3)->map->values()->toArray()
        );

        // Custom size and custom step: $size = 3, $step = 2
        $this->assertSame([], $collection::times(2)->sliding(3, 2)->toArray());
        $this->assertSame([[1, 2, 3]], $collection::times(3)->sliding(3, 2)->toArray());
        $this->assertSame([[1, 2, 3]], $collection::times(4)->sliding(3, 2)->toArray());
        $this->assertSame(
            [[1, 2, 3], [3, 4, 5]],
            $collection::times(5)->sliding(3, 2)->map->values()->toArray()
        );
        $this->assertSame(
            [[1, 2, 3], [3, 4, 5]],
            $collection::times(6)->sliding(3, 2)->map->values()->toArray()
        );

        // Ensure keys are preserved, and inner chunks are also collections
        $chunks = $collection::times(3)->sliding();

        $this->assertSame([[0 => 1, 1 => 2], [1 => 2, 2 => 3]], $chunks->toArray());

        $this->assertInstanceOf($collection, $chunks);
        $this->assertInstanceOf($collection, $chunks->first());
        $this->assertInstanceOf($collection, $chunks->skip(1)->first());
    }

    #[DataProvider('collectionClassProvider')]
    public function testEmptyCollectionIsEmpty($collection)
    {
        $c = new $collection;

        $this->assertTrue($c->isEmpty());
    }

    #[DataProvider('collectionClassProvider')]
    public function testEmptyCollectionIsNotEmpty($collection)
    {
        $c = new $collection(['foo', 'bar']);

        $this->assertFalse($c->isEmpty());
        $this->assertTrue($c->isNotEmpty());
    }

    #[DataProvider('collectionClassProvider')]
    public function testCollectionIsConstructed($collection)
    {
        $data = new $collection('foo');
        $this->assertSame(['foo'], $data->all());

        $data = new $collection(2);
        $this->assertSame([2], $data->all());

        $data = new $collection(false);
        $this->assertSame([false], $data->all());

        $data = new $collection(null);
        $this->assertEmpty($data->all());

        $data = new $collection;
        $this->assertEmpty($data->all());
    }

    #[DataProvider('collectionClassProvider')]
    public function testSkipMethod($collection)
    {
        $data = new $collection([1, 2, 3, 4, 5, 6]);

        // Total items to skip is smaller than collection length
        $this->assertSame([5, 6], $data->skip(4)->values()->all());

        // Total items to skip is more than collection length
        $this->assertSame([], $data->skip(10)->values()->all());
    }

    #[DataProvider('collectionClassProvider')]
    public function testSkipUntil($collection)
    {
        $data = new $collection([1, 1, 2, 2, 3, 3, 4, 4]);

        // Item at the beginning of the collection
        $this->assertSame([1, 1, 2, 2, 3, 3, 4, 4], $data->skipUntil(1)->values()->all());

        // Item at the middle of the collection
        $this->assertSame([3, 3, 4, 4], $data->skipUntil(3)->values()->all());

        // Item not in the collection
        $this->assertSame([], $data->skipUntil(5)->values()->all());

        // Item at the beginning of the collection
        $data = $data->skipUntil(function ($value, $key) {
            return $value <= 1;
        })->values();

        $this->assertSame([1, 1, 2, 2, 3, 3, 4, 4], $data->all());

        // Item at the middle of the collection
        $data = $data->skipUntil(function ($value, $key) {
            return $value >= 3;
        })->values();

        $this->assertSame([3, 3, 4, 4], $data->all());

        // Item not in the collection
        $data = $data->skipUntil(function ($value, $key) {
            return $value >= 5;
        })->values();

        $this->assertSame([], $data->all());
    }

    #[DataProvider('collectionClassProvider')]
    public function testSkipWhile($collection)
    {
        $data = new $collection([1, 1, 2, 2, 3, 3, 4, 4]);

        // Item at the beginning of the collection
        $this->assertSame([2, 2, 3, 3, 4, 4], $data->skipWhile(1)->values()->all());

        // Item not in the collection
        $this->assertSame([1, 1, 2, 2, 3, 3, 4, 4], $data->skipWhile(5)->values()->all());

        // Item in the collection but not at the beginning
        $this->assertSame([1, 1, 2, 2, 3, 3, 4, 4], $data->skipWhile(2)->values()->all());

        // Item not in the collection
        $data = $data->skipWhile(function ($value, $key) {
            return $value >= 5;
        })->values();

        $this->assertSame([1, 1, 2, 2, 3, 3, 4, 4], $data->all());

        // Item in the collection but not at the beginning
        $data = $data->skipWhile(function ($value, $key) {
            return $value >= 2;
        })->values();

        $this->assertSame([1, 1, 2, 2, 3, 3, 4, 4], $data->all());

        // Item at the beginning of the collection
        $data = $data->skipWhile(function ($value, $key) {
            return $value < 3;
        })->values();

        $this->assertSame([3, 3, 4, 4], $data->all());
    }

    #[DataProvider('collectionClassProvider')]
    public function testGetArrayableItems($collection)
    {
        $data = new $collection;

        $class = new ReflectionClass($collection);
        $method = $class->getMethod('getArrayableItems');

        $items = new TestArrayableObject;
        $array = $method->invokeArgs($data, [$items]);
        $this->assertSame(['foo' => 'bar'], $array);

        $items = new TestJsonableObject;
        $array = $method->invokeArgs($data, [$items]);
        $this->assertSame(['foo' => 'bar'], $array);

        $items = new TestJsonSerializeObject;
        $array = $method->invokeArgs($data, [$items]);
        $this->assertSame(['foo' => 'bar'], $array);

        $items = new TestJsonSerializeWithScalarValueObject;
        $array = $method->invokeArgs($data, [$items]);
        $this->assertSame(['foo'], $array);

        $subject = [new stdClass, new stdClass];
        $items = new TestTraversableAndJsonSerializableObject($subject);
        $array = $method->invokeArgs($data, [$items]);
        $this->assertSame($subject, $array);

        $items = new $collection(['foo' => 'bar']);
        $array = $method->invokeArgs($data, [$items]);
        $this->assertSame(['foo' => 'bar'], $array);

        $items = ['foo' => 'bar'];
        $array = $method->invokeArgs($data, [$items]);
        $this->assertSame(['foo' => 'bar'], $array);
    }

    #[DataProvider('collectionClassProvider')]
    public function testToArrayCallsToArrayOnEachItemInCollection($collection)
    {
        $item1 = m::mock(Arrayable::class);
        $item1->shouldReceive('toArray')->once()->andReturn('foo.array');
        $item2 = m::mock(Arrayable::class);
        $item2->shouldReceive('toArray')->once()->andReturn('bar.array');
        $c = new $collection([$item1, $item2]);
        $results = $c->toArray();

        $this->assertEquals(['foo.array', 'bar.array'], $results);
    }

    public function testLazyReturnsLazyCollection()
    {
        $data = new Collection([1, 2, 3, 4, 5]);

        $lazy = $data->lazy();

        $data->add(6);

        $this->assertInstanceOf(LazyCollection::class, $lazy);
        $this->assertSame([1, 2, 3, 4, 5], $lazy->all());
    }

    #[DataProvider('collectionClassProvider')]
    public function testJsonSerializeCallsToArrayOrJsonSerializeOnEachItemInCollection($collection)
    {
        $item1 = m::mock(JsonSerializable::class);
        $item1->shouldReceive('jsonSerialize')->once()->andReturn('foo.json');
        $item2 = m::mock(Arrayable::class);
        $item2->shouldReceive('toArray')->once()->andReturn('bar.array');
        $c = new $collection([$item1, $item2]);
        $results = $c->jsonSerialize();

        $this->assertEquals(['foo.json', 'bar.array'], $results);
    }

    #[DataProvider('collectionClassProvider')]
    public function testToJsonEncodesTheJsonSerializeResult($collection)
    {
        $c = $this->getMockBuilder($collection)->onlyMethods(['jsonSerialize'])->getMock();
        $c->expects($this->once())->method('jsonSerialize')->willReturn(['foo']);
        $results = $c->toJson();
        $this->assertJsonStringEqualsJsonString(json_encode(['foo']), $results);
    }

    #[DataProvider('collectionClassProvider')]
    public function testCastingToStringJsonEncodesTheToArrayResult($collection)
    {
        $c = $this->getMockBuilder($collection)->onlyMethods(['jsonSerialize'])->getMock();
        $c->expects($this->once())->method('jsonSerialize')->willReturn(['foo']);

        $this->assertJsonStringEqualsJsonString(json_encode(['foo']), (string) $c);
    }

    public function testOffsetAccess()
    {
        $c = new Collection(['name' => 'taylor']);
        $this->assertSame('taylor', $c['name']);
        $c['name'] = 'dayle';
        $this->assertSame('dayle', $c['name']);
        $this->assertTrue(isset($c['name']));
        unset($c['name']);
        $this->assertFalse(isset($c['name']));
        $c[] = 'jason';
        $this->assertSame('jason', $c[0]);
    }

    public function testArrayAccessOffsetExists()
    {
        $c = new Collection(['foo', 'bar', null]);
        $this->assertTrue($c->offsetExists(0));
        $this->assertTrue($c->offsetExists(1));
        $this->assertFalse($c->offsetExists(2));
    }

    public function testBehavesLikeAnArrayWithArrayAccess()
    {
        // indexed array
        $input = ['foo', null];
        $c = new Collection($input);
        $this->assertEquals(isset($input[0]), isset($c[0])); // existing value
        $this->assertEquals(isset($input[1]), isset($c[1])); // existing but null value
        $this->assertEquals(isset($input[1000]), isset($c[1000])); // non-existing value
        $this->assertEquals($input[0], $c[0]);
        $this->assertEquals($input[1], $c[1]);

        // associative array
        $input = ['k1' => 'foo', 'k2' => null];
        $c = new Collection($input);
        $this->assertEquals(isset($input['k1']), isset($c['k1'])); // existing value
        $this->assertEquals(isset($input['k2']), isset($c['k2'])); // existing but null value
        $this->assertEquals(isset($input['k3']), isset($c['k3'])); // non-existing value
        $this->assertEquals($input['k1'], $c['k1']);
        $this->assertEquals($input['k2'], $c['k2']);
    }

    public function testArrayAccessOffsetGet()
    {
        $c = new Collection(['foo', 'bar']);
        $this->assertSame('foo', $c->offsetGet(0));
        $this->assertSame('bar', $c->offsetGet(1));
    }

    public function testArrayAccessOffsetSet()
    {
        $c = new Collection(['foo', 'foo']);

        $c->offsetSet(1, 'bar');
        $this->assertSame('bar', $c[1]);

        $c->offsetSet(null, 'qux');
        $this->assertSame('qux', $c[2]);
    }

    public function testArrayAccessOffsetUnset()
    {
        $c = new Collection(['foo', 'bar']);

        $c->offsetUnset(1);
        $this->assertFalse(isset($c[1]));
    }

    public function testForgetSingleKey()
    {
        $c = new Collection(['foo', 'bar']);
        $c = $c->forget(0)->all();
        $this->assertFalse(isset($c['foo']));
        $this->assertFalse(isset($c[0]));
        $this->assertTrue(isset($c[1]));

        $c = new Collection(['foo' => 'bar', 'baz' => 'qux']);
        $c = $c->forget('foo')->all();
        $this->assertFalse(isset($c['foo']));
        $this->assertTrue(isset($c['baz']));
    }

    public function testForgetArrayOfKeys()
    {
        $c = new Collection(['foo', 'bar', 'baz']);
        $c = $c->forget([0, 2])->all();
        $this->assertFalse(isset($c[0]));
        $this->assertFalse(isset($c[2]));
        $this->assertTrue(isset($c[1]));

        $c = new Collection(['name' => 'taylor', 'foo' => 'bar', 'baz' => 'qux']);
        $c = $c->forget(['foo', 'baz'])->all();
        $this->assertFalse(isset($c['foo']));
        $this->assertFalse(isset($c['baz']));
        $this->assertTrue(isset($c['name']));
    }

    public function testForgetCollectionOfKeys()
    {
        $c = new Collection(['foo', 'bar', 'baz']);
        $c = $c->forget(collect([0, 2]))->all();
        $this->assertFalse(isset($c[0]));
        $this->assertFalse(isset($c[2]));
        $this->assertTrue(isset($c[1]));

        $c = new Collection(['name' => 'taylor', 'foo' => 'bar', 'baz' => 'qux']);
        $c = $c->forget(collect(['foo', 'baz']))->all();
        $this->assertFalse(isset($c['foo']));
        $this->assertFalse(isset($c['baz']));
        $this->assertTrue(isset($c['name']));
    }

    #[DataProvider('collectionClassProvider')]
    public function testCountable($collection)
    {
        $c = new $collection(['foo', 'bar']);
        $this->assertCount(2, $c);
    }

    #[DataProvider('collectionClassProvider')]
    public function testCountByStandalone($collection)
    {
        $c = new $collection(['foo', 'foo', 'foo', 'bar', 'bar', 'foobar']);
        $this->assertEquals(['foo' => 3, 'bar' => 2, 'foobar' => 1], $c->countBy()->all());

        $c = new $collection([true, true, false, false, false]);
        $this->assertEquals([true => 2, false => 3], $c->countBy()->all());

        $c = new $collection([1, 5, 1, 5, 5, 1]);
        $this->assertEquals([1 => 3, 5 => 3], $c->countBy()->all());
    }

    #[DataProvider('collectionClassProvider')]
    public function testCountByWithKey($collection)
    {
        $c = new $collection([
            ['key' => 'a'], ['key' => 'a'], ['key' => 'a'], ['key' => 'a'],
            ['key' => 'b'], ['key' => 'b'], ['key' => 'b'],
        ]);
        $this->assertEquals(['a' => 4, 'b' => 3], $c->countBy('key')->all());
    }

    #[DataProvider('collectionClassProvider')]
    public function testCountableByWithCallback($collection)
    {
        $c = new $collection(['alice', 'aaron', 'bob', 'carla']);
        $this->assertEquals(['a' => 2, 'b' => 1, 'c' => 1], $c->countBy(function ($name) {
            return substr($name, 0, 1);
        })->all());

        $c = new $collection([1, 2, 3, 4, 5]);
        $this->assertEquals([true => 2, false => 3], $c->countBy(function ($i) {
            return $i % 2 === 0;
        })->all());
    }

    public function testAdd()
    {
        $c = new Collection([]);
        $this->assertEquals([1], $c->add(1)->values()->all());
        $this->assertEquals([1, 2], $c->add(2)->values()->all());
        $this->assertEquals([1, 2, ''], $c->add('')->values()->all());
        $this->assertEquals([1, 2, '', null], $c->add(null)->values()->all());
        $this->assertEquals([1, 2, '', null, false], $c->add(false)->values()->all());
        $this->assertEquals([1, 2, '', null, false, []], $c->add([])->values()->all());
        $this->assertEquals([1, 2, '', null, false, [], 'name'], $c->add('name')->values()->all());
    }

    #[DataProvider('collectionClassProvider')]
    public function testContainsOneItem($collection)
    {
        $this->assertFalse((new $collection([]))->containsOneItem());
        $this->assertTrue((new $collection([1]))->containsOneItem());
        $this->assertFalse((new $collection([1, 2]))->containsOneItem());
    }

    public function testIterable()
    {
        $c = new Collection(['foo']);
        $this->assertInstanceOf(ArrayIterator::class, $c->getIterator());
        $this->assertEquals(['foo'], $c->getIterator()->getArrayCopy());
    }

    #[DataProvider('collectionClassProvider')]
    public function testCachingIterator($collection)
    {
        $c = new $collection(['foo']);
        $this->assertInstanceOf(CachingIterator::class, $c->getCachingIterator());
    }

    #[DataProvider('collectionClassProvider')]
    public function testFilter($collection)
    {
        $c = new $collection([['id' => 1, 'name' => 'Hello'], ['id' => 2, 'name' => 'World']]);
        $this->assertEquals([1 => ['id' => 2, 'name' => 'World']], $c->filter(function ($item) {
            return $item['id'] == 2;
        })->all());

        $c = new $collection(['', 'Hello', '', 'World']);
        $this->assertEquals(['Hello', 'World'], $c->filter()->values()->toArray());

        $c = new $collection(['id' => 1, 'first' => 'Hello', 'second' => 'World']);
        $this->assertEquals(['first' => 'Hello', 'second' => 'World'], $c->filter(function ($item, $key) {
            return $key !== 'id';
        })->all());

        $c = new $collection([1, 2, 3, null, false, '', 0, []]);
        $this->assertEquals([1, 2, 3], $c->filter()->all());
    }

    #[DataProvider('collectionClassProvider')]
    public function testHigherOrderKeyBy($collection)
    {
        $c = new $collection([
            ['id' => 'id1', 'name' => 'first'],
            ['id' => 'id2', 'name' => 'second'],
        ]);

        $this->assertEquals(['id1' => 'first', 'id2' => 'second'], $c->keyBy->id->map->name->all());
    }

    #[DataProvider('collectionClassProvider')]
    public function testHigherOrderUnique($collection)
    {
        $c = new $collection([
            ['id' => '1', 'name' => 'first'],
            ['id' => '1', 'name' => 'second'],
        ]);

        $this->assertCount(1, $c->unique->id);
    }

    #[DataProvider('collectionClassProvider')]
    public function testHigherOrderFilter($collection)
    {
        $c = new $collection([
            new class
            {
                public $name = 'Alex';

                public function active()
                {
                    return true;
                }
            },
            new class
            {
                public $name = 'John';

                public function active()
                {
                    return false;
                }
            },
        ]);

        $this->assertCount(1, $c->filter->active());
    }

    #[DataProvider('collectionClassProvider')]
    public function testWhere($collection)
    {
        $c = new $collection([['v' => 1], ['v' => 2], ['v' => 3], ['v' => '3'], ['v' => 4]]);

        $this->assertEquals(
            [['v' => 3], ['v' => '3']],
            $c->where('v', 3)->values()->all()
        );
        $this->assertEquals(
            [['v' => 3], ['v' => '3']],
            $c->where('v', '=', 3)->values()->all()
        );
        $this->assertEquals(
            [['v' => 3], ['v' => '3']],
            $c->where('v', '==', 3)->values()->all()
        );
        $this->assertEquals(
            [['v' => 3], ['v' => '3']],
            $c->where('v', 'garbage', 3)->values()->all()
        );
        $this->assertEquals(
            [['v' => 3]],
            $c->where('v', '===', 3)->values()->all()
        );

        $this->assertEquals(
            [['v' => 1], ['v' => 2], ['v' => 4]],
            $c->where('v', '<>', 3)->values()->all()
        );
        $this->assertEquals(
            [['v' => 1], ['v' => 2], ['v' => 4]],
            $c->where('v', '!=', 3)->values()->all()
        );
        $this->assertEquals(
            [['v' => 1], ['v' => 2], ['v' => '3'], ['v' => 4]],
            $c->where('v', '!==', 3)->values()->all()
        );
        $this->assertEquals(
            [['v' => 1], ['v' => 2], ['v' => 3], ['v' => '3']],
            $c->where('v', '<=', 3)->values()->all()
        );
        $this->assertEquals(
            [['v' => 3], ['v' => '3'], ['v' => 4]],
            $c->where('v', '>=', 3)->values()->all()
        );
        $this->assertEquals(
            [['v' => 1], ['v' => 2]],
            $c->where('v', '<', 3)->values()->all()
        );
        $this->assertEquals(
            [['v' => 4]],
            $c->where('v', '>', 3)->values()->all()
        );

        $object = (object) ['foo' => 'bar'];

        $this->assertEquals(
            [],
            $c->where('v', $object)->values()->all()
        );

        $this->assertEquals(
            [['v' => 1], ['v' => 2], ['v' => 3], ['v' => '3'], ['v' => 4]],
            $c->where('v', '<>', $object)->values()->all()
        );

        $this->assertEquals(
            [['v' => 1], ['v' => 2], ['v' => 3], ['v' => '3'], ['v' => 4]],
            $c->where('v', '!=', $object)->values()->all()
        );

        $this->assertEquals(
            [['v' => 1], ['v' => 2], ['v' => 3], ['v' => '3'], ['v' => 4]],
            $c->where('v', '!==', $object)->values()->all()
        );

        $this->assertEquals(
            [],
            $c->where('v', '>', $object)->values()->all()
        );

        $this->assertEquals(
            [['v' => 3], ['v' => '3']],
            $c->where(fn ($value) => $value['v'] == 3)->values()->all()
        );

        $this->assertEquals(
            [['v' => 3]],
            $c->where(fn ($value) => $value['v'] === 3)->values()->all()
        );

        $c = new $collection([['v' => 1], ['v' => $object]]);
        $this->assertEquals(
            [['v' => $object]],
            $c->where('v', $object)->values()->all()
        );

        $this->assertEquals(
            [['v' => 1], ['v' => $object]],
            $c->where('v', '<>', null)->values()->all()
        );

        $this->assertEquals(
            [],
            $c->where('v', '<', null)->values()->all()
        );

        $c = new $collection([['v' => 1], ['v' => new HtmlString('hello')]]);
        $this->assertEquals(
            [['v' => new HtmlString('hello')]],
            $c->where('v', 'hello')->values()->all()
        );

        $c = new $collection([['v' => 1], ['v' => 'hello']]);
        $this->assertEquals(
            [['v' => 'hello']],
            $c->where('v', new HtmlString('hello'))->values()->all()
        );

        $c = new $collection([['v' => 1], ['v' => 2], ['v' => null]]);
        $this->assertEquals(
            [['v' => 1], ['v' => 2]],
            $c->where('v')->values()->all()
        );

        $c = new $collection([
            ['v' => 1, 'g' => 3],
            ['v' => 2, 'g' => 2],
            ['v' => 2, 'g' => 3],
            ['v' => 2, 'g' => null],
        ]);
        $this->assertEquals([['v' => 2, 'g' => 3]], $c->where('v', 2)->where('g', 3)->values()->all());
        $this->assertEquals([['v' => 2, 'g' => 3]], $c->where('v', 2)->where('g', '>', 2)->values()->all());
        $this->assertEquals([], $c->where('v', 2)->where('g', 4)->values()->all());
        $this->assertEquals([['v' => 2, 'g' => null]], $c->where('v', 2)->whereNull('g')->values()->all());
    }

    #[DataProvider('collectionClassProvider')]
    public function testWhereStrict($collection)
    {
        $c = new $collection([['v' => 3], ['v' => '3']]);

        $this->assertEquals(
            [['v' => 3]],
            $c->whereStrict('v', 3)->values()->all()
        );
    }

    #[DataProvider('collectionClassProvider')]
    public function testWhereInstanceOf($collection)
    {
        $c = new $collection([new stdClass, new stdClass, new $collection, new stdClass, new Str]);
        $this->assertCount(3, $c->whereInstanceOf(stdClass::class));

        $this->assertCount(4, $c->whereInstanceOf([stdClass::class, Str::class]));
    }

    #[DataProvider('collectionClassProvider')]
    public function testWhereIn($collection)
    {
        $c = new $collection([['v' => 1], ['v' => 2], ['v' => 3], ['v' => '3'], ['v' => 4]]);
        $this->assertEquals([['v' => 1], ['v' => 3], ['v' => '3']], $c->whereIn('v', [1, 3])->values()->all());
        $this->assertEquals([], $c->whereIn('v', [2])->whereIn('v', [1, 3])->values()->all());
        $this->assertEquals([['v' => 1]], $c->whereIn('v', [1])->whereIn('v', [1, 3])->values()->all());
    }

    #[DataProvider('collectionClassProvider')]
    public function testWhereInStrict($collection)
    {
        $c = new $collection([['v' => 1], ['v' => 2], ['v' => 3], ['v' => '3'], ['v' => 4]]);
        $this->assertEquals([['v' => 1], ['v' => 3]], $c->whereInStrict('v', [1, 3])->values()->all());
    }

    #[DataProvider('collectionClassProvider')]
    public function testWhereNotIn($collection)
    {
        $c = new $collection([['v' => 1], ['v' => 2], ['v' => 3], ['v' => '3'], ['v' => 4]]);
        $this->assertEquals([['v' => 2], ['v' => 4]], $c->whereNotIn('v', [1, 3])->values()->all());
        $this->assertEquals([['v' => 4]], $c->whereNotIn('v', [2])->whereNotIn('v', [1, 3])->values()->all());
    }

    #[DataProvider('collectionClassProvider')]
    public function testWhereNotInStrict($collection)
    {
        $c = new $collection([['v' => 1], ['v' => 2], ['v' => 3], ['v' => '3'], ['v' => 4]]);
        $this->assertEquals([['v' => 2], ['v' => '3'], ['v' => 4]], $c->whereNotInStrict('v', [1, 3])->values()->all());
    }

    #[DataProvider('collectionClassProvider')]
    public function testValues($collection)
    {
        $c = new $collection([['id' => 1, 'name' => 'Hello'], ['id' => 2, 'name' => 'World']]);
        $this->assertEquals([['id' => 2, 'name' => 'World']], $c->filter(function ($item) {
            return $item['id'] == 2;
        })->values()->all());
    }

    #[DataProvider('collectionClassProvider')]
    public function testValuesResetKey($collection)
    {
        $data = new $collection([1 => 'a', 2 => 'b', 3 => 'c']);
        $this->assertEquals([0 => 'a', 1 => 'b', 2 => 'c'], $data->values()->all());
    }

    #[DataProvider('collectionClassProvider')]
    public function testValue($collection)
    {
        $c = new $collection([['id' => 1, 'name' => 'Hello'], ['id' => 2, 'name' => 'World']]);

        $this->assertEquals('Hello', $c->value('name'));
        $this->assertEquals('World', $c->where('id', 2)->value('name'));

        $c = new $collection([
            ['id' => 1, 'pivot' => ['value' => 'foo']],
            ['id' => 2, 'pivot' => ['value' => 'bar']],
        ]);

        $this->assertEquals(['value' => 'foo'], $c->value('pivot'));
        $this->assertEquals('foo', $c->value('pivot.value'));
        $this->assertEquals('bar', $c->where('id', 2)->value('pivot.value'));
    }

    #[DataProvider('collectionClassProvider')]
    public function testBetween($collection)
    {
        $c = new $collection([['v' => 1], ['v' => 2], ['v' => 3], ['v' => '3'], ['v' => 4]]);

        $this->assertEquals([['v' => 2], ['v' => 3], ['v' => '3'], ['v' => 4]],
            $c->whereBetween('v', [2, 4])->values()->all());
        $this->assertEquals([['v' => 1]], $c->whereBetween('v', [-1, 1])->all());
        $this->assertEquals([['v' => 3], ['v' => '3']], $c->whereBetween('v', [3, 3])->values()->all());
    }

    #[DataProvider('collectionClassProvider')]
    public function testWhereNotBetween($collection)
    {
        $c = new $collection([['v' => 1], ['v' => 2], ['v' => 3], ['v' => '3'], ['v' => 4]]);

        $this->assertEquals([['v' => 1]], $c->whereNotBetween('v', [2, 4])->values()->all());
        $this->assertEquals([['v' => 2], ['v' => 3], ['v' => 3], ['v' => 4]], $c->whereNotBetween('v', [-1, 1])->values()->all());
        $this->assertEquals([['v' => 1], ['v' => '2'], ['v' => '4']], $c->whereNotBetween('v', [3, 3])->values()->all());
    }

    #[DataProvider('collectionClassProvider')]
    public function testFlatten($collection)
    {
        // Flat arrays are unaffected
        $c = new $collection(['#foo', '#bar', '#baz']);
        $this->assertEquals(['#foo', '#bar', '#baz'], $c->flatten()->all());

        // Nested arrays are flattened with existing flat items
        $c = new $collection([['#foo', '#bar'], '#baz']);
        $this->assertEquals(['#foo', '#bar', '#baz'], $c->flatten()->all());

        // Sets of nested arrays are flattened
        $c = new $collection([['#foo', '#bar'], ['#baz']]);
        $this->assertEquals(['#foo', '#bar', '#baz'], $c->flatten()->all());

        // Deeply nested arrays are flattened
        $c = new $collection([['#foo', ['#bar']], ['#baz']]);
        $this->assertEquals(['#foo', '#bar', '#baz'], $c->flatten()->all());

        // Nested collections are flattened alongside arrays
        $c = new $collection([new $collection(['#foo', '#bar']), ['#baz']]);
        $this->assertEquals(['#foo', '#bar', '#baz'], $c->flatten()->all());

        // Nested collections containing plain arrays are flattened
        $c = new $collection([new $collection(['#foo', ['#bar']]), ['#baz']]);
        $this->assertEquals(['#foo', '#bar', '#baz'], $c->flatten()->all());

        // Nested arrays containing collections are flattened
        $c = new $collection([['#foo', new $collection(['#bar'])], ['#baz']]);
        $this->assertEquals(['#foo', '#bar', '#baz'], $c->flatten()->all());

        // Nested arrays containing collections containing arrays are flattened
        $c = new $collection([['#foo', new $collection(['#bar', ['#zap']])], ['#baz']]);
        $this->assertEquals(['#foo', '#bar', '#zap', '#baz'], $c->flatten()->all());
    }

    #[DataProvider('collectionClassProvider')]
    public function testFlattenWithDepth($collection)
    {
        // No depth flattens recursively
        $c = new $collection([['#foo', ['#bar', ['#baz']]], '#zap']);
        $this->assertEquals(['#foo', '#bar', '#baz', '#zap'], $c->flatten()->all());

        // Specifying a depth only flattens to that depth
        $c = new $collection([['#foo', ['#bar', ['#baz']]], '#zap']);
        $this->assertEquals(['#foo', ['#bar', ['#baz']], '#zap'], $c->flatten(1)->all());

        $c = new $collection([['#foo', ['#bar', ['#baz']]], '#zap']);
        $this->assertEquals(['#foo', '#bar', ['#baz'], '#zap'], $c->flatten(2)->all());
    }

    #[DataProvider('collectionClassProvider')]
    public function testFlattenIgnoresKeys($collection)
    {
        // No depth ignores keys
        $c = new $collection(['#foo', ['key' => '#bar'], ['key' => '#baz'], 'key' => '#zap']);
        $this->assertEquals(['#foo', '#bar', '#baz', '#zap'], $c->flatten()->all());

        // Depth of 1 ignores keys
        $c = new $collection(['#foo', ['key' => '#bar'], ['key' => '#baz'], 'key' => '#zap']);
        $this->assertEquals(['#foo', '#bar', '#baz', '#zap'], $c->flatten(1)->all());
    }

    #[DataProvider('collectionClassProvider')]
    public function testMergeNull($collection)
    {
        $c = new $collection(['name' => 'Hello']);
        $this->assertEquals(['name' => 'Hello'], $c->merge(null)->all());
    }

    #[DataProvider('collectionClassProvider')]
    public function testMergeArray($collection)
    {
        $c = new $collection(['name' => 'Hello']);
        $this->assertEquals(['name' => 'Hello', 'id' => 1], $c->merge(['id' => 1])->all());
    }

    #[DataProvider('collectionClassProvider')]
    public function testMergeCollection($collection)
    {
        $c = new $collection(['name' => 'Hello']);
        $this->assertEquals(['name' => 'World', 'id' => 1], $c->merge(new $collection(['name' => 'World', 'id' => 1]))->all());
    }

    #[DataProvider('collectionClassProvider')]
    public function testMergeRecursiveNull($collection)
    {
        $c = new $collection(['name' => 'Hello']);
        $this->assertEquals(['name' => 'Hello'], $c->mergeRecursive(null)->all());
    }

    #[DataProvider('collectionClassProvider')]
    public function testMergeRecursiveArray($collection)
    {
        $c = new $collection(['name' => 'Hello', 'id' => 1]);
        $this->assertEquals(['name' => 'Hello', 'id' => [1, 2]], $c->mergeRecursive(['id' => 2])->all());
    }

    #[DataProvider('collectionClassProvider')]
    public function testMergeRecursiveCollection($collection)
    {
        $c = new $collection(['name' => 'Hello', 'id' => 1, 'meta' => ['tags' => ['a', 'b'], 'roles' => 'admin']]);
        $this->assertEquals(
            ['name' => 'Hello', 'id' => 1, 'meta' => ['tags' => ['a', 'b', 'c'], 'roles' => ['admin', 'editor']]],
            $c->mergeRecursive(new $collection(['meta' => ['tags' => ['c'], 'roles' => 'editor']]))->all()
        );
    }

    #[DataProvider('collectionClassProvider')]
    public function testMultiplyCollection($collection)
    {
        $c = new $collection(['Hello', 1, ['tags' => ['a', 'b'], 'admin']]);

        $this->assertEquals([], $c->multiply(-1)->all());
        $this->assertEquals([], $c->multiply(0)->all());

        $this->assertEquals(
            ['Hello', 1, ['tags' => ['a', 'b'], 'admin']],
            $c->multiply(1)->all()
        );

        $this->assertEquals(
            ['Hello', 1, ['tags' => ['a', 'b'], 'admin'], 'Hello', 1, ['tags' => ['a', 'b'], 'admin'], 'Hello', 1, ['tags' => ['a', 'b'], 'admin']],
            $c->multiply(3)->all()
        );
    }

    #[DataProvider('collectionClassProvider')]
    public function testReplaceNull($collection)
    {
        $c = new $collection(['a', 'b', 'c']);
        $this->assertEquals(['a', 'b', 'c'], $c->replace(null)->all());
    }

    #[DataProvider('collectionClassProvider')]
    public function testReplaceArray($collection)
    {
        $c = new $collection(['a', 'b', 'c']);
        $this->assertEquals(['a', 'd', 'e'], $c->replace([1 => 'd', 2 => 'e'])->all());

        $c = new $collection(['a', 'b', 'c']);
        $this->assertEquals(['a', 'd', 'e', 'f', 'g'], $c->replace([1 => 'd', 2 => 'e', 3 => 'f', 4 => 'g'])->all());

        $c = new $collection(['name' => 'amir', 'family' => 'otwell']);
        $this->assertEquals(['name' => 'taylor', 'family' => 'otwell', 'age' => 26], $c->replace(['name' => 'taylor', 'age' => 26])->all());
    }

    #[DataProvider('collectionClassProvider')]
    public function testReplaceCollection($collection)
    {
        $c = new $collection(['a', 'b', 'c']);
        $this->assertEquals(
            ['a', 'd', 'e'],
            $c->replace(new $collection([1 => 'd', 2 => 'e']))->all()
        );

        $c = new $collection(['a', 'b', 'c']);
        $this->assertEquals(
            ['a', 'd', 'e', 'f', 'g'],
            $c->replace(new $collection([1 => 'd', 2 => 'e', 3 => 'f', 4 => 'g']))->all()
        );

        $c = new $collection(['name' => 'amir', 'family' => 'otwell']);
        $this->assertEquals(
            ['name' => 'taylor', 'family' => 'otwell', 'age' => 26],
            $c->replace(new $collection(['name' => 'taylor', 'age' => 26]))->all()
        );
    }

    #[DataProvider('collectionClassProvider')]
    public function testReplaceRecursiveNull($collection)
    {
        $c = new $collection(['a', 'b', ['c', 'd']]);
        $this->assertEquals(['a', 'b', ['c', 'd']], $c->replaceRecursive(null)->all());
    }

    #[DataProvider('collectionClassProvider')]
    public function testReplaceRecursiveArray($collection)
    {
        $c = new $collection(['a', 'b', ['c', 'd']]);
        $this->assertEquals(['z', 'b', ['c', 'e']], $c->replaceRecursive(['z', 2 => [1 => 'e']])->all());

        $c = new $collection(['a', 'b', ['c', 'd']]);
        $this->assertEquals(['z', 'b', ['c', 'e'], 'f'], $c->replaceRecursive(['z', 2 => [1 => 'e'], 'f'])->all());
    }

    #[DataProvider('collectionClassProvider')]
    public function testReplaceRecursiveCollection($collection)
    {
        $c = new $collection(['a', 'b', ['c', 'd']]);
        $this->assertEquals(
            ['z', 'b', ['c', 'e']],
            $c->replaceRecursive(new $collection(['z', 2 => [1 => 'e']]))->all()
        );
    }

    #[DataProvider('collectionClassProvider')]
    public function testUnionNull($collection)
    {
        $c = new $collection(['name' => 'Hello']);
        $this->assertEquals(['name' => 'Hello'], $c->union(null)->all());
    }

    #[DataProvider('collectionClassProvider')]
    public function testUnionArray($collection)
    {
        $c = new $collection(['name' => 'Hello']);
        $this->assertEquals(['name' => 'Hello', 'id' => 1], $c->union(['id' => 1])->all());
    }

    #[DataProvider('collectionClassProvider')]
    public function testUnionCollection($collection)
    {
        $c = new $collection(['name' => 'Hello']);
        $this->assertEquals(['name' => 'Hello', 'id' => 1], $c->union(new $collection(['name' => 'World', 'id' => 1]))->all());
    }

    #[DataProvider('collectionClassProvider')]
    public function testDiffCollection($collection)
    {
        $c = new $collection(['id' => 1, 'first_word' => 'Hello']);
        $this->assertEquals(['id' => 1], $c->diff(new $collection(['first_word' => 'Hello', 'last_word' => 'World']))->all());
    }

    #[DataProvider('collectionClassProvider')]
    public function testDiffUsingWithCollection($collection)
    {
        $c = new $collection(['en_GB', 'fr', 'HR']);
        // demonstrate that diff won't support case insensitivity
        $this->assertEquals(['en_GB', 'fr', 'HR'], $c->diff(new $collection(['en_gb', 'hr']))->values()->toArray());
        // allow for case insensitive difference
        $this->assertEquals(['fr'], $c->diffUsing(new $collection(['en_gb', 'hr']), 'strcasecmp')->values()->toArray());
    }

    #[DataProvider('collectionClassProvider')]
    public function testDiffUsingWithNull($collection)
    {
        $c = new $collection(['en_GB', 'fr', 'HR']);
        $this->assertEquals(['en_GB', 'fr', 'HR'], $c->diffUsing(null, 'strcasecmp')->values()->toArray());
    }

    #[DataProvider('collectionClassProvider')]
    public function testDiffNull($collection)
    {
        $c = new $collection(['id' => 1, 'first_word' => 'Hello']);
        $this->assertEquals(['id' => 1, 'first_word' => 'Hello'], $c->diff(null)->all());
    }

    #[DataProvider('collectionClassProvider')]
    public function testDiffKeys($collection)
    {
        $c1 = new $collection(['id' => 1, 'first_word' => 'Hello']);
        $c2 = new $collection(['id' => 123, 'foo_bar' => 'Hello']);
        $this->assertEquals(['first_word' => 'Hello'], $c1->diffKeys($c2)->all());
    }

    #[DataProvider('collectionClassProvider')]
    public function testDiffKeysUsing($collection)
    {
        $c1 = new $collection(['id' => 1, 'first_word' => 'Hello']);
        $c2 = new $collection(['ID' => 123, 'foo_bar' => 'Hello']);
        // demonstrate that diffKeys won't support case insensitivity
        $this->assertEquals(['id' => 1, 'first_word' => 'Hello'], $c1->diffKeys($c2)->all());
        // allow for case insensitive difference
        $this->assertEquals(['first_word' => 'Hello'], $c1->diffKeysUsing($c2, 'strcasecmp')->all());
    }

    #[DataProvider('collectionClassProvider')]
    public function testDiffAssoc($collection)
    {
        $c1 = new $collection(['id' => 1, 'first_word' => 'Hello', 'not_affected' => 'value']);
        $c2 = new $collection(['id' => 123, 'foo_bar' => 'Hello', 'not_affected' => 'value']);
        $this->assertEquals(['id' => 1, 'first_word' => 'Hello'], $c1->diffAssoc($c2)->all());
    }

    #[DataProvider('collectionClassProvider')]
    public function testDiffAssocUsing($collection)
    {
        $c1 = new $collection(['a' => 'green', 'b' => 'brown', 'c' => 'blue', 'red']);
        $c2 = new $collection(['A' => 'green', 'yellow', 'red']);
        // demonstrate that the case of the keys will affect the output when diffAssoc is used
        $this->assertEquals(['a' => 'green', 'b' => 'brown', 'c' => 'blue', 'red'], $c1->diffAssoc($c2)->all());
        // allow for case insensitive difference
        $this->assertEquals(['b' => 'brown', 'c' => 'blue', 'red'], $c1->diffAssocUsing($c2, 'strcasecmp')->all());
    }

    #[DataProvider('collectionClassProvider')]
    public function testDuplicates($collection)
    {
        $duplicates = $collection::make([1, 2, 1, 'laravel', null, 'laravel', 'php', null])->duplicates()->all();
        $this->assertSame([2 => 1, 5 => 'laravel', 7 => null], $duplicates);

        // does loose comparison
        $duplicates = $collection::make([2, '2', [], null])->duplicates()->all();
        $this->assertSame([1 => '2', 3 => null], $duplicates);

        // works with mix of primitives
        $duplicates = $collection::make([1, '2', ['laravel'], ['laravel'], null, '2'])->duplicates()->all();
        $this->assertSame([3 => ['laravel'], 5 => '2'], $duplicates);

        // works with mix of objects and primitives **excepts numbers**.
        $expected = new Collection(['laravel']);
        $duplicates = $collection::make([new Collection(['laravel']), $expected, $expected, [], '2', '2'])->duplicates()->all();
        $this->assertSame([1 => $expected, 2 => $expected, 5 => '2'], $duplicates);
    }

    #[DataProvider('collectionClassProvider')]
    public function testDuplicatesWithKey($collection)
    {
        $items = [['framework' => 'vue'], ['framework' => 'laravel'], ['framework' => 'laravel']];
        $duplicates = $collection::make($items)->duplicates('framework')->all();
        $this->assertSame([2 => 'laravel'], $duplicates);

        // works with key and strict
        $items = [['Framework' => 'vue'], ['framework' => 'vue'], ['Framework' => 'vue']];
        $duplicates = $collection::make($items)->duplicates('Framework', true)->all();
        $this->assertSame([2 => 'vue'], $duplicates);
    }

    #[DataProvider('collectionClassProvider')]
    public function testDuplicatesWithCallback($collection)
    {
        $items = [['framework' => 'vue'], ['framework' => 'laravel'], ['framework' => 'laravel']];
        $duplicates = $collection::make($items)->duplicates(function ($item) {
            return $item['framework'];
        })->all();
        $this->assertSame([2 => 'laravel'], $duplicates);
    }

    #[DataProvider('collectionClassProvider')]
    public function testDuplicatesWithStrict($collection)
    {
        $duplicates = $collection::make([1, 2, 1, 'laravel', null, 'laravel', 'php', null])->duplicatesStrict()->all();
        $this->assertSame([2 => 1, 5 => 'laravel', 7 => null], $duplicates);

        // does strict comparison
        $duplicates = $collection::make([2, '2', [], null])->duplicatesStrict()->all();
        $this->assertSame([], $duplicates);

        // works with mix of primitives
        $duplicates = $collection::make([1, '2', ['laravel'], ['laravel'], null, '2'])->duplicatesStrict()->all();
        $this->assertSame([3 => ['laravel'], 5 => '2'], $duplicates);

        // works with mix of primitives, objects, and numbers
        $expected = new $collection(['laravel']);
        $duplicates = $collection::make([new $collection(['laravel']), $expected, $expected, [], '2', '2'])->duplicatesStrict()->all();
        $this->assertSame([2 => $expected, 5 => '2'], $duplicates);
    }

    #[DataProvider('collectionClassProvider')]
    public function testEach($collection)
    {
        $c = new $collection($original = [1, 2, 'foo' => 'bar', 'bam' => 'baz']);

        $result = [];
        $c->each(function ($item, $key) use (&$result) {
            $result[$key] = $item;
        });
        $this->assertEquals($original, $result);

        $result = [];
        $c->each(function ($item, $key) use (&$result) {
            $result[$key] = $item;
            if (is_string($key)) {
                return false;
            }
        });
        $this->assertEquals([1, 2, 'foo' => 'bar'], $result);
    }

    #[DataProvider('collectionClassProvider')]
    public function testEachSpread($collection)
    {
        $c = new $collection([[1, 'a'], [2, 'b']]);

        $result = [];
        $c->eachSpread(function ($number, $character) use (&$result) {
            $result[] = [$number, $character];
        });
        $this->assertEquals($c->all(), $result);

        $result = [];
        $c->eachSpread(function ($number, $character) use (&$result) {
            $result[] = [$number, $character];

            return false;
        });
        $this->assertEquals([[1, 'a']], $result);

        $result = [];
        $c->eachSpread(function ($number, $character, $key) use (&$result) {
            $result[] = [$number, $character, $key];
        });
        $this->assertEquals([[1, 'a', 0], [2, 'b', 1]], $result);

        $c = new $collection([new Collection([1, 'a']), new Collection([2, 'b'])]);
        $result = [];
        $c->eachSpread(function ($number, $character, $key) use (&$result) {
            $result[] = [$number, $character, $key];
        });
        $this->assertEquals([[1, 'a', 0], [2, 'b', 1]], $result);
    }

    #[DataProvider('collectionClassProvider')]
    public function testIntersectNull($collection)
    {
        $c = new $collection(['id' => 1, 'first_word' => 'Hello']);
        $this->assertEquals([], $c->intersect(null)->all());
    }

    #[DataProvider('collectionClassProvider')]
    public function testIntersectCollection($collection)
    {
        $c = new $collection(['id' => 1, 'first_word' => 'Hello']);
        $this->assertEquals(['first_word' => 'Hello'], $c->intersect(new $collection(['first_world' => 'Hello', 'last_word' => 'World']))->all());
    }

    #[DataProvider('collectionClassProvider')]
    public function testIntersectUsingWithNull($collection)
    {
        $collect = new $collection(['green', 'brown', 'blue']);

        $this->assertEquals([], $collect->intersectUsing(null, 'strcasecmp')->all());
    }

    #[DataProvider('collectionClassProvider')]
    public function testIntersectUsingCollection($collection)
    {
        $collect = new $collection(['green', 'brown', 'blue']);

        $this->assertEquals(['green', 'brown'], $collect->intersectUsing(new $collection(['GREEN', 'brown', 'yellow']), 'strcasecmp')->all());
    }

    #[DataProvider('collectionClassProvider')]
    public function testIntersectAssocWithNull($collection)
    {
        $array1 = new $collection(['a' => 'green', 'b' => 'brown', 'c' => 'blue', 'red']);

        $this->assertEquals([], $array1->intersectAssoc(null)->all());
    }

    #[DataProvider('collectionClassProvider')]
    public function testIntersectAssocCollection($collection)
    {
        $array1 = new $collection(['a' => 'green', 'b' => 'brown', 'c' => 'blue', 'red']);
        $array2 = new $collection(['a' => 'green', 'b' => 'yellow', 'blue', 'red']);

        $this->assertEquals(['a' => 'green'], $array1->intersectAssoc($array2)->all());
    }

    #[DataProvider('collectionClassProvider')]
    public function testIntersectAssocUsingWithNull($collection)
    {
        $array1 = new $collection(['a' => 'green', 'b' => 'brown', 'c' => 'blue', 'red']);

        $this->assertEquals([], $array1->intersectAssocUsing(null, 'strcasecmp')->all());
    }

    #[DataProvider('collectionClassProvider')]
    public function testIntersectAssocUsingCollection($collection)
    {
        $array1 = new $collection(['a' => 'green', 'b' => 'brown', 'c' => 'blue', 'red']);
        $array2 = new $collection(['a' => 'GREEN', 'B' => 'brown', 'yellow', 'red']);

        $this->assertEquals(['b' => 'brown'], $array1->intersectAssocUsing($array2, 'strcasecmp')->all());
    }

    #[DataProvider('collectionClassProvider')]
    public function testIntersectByKeysNull($collection)
    {
        $c = new $collection(['name' => 'Mateus', 'age' => 18]);
        $this->assertEquals([], $c->intersectByKeys(null)->all());
    }

    #[DataProvider('collectionClassProvider')]
    public function testIntersectByKeys($collection)
    {
        $c = new $collection(['name' => 'Mateus', 'age' => 18]);
        $this->assertEquals(['name' => 'Mateus'], $c->intersectByKeys(new $collection(['name' => 'Mateus', 'surname' => 'Guimaraes']))->all());

        $c = new $collection(['name' => 'taylor', 'family' => 'otwell', 'age' => 26]);
        $this->assertEquals(['name' => 'taylor', 'family' => 'otwell'], $c->intersectByKeys(new $collection(['height' => 180, 'name' => 'amir', 'family' => 'moharami']))->all());
    }

    #[DataProvider('collectionClassProvider')]
    public function testUnique($collection)
    {
        $c = new $collection(['Hello', 'World', 'World']);
        $this->assertEquals(['Hello', 'World'], $c->unique()->all());

        $c = new $collection([[1, 2], [1, 2], [2, 3], [3, 4], [2, 3]]);
        $this->assertEquals([[1, 2], [2, 3], [3, 4]], $c->unique()->values()->all());
    }

    #[DataProvider('collectionClassProvider')]
    public function testUniqueWithCallback($collection)
    {
        $c = new $collection([
            1 => ['id' => 1, 'first' => 'Taylor', 'last' => 'Otwell'],
            2 => ['id' => 2, 'first' => 'Taylor', 'last' => 'Otwell'],
            3 => ['id' => 3, 'first' => 'Abigail', 'last' => 'Otwell'],
            4 => ['id' => 4, 'first' => 'Abigail', 'last' => 'Otwell'],
            5 => ['id' => 5, 'first' => 'Taylor', 'last' => 'Swift'],
            6 => ['id' => 6, 'first' => 'Taylor', 'last' => 'Swift'],
        ]);

        $this->assertEquals([
            1 => ['id' => 1, 'first' => 'Taylor', 'last' => 'Otwell'],
            3 => ['id' => 3, 'first' => 'Abigail', 'last' => 'Otwell'],
        ], $c->unique('first')->all());

        $this->assertEquals([
            1 => ['id' => 1, 'first' => 'Taylor', 'last' => 'Otwell'],
            3 => ['id' => 3, 'first' => 'Abigail', 'last' => 'Otwell'],
            5 => ['id' => 5, 'first' => 'Taylor', 'last' => 'Swift'],
        ], $c->unique(function ($item) {
            return $item['first'].$item['last'];
        })->all());

        $this->assertEquals([
            1 => ['id' => 1, 'first' => 'Taylor', 'last' => 'Otwell'],
            2 => ['id' => 2, 'first' => 'Taylor', 'last' => 'Otwell'],
        ], $c->unique(function ($item, $key) {
            return $key % 2;
        })->all());
    }

    #[DataProvider('collectionClassProvider')]
    public function testUniqueStrict($collection)
    {
        $c = new $collection([
            [
                'id' => '0',
                'name' => 'zero',
            ],
            [
                'id' => '00',
                'name' => 'double zero',
            ],
            [
                'id' => '0',
                'name' => 'again zero',
            ],
        ]);

        $this->assertEquals([
            [
                'id' => '0',
                'name' => 'zero',
            ],
            [
                'id' => '00',
                'name' => 'double zero',
            ],
        ], $c->uniqueStrict('id')->all());
    }

    #[DataProvider('collectionClassProvider')]
    public function testCollapse($collection)
    {
        $data = new $collection([[$object1 = new stdClass], [$object2 = new stdClass]]);
        $this->assertEquals([$object1, $object2], $data->collapse()->all());
    }

    #[DataProvider('collectionClassProvider')]
    public function testCollapseWithNestedCollections($collection)
    {
        $data = new $collection([new $collection([1, 2, 3]), new $collection([4, 5, 6])]);
        $this->assertEquals([1, 2, 3, 4, 5, 6], $data->collapse()->all());
    }

    #[DataProvider('collectionClassProvider')]
    public function testCollapseWithKeys($collection)
    {
        $data = new $collection([[1 => 'a'], [3 => 'c'], [2 => 'b'], 'drop']);
        $this->assertEquals([1 => 'a', 3 => 'c', 2 => 'b'], $data->collapseWithKeys()->all());
    }

    #[DataProvider('collectionClassProvider')]
    public function testCollapseWithKeysOnNestedCollections($collection)
    {
        $data = new $collection([new $collection(['a' => '1a', 'b' => '1b']), new $collection(['b' => '2b', 'c' => '2c']), 'drop']);
        $this->assertEquals(['a' => '1a', 'b' => '2b', 'c' => '2c'], $data->collapseWithKeys()->all());
    }

    #[DataProvider('collectionClassProvider')]
    public function testJoin($collection)
    {
        $this->assertSame('a, b, c', (new $collection(['a', 'b', 'c']))->join(', '));

        $this->assertSame('a, b and c', (new $collection(['a', 'b', 'c']))->join(', ', ' and '));

        $this->assertSame('a and b', (new $collection(['a', 'b']))->join(', ', ' and '));

        $this->assertSame('a', (new $collection(['a']))->join(', ', ' and '));

        $this->assertSame('', (new $collection([]))->join(', ', ' and '));
    }

    #[DataProvider('collectionClassProvider')]
    public function testCrossJoin($collection)
    {
        // Cross join with an array
        $this->assertEquals(
            [[1, 'a'], [1, 'b'], [2, 'a'], [2, 'b']],
            (new $collection([1, 2]))->crossJoin(['a', 'b'])->all()
        );

        // Cross join with a collection
        $this->assertEquals(
            [[1, 'a'], [1, 'b'], [2, 'a'], [2, 'b']],
            (new $collection([1, 2]))->crossJoin(new $collection(['a', 'b']))->all()
        );

        // Cross join with 2 collections
        $this->assertEquals(
            [
                [1, 'a', 'I'], [1, 'a', 'II'],
                [1, 'b', 'I'], [1, 'b', 'II'],
                [2, 'a', 'I'], [2, 'a', 'II'],
                [2, 'b', 'I'], [2, 'b', 'II'],
            ],
            (new $collection([1, 2]))->crossJoin(
                new $collection(['a', 'b']),
                new $collection(['I', 'II'])
            )->all()
        );
    }

    #[DataProvider('collectionClassProvider')]
    public function testSort($collection)
    {
        $data = (new $collection([5, 3, 1, 2, 4]))->sort();
        $this->assertEquals([1, 2, 3, 4, 5], $data->values()->all());

        $data = (new $collection([-1, -3, -2, -4, -5, 0, 5, 3, 1, 2, 4]))->sort();
        $this->assertEquals([-5, -4, -3, -2, -1, 0, 1, 2, 3, 4, 5], $data->values()->all());

        $data = (new $collection(['foo', 'bar-10', 'bar-1']))->sort();
        $this->assertEquals(['bar-1', 'bar-10', 'foo'], $data->values()->all());

        $data = (new $collection(['T2', 'T1', 'T10']))->sort();
        $this->assertEquals(['T1', 'T10', 'T2'], $data->values()->all());

        $data = (new $collection(['T2', 'T1', 'T10']))->sort(SORT_NATURAL);
        $this->assertEquals(['T1', 'T2', 'T10'], $data->values()->all());
    }

    #[DataProvider('collectionClassProvider')]
    public function testSortDesc($collection)
    {
        $data = (new $collection([5, 3, 1, 2, 4]))->sortDesc();
        $this->assertEquals([5, 4, 3, 2, 1], $data->values()->all());

        $data = (new $collection([-1, -3, -2, -4, -5, 0, 5, 3, 1, 2, 4]))->sortDesc();
        $this->assertEquals([5, 4, 3, 2, 1, 0, -1, -2, -3, -4, -5], $data->values()->all());

        $data = (new $collection(['bar-1', 'foo', 'bar-10']))->sortDesc();
        $this->assertEquals(['foo', 'bar-10', 'bar-1'], $data->values()->all());

        $data = (new $collection(['T2', 'T1', 'T10']))->sortDesc();
        $this->assertEquals(['T2', 'T10', 'T1'], $data->values()->all());

        $data = (new $collection(['T2', 'T1', 'T10']))->sortDesc(SORT_NATURAL);
        $this->assertEquals(['T10', 'T2', 'T1'], $data->values()->all());
    }

    #[DataProvider('collectionClassProvider')]
    public function testSortWithCallback($collection)
    {
        $data = (new $collection([5, 3, 1, 2, 4]))->sort(function ($a, $b) {
            if ($a === $b) {
                return 0;
            }

            return ($a < $b) ? -1 : 1;
        });

        $this->assertEquals(range(1, 5), array_values($data->all()));
    }

    #[DataProvider('collectionClassProvider')]
    public function testSortBy($collection)
    {
        $data = new $collection(['taylor', 'dayle']);
        $data = $data->sortBy(function ($x) {
            return $x;
        });

        $this->assertEquals(['dayle', 'taylor'], array_values($data->all()));

        $data = new $collection(['dayle', 'taylor']);
        $data = $data->sortByDesc(function ($x) {
            return $x;
        });

        $this->assertEquals(['taylor', 'dayle'], array_values($data->all()));
    }

    #[DataProvider('collectionClassProvider')]
    public function testSortByString($collection)
    {
        $data = new $collection([['name' => 'taylor'], ['name' => 'dayle']]);
        $data = $data->sortBy('name', SORT_STRING);

        $this->assertEquals([['name' => 'dayle'], ['name' => 'taylor']], array_values($data->all()));

        $data = new $collection([['name' => 'taylor'], ['name' => 'dayle']]);
        $data = $data->sortBy('name', SORT_STRING, true);

        $this->assertEquals([['name' => 'taylor'], ['name' => 'dayle']], array_values($data->all()));
    }

    #[DataProvider('collectionClassProvider')]
    public function testSortByCallableString($collection)
    {
        $data = new $collection([['sort' => 2], ['sort' => 1]]);
        $data = $data->sortBy([['sort', 'asc']]);

        $this->assertEquals([['sort' => 1], ['sort' => 2]], array_values($data->all()));
    }

    #[DataProvider('collectionClassProvider')]
    public function testSortByCallableStringDesc($collection)
    {
        $data = new $collection([['id' => 1, 'name' => 'foo'], ['id' => 2, 'name' => 'bar']]);
        $data = $data->sortByDesc(['id']);
        $this->assertEquals([['id' => 2, 'name' => 'bar'], ['id' => 1, 'name' => 'foo']], array_values($data->all()));

        $data = new $collection([['id' => 1, 'name' => 'foo'], ['id' => 2, 'name' => 'bar'], ['id' => 2, 'name' => 'baz']]);
        $data = $data->sortByDesc(['id']);
        $this->assertEquals([['id' => 2, 'name' => 'bar'], ['id' => 2, 'name' => 'baz'], ['id' => 1, 'name' => 'foo']], array_values($data->all()));

        $data = $data->sortByDesc(['id', 'name']);
        $this->assertEquals([['id' => 2, 'name' => 'baz'], ['id' => 2, 'name' => 'bar'], ['id' => 1, 'name' => 'foo']], array_values($data->all()));
    }

    #[DataProvider('collectionClassProvider')]
    public function testSortByAlwaysReturnsAssoc($collection)
    {
        $data = new $collection(['a' => 'taylor', 'b' => 'dayle']);
        $data = $data->sortBy(function ($x) {
            return $x;
        });

        $this->assertEquals(['b' => 'dayle', 'a' => 'taylor'], $data->all());

        $data = new $collection(['taylor', 'dayle']);
        $data = $data->sortBy(function ($x) {
            return $x;
        });

        $this->assertEquals([1 => 'dayle', 0 => 'taylor'], $data->all());

        $data = new $collection(['a' => ['sort' => 2], 'b' => ['sort' => 1]]);
        $data = $data->sortBy([['sort', 'asc']]);

        $this->assertEquals(['b' => ['sort' => 1], 'a' => ['sort' => 2]], $data->all());

        $data = new $collection([['sort' => 2], ['sort' => 1]]);
        $data = $data->sortBy([['sort', 'asc']]);

        $this->assertEquals([1 => ['sort' => 1], 0 => ['sort' => 2]], $data->all());
    }

    #[DataProvider('collectionClassProvider')]
    public function testSortByMany($collection)
    {
        $defaultLocale = setlocale(LC_ALL, 0);

        $data = new $collection([['item' => '1'], ['item' => '10'], ['item' => 5], ['item' => 20]]);
        $expected = $data->pluck('item')->toArray();

        sort($expected);
        $data = $data->sortBy(['item']);
        $this->assertEquals($data->pluck('item')->toArray(), $expected);

        rsort($expected);
        $data = $data->sortBy([['item', 'desc']]);
        $this->assertEquals($data->pluck('item')->toArray(), $expected);

        sort($expected, SORT_STRING);
        $data = $data->sortBy(['item'], SORT_STRING);
        $this->assertEquals($data->pluck('item')->toArray(), $expected);

        rsort($expected, SORT_STRING);
        $data = $data->sortBy([['item', 'desc']], SORT_STRING);
        $this->assertEquals($data->pluck('item')->toArray(), $expected);

        sort($expected, SORT_NUMERIC);
        $data = $data->sortBy(['item'], SORT_NUMERIC);
        $this->assertEquals($data->pluck('item')->toArray(), $expected);

        rsort($expected, SORT_NUMERIC);
        $data = $data->sortBy([['item', 'desc']], SORT_NUMERIC);
        $this->assertEquals($data->pluck('item')->toArray(), $expected);

        $data = new $collection([['item' => 'img1'], ['item' => 'img101'], ['item' => 'img10'], ['item' => 'img11']]);
        $expected = $data->pluck('item')->toArray();

        sort($expected, SORT_NUMERIC);
        $data = $data->sortBy(['item'], SORT_NUMERIC);
        $this->assertEquals($data->pluck('item')->toArray(), $expected);

        sort($expected);
        $data = $data->sortBy(['item']);
        $this->assertEquals($data->pluck('item')->toArray(), $expected);

        sort($expected, SORT_NATURAL);
        $data = $data->sortBy(['item'], SORT_NATURAL);
        $this->assertEquals($data->pluck('item')->toArray(), $expected);

        $data = new $collection([['item' => 'img1'], ['item' => 'Img101'], ['item' => 'img10'], ['item' => 'Img11']]);
        $expected = $data->pluck('item')->toArray();

        sort($expected);
        $data = $data->sortBy(['item']);
        $this->assertEquals($data->pluck('item')->toArray(), $expected);

        sort($expected, SORT_NATURAL | SORT_FLAG_CASE);
        $data = $data->sortBy(['item'], SORT_NATURAL | SORT_FLAG_CASE);
        $this->assertEquals($data->pluck('item')->toArray(), $expected);

        sort($expected, SORT_FLAG_CASE | SORT_STRING);
        $data = $data->sortBy(['item'], SORT_FLAG_CASE | SORT_STRING);
        $this->assertEquals($data->pluck('item')->toArray(), $expected);

        sort($expected, SORT_FLAG_CASE | SORT_NUMERIC);
        $data = $data->sortBy(['item'], SORT_FLAG_CASE | SORT_NUMERIC);
        $this->assertEquals($data->pluck('item')->toArray(), $expected);

        $data = new $collection([['item' => 'Österreich'], ['item' => 'Oesterreich'], ['item' => 'Zeta']]);
        $expected = $data->pluck('item')->toArray();

        sort($expected);
        $data = $data->sortBy(['item']);
        $this->assertEquals($data->pluck('item')->toArray(), $expected);

        sort($expected, SORT_LOCALE_STRING);
        $data = $data->sortBy(['item'], SORT_LOCALE_STRING);
        $this->assertEquals($data->pluck('item')->toArray(), $expected);

        setlocale(LC_ALL, 'de_DE');

        sort($expected, SORT_LOCALE_STRING);
        $data = $data->sortBy(['item'], SORT_LOCALE_STRING);
        $this->assertEquals($data->pluck('item')->toArray(), $expected);

        setlocale(LC_ALL, $defaultLocale);
    }

    #[DataProvider('collectionClassProvider')]
    public function testSortKeys($collection)
    {
        $data = new $collection(['b' => 'dayle', 'a' => 'taylor']);

        $this->assertSame(['a' => 'taylor', 'b' => 'dayle'], $data->sortKeys()->all());
    }

    #[DataProvider('collectionClassProvider')]
    public function testSortKeysDesc($collection)
    {
        $data = new $collection(['a' => 'taylor', 'b' => 'dayle']);

        $this->assertSame(['b' => 'dayle', 'a' => 'taylor'], $data->sortKeysDesc()->all());
    }

    #[DataProvider('collectionClassProvider')]
    public function testSortKeysUsing($collection)
    {
        $data = new $collection(['B' => 'dayle', 'a' => 'taylor']);

        $this->assertSame(['a' => 'taylor', 'B' => 'dayle'], $data->sortKeysUsing('strnatcasecmp')->all());
    }

    #[DataProvider('collectionClassProvider')]
    public function testReverse($collection)
    {
        $data = new $collection(['zaeed', 'alan']);
        $reversed = $data->reverse();

        $this->assertSame([1 => 'alan', 0 => 'zaeed'], $reversed->all());

        $data = new $collection(['name' => 'taylor', 'framework' => 'laravel']);
        $reversed = $data->reverse();

        $this->assertSame(['framework' => 'laravel', 'name' => 'taylor'], $reversed->all());
    }

    #[DataProvider('collectionClassProvider')]
    public function testFlip($collection)
    {
        $data = new $collection(['name' => 'taylor', 'framework' => 'laravel']);
        $this->assertEquals(['taylor' => 'name', 'laravel' => 'framework'], $data->flip()->toArray());
    }

    #[DataProvider('collectionClassProvider')]
    public function testChunk($collection)
    {
        $data = new $collection([1, 2, 3, 4, 5, 6, 7, 8, 9, 10]);
        $data = $data->chunk(3);

        $this->assertInstanceOf($collection, $data);
        $this->assertInstanceOf($collection, $data->first());
        $this->assertCount(4, $data);
        $this->assertEquals([1, 2, 3], $data->first()->toArray());
        $this->assertEquals([9 => 10], $data->get(3)->toArray());
    }

    #[DataProvider('collectionClassProvider')]
    public function testChunkWhenGivenZeroAsSize($collection)
    {
        $data = new $collection([1, 2, 3, 4, 5, 6, 7, 8, 9, 10]);

        $this->assertEquals(
            [],
            $data->chunk(0)->toArray()
        );
    }

    #[DataProvider('collectionClassProvider')]
    public function testChunkWhenGivenLessThanZero($collection)
    {
        $data = new $collection([1, 2, 3, 4, 5, 6, 7, 8, 9, 10]);

        $this->assertEquals(
            [],
            $data->chunk(-1)->toArray()
        );
    }

    #[DataProvider('collectionClassProvider')]
    public function testSplitIn($collection)
    {
        $data = new $collection([1, 2, 3, 4, 5, 6, 7, 8, 9, 10]);
        $data = $data->splitIn(3);

        $this->assertInstanceOf($collection, $data);
        $this->assertInstanceOf($collection, $data->first());
        $this->assertCount(3, $data);
        $this->assertEquals([1, 2, 3, 4], $data->get(0)->values()->toArray());
        $this->assertEquals([5, 6, 7, 8], $data->get(1)->values()->toArray());
        $this->assertEquals([9, 10], $data->get(2)->values()->toArray());
    }

    #[DataProvider('collectionClassProvider')]
    public function testChunkWhileOnEqualElements($collection)
    {
        $data = (new $collection(['A', 'A', 'B', 'B', 'C', 'C', 'C']))
            ->chunkWhile(function ($current, $key, $chunk) {
                return $chunk->last() === $current;
            });

        $this->assertInstanceOf($collection, $data);
        $this->assertInstanceOf($collection, $data->first());
        $this->assertEquals([0 => 'A', 1 => 'A'], $data->first()->toArray());
        $this->assertEquals([2 => 'B', 3 => 'B'], $data->get(1)->toArray());
        $this->assertEquals([4 => 'C', 5 => 'C', 6 => 'C'], $data->last()->toArray());
    }

    #[DataProvider('collectionClassProvider')]
    public function testChunkWhileOnContiguouslyIncreasingIntegers($collection)
    {
        $data = (new $collection([1, 4, 9, 10, 11, 12, 15, 16, 19, 20, 21]))
            ->chunkWhile(function ($current, $key, $chunk) {
                return $chunk->last() + 1 == $current;
            });

        $this->assertInstanceOf($collection, $data);
        $this->assertInstanceOf($collection, $data->first());
        $this->assertEquals([0 => 1], $data->first()->toArray());
        $this->assertEquals([1 => 4], $data->get(1)->toArray());
        $this->assertEquals([2 => 9, 3 => 10, 4 => 11, 5 => 12], $data->get(2)->toArray());
        $this->assertEquals([6 => 15, 7 => 16], $data->get(3)->toArray());
        $this->assertEquals([8 => 19, 9 => 20, 10 => 21], $data->last()->toArray());
    }

    #[DataProvider('collectionClassProvider')]
    public function testEvery($collection)
    {
        $c = new $collection([]);
        $this->assertTrue($c->every('key', 'value'));
        $this->assertTrue($c->every(function () {
            return false;
        }));

        $c = new $collection([['age' => 18], ['age' => 20], ['age' => 20]]);
        $this->assertFalse($c->every('age', 18));
        $this->assertTrue($c->every('age', '>=', 18));
        $this->assertTrue($c->every(function ($item) {
            return $item['age'] >= 18;
        }));
        $this->assertFalse($c->every(function ($item) {
            return $item['age'] >= 20;
        }));

        $c = new $collection([null, null]);
        $this->assertTrue($c->every(function ($item) {
            return $item === null;
        }));

        $c = new $collection([['active' => true], ['active' => true]]);
        $this->assertTrue($c->every('active'));
        $this->assertTrue($c->every->active);
        $this->assertFalse($c->concat([['active' => false]])->every->active);
    }

    #[DataProvider('collectionClassProvider')]
    public function testExcept($collection)
    {
        $data = new $collection(['first' => 'Taylor', 'last' => 'Otwell', 'email' => 'taylorotwell@gmail.com']);

        $this->assertEquals($data->all(), $data->except(null)->all());
        $this->assertEquals(['first' => 'Taylor'], $data->except(['last', 'email', 'missing'])->all());
        $this->assertEquals(['first' => 'Taylor'], $data->except('last', 'email', 'missing')->all());
        $this->assertEquals(['first' => 'Taylor'], $data->except(collect(['last', 'email', 'missing']))->all());

        $this->assertEquals(['first' => 'Taylor', 'email' => 'taylorotwell@gmail.com'], $data->except(['last'])->all());
        $this->assertEquals(['first' => 'Taylor', 'email' => 'taylorotwell@gmail.com'], $data->except('last')->all());
        $this->assertEquals(['first' => 'Taylor', 'email' => 'taylorotwell@gmail.com'], $data->except(collect(['last']))->all());
    }

    #[DataProvider('collectionClassProvider')]
    public function testExceptSelf($collection)
    {
        $data = new $collection(['first' => 'Taylor', 'last' => 'Otwell']);
        $this->assertEquals(['first' => 'Taylor', 'last' => 'Otwell'], $data->except($data)->all());
    }

    #[DataProvider('collectionClassProvider')]
    public function testPluckWithArrayAndObjectValues($collection)
    {
        $data = new $collection([(object) ['name' => 'taylor', 'email' => 'foo'], ['name' => 'dayle', 'email' => 'bar']]);
        $this->assertEquals(['taylor' => 'foo', 'dayle' => 'bar'], $data->pluck('email', 'name')->all());
        $this->assertEquals(['foo', 'bar'], $data->pluck('email')->all());
    }

    #[DataProvider('collectionClassProvider')]
    public function testPluckWithArrayAccessValues($collection)
    {
        $data = new $collection([
            new TestArrayAccessImplementation(['name' => 'taylor', 'email' => 'foo']),
            new TestArrayAccessImplementation(['name' => 'dayle', 'email' => 'bar']),
        ]);

        $this->assertEquals(['taylor' => 'foo', 'dayle' => 'bar'], $data->pluck('email', 'name')->all());
        $this->assertEquals(['foo', 'bar'], $data->pluck('email')->all());
    }

    #[DataProvider('collectionClassProvider')]
    public function testPluckWithDotNotation($collection)
    {
        $data = new $collection([
            [
                'name' => 'amir',
                'skill' => [
                    'backend' => ['php', 'python'],
                ],
            ],
            [
                'name' => 'taylor',
                'skill' => [
                    'backend' => ['php', 'asp', 'java'],
                ],
            ],
        ]);

        $this->assertEquals([['php', 'python'], ['php', 'asp', 'java']], $data->pluck('skill.backend')->all());
    }

    #[DataProvider('collectionClassProvider')]
    public function testPluckDuplicateKeysExist($collection)
    {
        $data = new $collection([
            ['brand' => 'Tesla', 'color' => 'red'],
            ['brand' => 'Pagani', 'color' => 'white'],
            ['brand' => 'Tesla', 'color' => 'black'],
            ['brand' => 'Pagani', 'color' => 'orange'],
        ]);

        $this->assertEquals(['Tesla' => 'black', 'Pagani' => 'orange'], $data->pluck('color', 'brand')->all());
    }

    #[DataProvider('collectionClassProvider')]
    public function testHas($collection)
    {
        $data = new $collection(['id' => 1, 'first' => 'Hello', 'second' => 'World']);
        $this->assertTrue($data->has('first'));
        $this->assertFalse($data->has('third'));
        $this->assertTrue($data->has(['first', 'second']));
        $this->assertFalse($data->has(['third', 'first']));
        $this->assertTrue($data->has('first', 'second'));
    }

    #[DataProvider('collectionClassProvider')]
    public function testHasAny($collection)
    {
        $data = new $collection(['id' => 1, 'first' => 'Hello', 'second' => 'World']);

        $this->assertTrue($data->hasAny('first'));
        $this->assertFalse($data->hasAny('third'));
        $this->assertTrue($data->hasAny(['first', 'second']));
        $this->assertTrue($data->hasAny(['first', 'fourth']));
        $this->assertFalse($data->hasAny(['third', 'fourth']));
        $this->assertFalse($data->hasAny('third', 'fourth'));
        $this->assertFalse($data->hasAny([]));
    }

    #[DataProvider('collectionClassProvider')]
    public function testImplode($collection)
    {
        $data = new $collection([['name' => 'taylor', 'email' => 'foo'], ['name' => 'dayle', 'email' => 'bar']]);
        $this->assertSame('foobar', $data->implode('email'));
        $this->assertSame('foo,bar', $data->implode('email', ','));

        $data = new $collection(['taylor', 'dayle']);
        $this->assertSame('taylordayle', $data->implode(''));
        $this->assertSame('taylor,dayle', $data->implode(','));

        $data = new $collection([
            ['name' => Str::of('taylor'), 'email' => Str::of('foo')],
            ['name' => Str::of('dayle'), 'email' => Str::of('bar')],
        ]);
        $this->assertSame('foobar', $data->implode('email'));
        $this->assertSame('foo,bar', $data->implode('email', ','));

        $data = new $collection([Str::of('taylor'), Str::of('dayle')]);
        $this->assertSame('taylordayle', $data->implode(''));
        $this->assertSame('taylor,dayle', $data->implode(','));
        $this->assertSame('taylor_dayle', $data->implode('_'));

        $data = new $collection([['name' => 'taylor', 'email' => 'foo'], ['name' => 'dayle', 'email' => 'bar']]);
        $this->assertSame('taylor-foodayle-bar', $data->implode(fn ($user) => $user['name'].'-'.$user['email']));
        $this->assertSame('taylor-foo,dayle-bar', $data->implode(fn ($user) => $user['name'].'-'.$user['email'], ','));
    }

    #[DataProvider('collectionClassProvider')]
    public function testTake($collection)
    {
        $data = new $collection(['taylor', 'dayle', 'shawn']);
        $data = $data->take(2);
        $this->assertEquals(['taylor', 'dayle'], $data->all());
    }

    public function testGetOrPut()
    {
        $data = new Collection(['name' => 'taylor', 'email' => 'foo']);

        $this->assertSame('taylor', $data->getOrPut('name', null));
        $this->assertSame('foo', $data->getOrPut('email', null));
        $this->assertSame('male', $data->getOrPut('gender', 'male'));

        $this->assertSame('taylor', $data->get('name'));
        $this->assertSame('foo', $data->get('email'));
        $this->assertSame('male', $data->get('gender'));

        $data = new Collection(['name' => 'taylor', 'email' => 'foo']);

        $this->assertSame('taylor', $data->getOrPut('name', function () {
            return null;
        }));

        $this->assertSame('foo', $data->getOrPut('email', function () {
            return null;
        }));

        $this->assertSame('male', $data->getOrPut('gender', function () {
            return 'male';
        }));

        $this->assertSame('taylor', $data->get('name'));
        $this->assertSame('foo', $data->get('email'));
        $this->assertSame('male', $data->get('gender'));
    }

    public function testPut()
    {
        $data = new Collection(['name' => 'taylor', 'email' => 'foo']);
        $data = $data->put('name', 'dayle');
        $this->assertEquals(['name' => 'dayle', 'email' => 'foo'], $data->all());
    }

    public function testPutWithNoKey()
    {
        $data = new Collection(['taylor', 'shawn']);
        $data = $data->put(null, 'dayle');
        $this->assertEquals(['taylor', 'shawn', 'dayle'], $data->all());
    }

    #[DataProvider('collectionClassProvider')]
    public function testRandom($collection)
    {
        $data = new $collection([1, 2, 3, 4, 5, 6]);

        $random = $data->random();
        $this->assertIsInt($random);
        $this->assertContains($random, $data->all());

        $random = $data->random(0);
        $this->assertInstanceOf($collection, $random);
        $this->assertCount(0, $random);

        $random = $data->random(1);
        $this->assertInstanceOf($collection, $random);
        $this->assertCount(1, $random);

        $random = $data->random(2);
        $this->assertInstanceOf($collection, $random);
        $this->assertCount(2, $random);

        $random = $data->random('0');
        $this->assertInstanceOf($collection, $random);
        $this->assertCount(0, $random);

        $random = $data->random('1');
        $this->assertInstanceOf($collection, $random);
        $this->assertCount(1, $random);

        $random = $data->random('2');
        $this->assertInstanceOf($collection, $random);
        $this->assertCount(2, $random);

        $random = $data->random(2, true);
        $this->assertInstanceOf($collection, $random);
        $this->assertCount(2, $random);
        $this->assertCount(2, array_intersect_assoc($random->all(), $data->all()));

        $random = $data->random(fn ($items) => min(10, count($items)));
        $this->assertInstanceOf($collection, $random);
        $this->assertCount(6, $random);

        $random = $data->random(fn ($items) => min(10, count($items) - 1), true);
        $this->assertInstanceOf($collection, $random);
        $this->assertCount(5, $random);
        $this->assertCount(5, array_intersect_assoc($random->all(), $data->all()));
    }

    #[DataProvider('collectionClassProvider')]
    public function testRandomOnEmptyCollection($collection)
    {
        $data = new $collection;

        $random = $data->random(0);
        $this->assertInstanceOf($collection, $random);
        $this->assertCount(0, $random);

        $random = $data->random('0');
        $this->assertInstanceOf($collection, $random);
        $this->assertCount(0, $random);
    }

    #[DataProvider('collectionClassProvider')]
    public function testTakeLast($collection)
    {
        $data = new $collection(['taylor', 'dayle', 'shawn']);
        $data = $data->take(-2);
        $this->assertEquals([1 => 'dayle', 2 => 'shawn'], $data->all());
    }

    #[DataProvider('collectionClassProvider')]
    public function testTakeUntilUsingValue($collection)
    {
        $data = new $collection([1, 2, 3, 4]);

        $data = $data->takeUntil(3);

        $this->assertSame([1, 2], $data->toArray());
    }

    #[DataProvider('collectionClassProvider')]
    public function testTakeUntilUsingCallback($collection)
    {
        $data = new $collection([1, 2, 3, 4]);

        $data = $data->takeUntil(function ($item) {
            return $item >= 3;
        });

        $this->assertSame([1, 2], $data->toArray());
    }

    #[DataProvider('collectionClassProvider')]
    public function testTakeUntilReturnsAllItemsForUnmetValue($collection)
    {
        $data = new $collection([1, 2, 3, 4]);

        $actual = $data->takeUntil(99);

        $this->assertSame($data->toArray(), $actual->toArray());

        $actual = $data->takeUntil(function ($item) {
            return $item >= 99;
        });

        $this->assertSame($data->toArray(), $actual->toArray());
    }

    #[DataProvider('collectionClassProvider')]
    public function testTakeUntilCanBeProxied($collection)
    {
        $data = new $collection([
            new TestSupportCollectionHigherOrderItem('Adam'),
            new TestSupportCollectionHigherOrderItem('Taylor'),
            new TestSupportCollectionHigherOrderItem('Jason'),
        ]);

        $actual = $data->takeUntil->is('Jason');

        $this->assertCount(2, $actual);
        $this->assertSame('Adam', $actual->get(0)->name);
        $this->assertSame('Taylor', $actual->get(1)->name);
    }

    #[DataProvider('collectionClassProvider')]
    public function testTakeWhileUsingValue($collection)
    {
        $data = new $collection([1, 1, 2, 2, 3, 3]);

        $data = $data->takeWhile(1);

        $this->assertSame([1, 1], $data->toArray());
    }

    #[DataProvider('collectionClassProvider')]
    public function testTakeWhileUsingCallback($collection)
    {
        $data = new $collection([1, 2, 3, 4]);

        $data = $data->takeWhile(function ($item) {
            return $item < 3;
        });

        $this->assertSame([1, 2], $data->toArray());
    }

    #[DataProvider('collectionClassProvider')]
    public function testTakeWhileReturnsNoItemsForUnmetValue($collection)
    {
        $data = new $collection([1, 2, 3, 4]);

        $actual = $data->takeWhile(2);

        $this->assertSame([], $actual->toArray());

        $actual = $data->takeWhile(function ($item) {
            return $item == 99;
        });

        $this->assertSame([], $actual->toArray());
    }

    #[DataProvider('collectionClassProvider')]
    public function testTakeWhileCanBeProxied($collection)
    {
        $data = new $collection([
            new TestSupportCollectionHigherOrderItem('Adam'),
            new TestSupportCollectionHigherOrderItem('Adam'),
            new TestSupportCollectionHigherOrderItem('Taylor'),
            new TestSupportCollectionHigherOrderItem('Taylor'),
        ]);

        $actual = $data->takeWhile->is('Adam');

        $this->assertCount(2, $actual);
        $this->assertSame('Adam', $actual->get(0)->name);
        $this->assertSame('Adam', $actual->get(1)->name);
    }

    #[DataProvider('collectionClassProvider')]
    public function testMacroable($collection)
    {
        // Foo() macro : unique values starting with A
        $collection::macro('foo', function () {
            return $this->filter(function ($item) {
                return str_starts_with($item, 'a');
            })
                ->unique()
                ->values();
        });

        $c = new $collection(['a', 'a', 'aa', 'aaa', 'bar']);

        $this->assertSame(['a', 'aa', 'aaa'], $c->foo()->all());
    }

    #[DataProvider('collectionClassProvider')]
    public function testCanAddMethodsToProxy($collection)
    {
        $collection::macro('adults', function ($callback) {
            return $this->filter(function ($item) use ($callback) {
                return $callback($item) >= 18;
            });
        });

        $collection::proxy('adults');

        $c = new $collection([['age' => 3], ['age' => 12], ['age' => 18], ['age' => 56]]);

        $this->assertSame([['age' => 18], ['age' => 56]], $c->adults->age->values()->all());
    }

    #[DataProvider('collectionClassProvider')]
    public function testMakeMethod($collection)
    {
        $data = $collection::make('foo');
        $this->assertEquals(['foo'], $data->all());
    }

    #[DataProvider('collectionClassProvider')]
    public function testMakeMethodFromNull($collection)
    {
        $data = $collection::make(null);
        $this->assertEquals([], $data->all());

        $data = $collection::make();
        $this->assertEquals([], $data->all());
    }

    #[DataProvider('collectionClassProvider')]
    public function testMakeMethodFromCollection($collection)
    {
        $firstCollection = $collection::make(['foo' => 'bar']);
        $secondCollection = $collection::make($firstCollection);
        $this->assertEquals(['foo' => 'bar'], $secondCollection->all());
    }

    #[DataProvider('collectionClassProvider')]
    public function testMakeMethodFromArray($collection)
    {
        $data = $collection::make(['foo' => 'bar']);
        $this->assertEquals(['foo' => 'bar'], $data->all());
    }

    #[DataProvider('collectionClassProvider')]
    public function testWrapWithScalar($collection)
    {
        $data = $collection::wrap('foo');
        $this->assertEquals(['foo'], $data->all());
    }

    #[DataProvider('collectionClassProvider')]
    public function testWrapWithArray($collection)
    {
        $data = $collection::wrap(['foo']);
        $this->assertEquals(['foo'], $data->all());
    }

    #[DataProvider('collectionClassProvider')]
    public function testWrapWithArrayable($collection)
    {
        $data = $collection::wrap($o = new TestArrayableObject);
        $this->assertEquals([$o], $data->all());
    }

    #[DataProvider('collectionClassProvider')]
    public function testWrapWithJsonable($collection)
    {
        $data = $collection::wrap($o = new TestJsonableObject);
        $this->assertEquals([$o], $data->all());
    }

    #[DataProvider('collectionClassProvider')]
    public function testWrapWithJsonSerialize($collection)
    {
        $data = $collection::wrap($o = new TestJsonSerializeObject);
        $this->assertEquals([$o], $data->all());
    }

    #[DataProvider('collectionClassProvider')]
    public function testWrapWithCollectionClass($collection)
    {
        $data = $collection::wrap($collection::make(['foo']));
        $this->assertEquals(['foo'], $data->all());
    }

    #[DataProvider('collectionClassProvider')]
    public function testWrapWithCollectionSubclass($collection)
    {
        $data = TestCollectionSubclass::wrap($collection::make(['foo']));
        $this->assertEquals(['foo'], $data->all());
        $this->assertInstanceOf(TestCollectionSubclass::class, $data);
    }

    #[DataProvider('collectionClassProvider')]
    public function testUnwrapCollection($collection)
    {
        $data = new $collection(['foo']);
        $this->assertEquals(['foo'], $collection::unwrap($data));
    }

    #[DataProvider('collectionClassProvider')]
    public function testUnwrapCollectionWithArray($collection)
    {
        $this->assertEquals(['foo'], $collection::unwrap(['foo']));
    }

    #[DataProvider('collectionClassProvider')]
    public function testUnwrapCollectionWithScalar($collection)
    {
        $this->assertSame('foo', $collection::unwrap('foo'));
    }

    #[DataProvider('collectionClassProvider')]
    public function testEmptyMethod($collection)
    {
        $collection = $collection::empty();

        $this->assertCount(0, $collection->all());
    }

    #[DataProvider('collectionClassProvider')]
    public function testTimesMethod($collection)
    {
        $two = $collection::times(2, function ($number) {
            return 'slug-'.$number;
        });

        $zero = $collection::times(0, function ($number) {
            return 'slug-'.$number;
        });

        $negative = $collection::times(-4, function ($number) {
            return 'slug-'.$number;
        });

        $range = $collection::times(5);

        $this->assertEquals(['slug-1', 'slug-2'], $two->all());
        $this->assertTrue($zero->isEmpty());
        $this->assertTrue($negative->isEmpty());
        $this->assertEquals(range(1, 5), $range->all());
    }

    #[DataProvider('collectionClassProvider')]
    public function testRangeMethod($collection)
    {
        $this->assertSame(
            [1, 2, 3, 4, 5],
            $collection::range(1, 5)->all()
        );

        $this->assertSame(
            [-2, -1, 0, 1, 2],
            $collection::range(-2, 2)->all()
        );

        $this->assertSame(
            [-4, -3, -2],
            $collection::range(-4, -2)->all()
        );

        $this->assertSame(
            [5, 4, 3, 2, 1],
            $collection::range(5, 1)->all()
        );

        $this->assertSame(
            [2, 1, 0, -1, -2],
            $collection::range(2, -2)->all()
        );

        $this->assertSame(
            [-2, -3, -4],
            $collection::range(-2, -4)->all()
        );
    }

    #[DataProvider('collectionClassProvider')]
    public function testConstructMakeFromObject($collection)
    {
        $object = new stdClass;
        $object->foo = 'bar';
        $data = $collection::make($object);
        $this->assertEquals(['foo' => 'bar'], $data->all());
    }

    #[DataProvider('collectionClassProvider')]
    public function testConstructMethod($collection)
    {
        $data = new $collection('foo');
        $this->assertEquals(['foo'], $data->all());
    }

    #[DataProvider('collectionClassProvider')]
    public function testConstructMethodFromNull($collection)
    {
        $data = new $collection(null);
        $this->assertEquals([], $data->all());

        $data = new $collection;
        $this->assertEquals([], $data->all());
    }

    #[DataProvider('collectionClassProvider')]
    public function testConstructMethodFromCollection($collection)
    {
        $firstCollection = new $collection(['foo' => 'bar']);
        $secondCollection = new $collection($firstCollection);
        $this->assertEquals(['foo' => 'bar'], $secondCollection->all());
    }

    #[DataProvider('collectionClassProvider')]
    public function testConstructMethodFromArray($collection)
    {
        $data = new $collection(['foo' => 'bar']);
        $this->assertEquals(['foo' => 'bar'], $data->all());
    }

    #[DataProvider('collectionClassProvider')]
    public function testConstructMethodFromObject($collection)
    {
        $object = new stdClass;
        $object->foo = 'bar';
        $data = new $collection($object);
        $this->assertEquals(['foo' => 'bar'], $data->all());
    }

    #[DataProvider('collectionClassProvider')]
    public function testConstructMethodFromWeakMap($collection)
    {
        $this->expectException('InvalidArgumentException');

        $map = new WeakMap();
        $object = new stdClass;
        $object->foo = 'bar';
        $map[$object] = 3;

        $data = new $collection($map);
    }

    public function testSplice()
    {
        $data = new Collection(['foo', 'baz']);
        $data->splice(1);
        $this->assertEquals(['foo'], $data->all());

        $data = new Collection(['foo', 'baz']);
        $data->splice(1, 0, 'bar');
        $this->assertEquals(['foo', 'bar', 'baz'], $data->all());

        $data = new Collection(['foo', 'baz']);
        $data->splice(1, 1);
        $this->assertEquals(['foo'], $data->all());

        $data = new Collection(['foo', 'baz']);
        $cut = $data->splice(1, 1, 'bar');
        $this->assertEquals(['foo', 'bar'], $data->all());
        $this->assertEquals(['baz'], $cut->all());

        $data = new Collection(['foo', 'baz']);
        $data->splice(1, 0, ['bar']);
        $this->assertEquals(['foo', 'bar', 'baz'], $data->all());

        $data = new Collection(['foo', 'baz']);
        $data->splice(1, 0, new Collection(['bar']));
        $this->assertEquals(['foo', 'bar', 'baz'], $data->all());
    }

    #[DataProvider('collectionClassProvider')]
    public function testGetPluckValueWithAccessors($collection)
    {
        $model = new TestAccessorEloquentTestStub(['some' => 'foo']);
        $modelTwo = new TestAccessorEloquentTestStub(['some' => 'bar']);
        $data = new $collection([$model, $modelTwo]);

        $this->assertEquals(['foo', 'bar'], $data->pluck('some')->all());
    }

    #[DataProvider('collectionClassProvider')]
    public function testMap($collection)
    {
        $data = new $collection([1, 2, 3]);
        $mapped = $data->map(function ($item, $key) {
            return $item * 2;
        });
        $this->assertEquals([2, 4, 6], $mapped->all());
        $this->assertEquals([1, 2, 3], $data->all());

        $data = new $collection(['first' => 'taylor', 'last' => 'otwell']);
        $data = $data->map(function ($item, $key) {
            return $key.'-'.strrev($item);
        });
        $this->assertEquals(['first' => 'first-rolyat', 'last' => 'last-llewto'], $data->all());
    }

    #[DataProvider('collectionClassProvider')]
    public function testMapSpread($collection)
    {
        $c = new $collection([[1, 'a'], [2, 'b']]);

        $result = $c->mapSpread(function ($number, $character) {
            return "{$number}-{$character}";
        });
        $this->assertEquals(['1-a', '2-b'], $result->all());

        $result = $c->mapSpread(function ($number, $character, $key) {
            return "{$number}-{$character}-{$key}";
        });
        $this->assertEquals(['1-a-0', '2-b-1'], $result->all());

        $c = new $collection([new Collection([1, 'a']), new Collection([2, 'b'])]);
        $result = $c->mapSpread(function ($number, $character, $key) {
            return "{$number}-{$character}-{$key}";
        });
        $this->assertEquals(['1-a-0', '2-b-1'], $result->all());
    }

    #[DataProvider('collectionClassProvider')]
    public function testFlatMap($collection)
    {
        $data = new $collection([
            ['name' => 'taylor', 'hobbies' => ['programming', 'basketball']],
            ['name' => 'adam', 'hobbies' => ['music', 'powerlifting']],
        ]);
        $data = $data->flatMap(function ($person) {
            return $person['hobbies'];
        });
        $this->assertEquals(['programming', 'basketball', 'music', 'powerlifting'], $data->all());
    }

    #[DataProvider('collectionClassProvider')]
    public function testMapToDictionary($collection)
    {
        $data = new $collection([
            ['id' => 1, 'name' => 'A'],
            ['id' => 2, 'name' => 'B'],
            ['id' => 3, 'name' => 'C'],
            ['id' => 4, 'name' => 'B'],
        ]);

        $groups = $data->mapToDictionary(function ($item, $key) {
            return [$item['name'] => $item['id']];
        });

        $this->assertInstanceOf($collection, $groups);
        $this->assertEquals(['A' => [1], 'B' => [2, 4], 'C' => [3]], $groups->toArray());
        $this->assertIsArray($groups->get('A'));
    }

    #[DataProvider('collectionClassProvider')]
    public function testMapToDictionaryWithNumericKeys($collection)
    {
        $data = new $collection([1, 2, 3, 2, 1]);

        $groups = $data->mapToDictionary(function ($item, $key) {
            return [$item => $key];
        });

        $this->assertEquals([1 => [0, 4], 2 => [1, 3], 3 => [2]], $groups->toArray());
    }

    #[DataProvider('collectionClassProvider')]
    public function testMapToGroups($collection)
    {
        $data = new $collection([
            ['id' => 1, 'name' => 'A'],
            ['id' => 2, 'name' => 'B'],
            ['id' => 3, 'name' => 'C'],
            ['id' => 4, 'name' => 'B'],
        ]);

        $groups = $data->mapToGroups(function ($item, $key) {
            return [$item['name'] => $item['id']];
        });

        $this->assertInstanceOf($collection, $groups);
        $this->assertEquals(['A' => [1], 'B' => [2, 4], 'C' => [3]], $groups->toArray());
        $this->assertInstanceOf($collection, $groups->get('A'));
    }

    #[DataProvider('collectionClassProvider')]
    public function testMapToGroupsWithNumericKeys($collection)
    {
        $data = new $collection([1, 2, 3, 2, 1]);

        $groups = $data->mapToGroups(function ($item, $key) {
            return [$item => $key];
        });

        $this->assertEquals([1 => [0, 4], 2 => [1, 3], 3 => [2]], $groups->toArray());
        $this->assertEquals([1, 2, 3, 2, 1], $data->all());
    }

    #[DataProvider('collectionClassProvider')]
    public function testMapWithKeys($collection)
    {
        $data = new $collection([
            ['name' => 'Blastoise', 'type' => 'Water', 'idx' => 9],
            ['name' => 'Charmander', 'type' => 'Fire', 'idx' => 4],
            ['name' => 'Dragonair', 'type' => 'Dragon', 'idx' => 148],
        ]);
        $data = $data->mapWithKeys(function ($pokemon) {
            return [$pokemon['name'] => $pokemon['type']];
        });
        $this->assertEquals(
            ['Blastoise' => 'Water', 'Charmander' => 'Fire', 'Dragonair' => 'Dragon'],
            $data->all()
        );
    }

    #[DataProvider('collectionClassProvider')]
    public function testMapWithKeysIntegerKeys($collection)
    {
        $data = new $collection([
            ['id' => 1, 'name' => 'A'],
            ['id' => 3, 'name' => 'B'],
            ['id' => 2, 'name' => 'C'],
        ]);
        $data = $data->mapWithKeys(function ($item) {
            return [$item['id'] => $item];
        });
        $this->assertSame(
            [1, 3, 2],
            $data->keys()->all()
        );
    }

    #[DataProvider('collectionClassProvider')]
    public function testMapWithKeysMultipleRows($collection)
    {
        $data = new $collection([
            ['id' => 1, 'name' => 'A'],
            ['id' => 2, 'name' => 'B'],
            ['id' => 3, 'name' => 'C'],
        ]);
        $data = $data->mapWithKeys(function ($item) {
            return [$item['id'] => $item['name'], $item['name'] => $item['id']];
        });
        $this->assertSame(
            [
                1 => 'A',
                'A' => 1,
                2 => 'B',
                'B' => 2,
                3 => 'C',
                'C' => 3,
            ],
            $data->all()
        );
    }

    #[DataProvider('collectionClassProvider')]
    public function testMapWithKeysCallbackKey($collection)
    {
        $data = new $collection([
            3 => ['id' => 1, 'name' => 'A'],
            5 => ['id' => 3, 'name' => 'B'],
            4 => ['id' => 2, 'name' => 'C'],
        ]);
        $data = $data->mapWithKeys(function ($item, $key) {
            return [$key => $item['id']];
        });
        $this->assertSame(
            [3, 5, 4],
            $data->keys()->all()
        );
    }

    #[DataProvider('collectionClassProvider')]
    public function testMapInto($collection)
    {
        $data = new $collection([
            'first', 'second',
        ]);

        $data = $data->mapInto(TestCollectionMapIntoObject::class);

        $this->assertSame('first', $data->get(0)->value);
        $this->assertSame('second', $data->get(1)->value);
    }

    #[DataProvider('collectionClassProvider')]
    public function testMapIntoWithIntBackedEnums($collection)
    {
        $data = new $collection([
            1, 2,
        ]);

        $data = $data->mapInto(TestBackedEnum::class);

        $this->assertSame(TestBackedEnum::A, $data->get(0));
        $this->assertSame(TestBackedEnum::B, $data->get(1));
    }

    #[DataProvider('collectionClassProvider')]
    public function testMapIntoWithStringBackedEnums($collection)
    {
        $data = new $collection([
            'A', 'B',
        ]);

        $data = $data->mapInto(TestStringBackedEnum::class);

        $this->assertSame(TestStringBackedEnum::A, $data->get(0));
        $this->assertSame(TestStringBackedEnum::B, $data->get(1));
    }

    #[DataProvider('collectionClassProvider')]
    public function testNth($collection)
    {
        $data = new $collection([
            6 => 'a',
            4 => 'b',
            7 => 'c',
            1 => 'd',
            5 => 'e',
            3 => 'f',
        ]);

        $this->assertEquals(['a', 'e'], $data->nth(4)->all());
        $this->assertEquals(['b', 'f'], $data->nth(4, 1)->all());
        $this->assertEquals(['c'], $data->nth(4, 2)->all());
        $this->assertEquals(['d'], $data->nth(4, 3)->all());
        $this->assertEquals(['c', 'e'], $data->nth(2, 2)->all());
        $this->assertEquals(['c', 'd', 'e', 'f'], $data->nth(1, 2)->all());
        $this->assertEquals(['c', 'd', 'e', 'f'], $data->nth(1, 2)->all());
        $this->assertEquals(['e', 'f'], $data->nth(1, -2)->all());
        $this->assertEquals(['c', 'e'], $data->nth(2, -4)->all());
        $this->assertEquals(['e'], $data->nth(4, -2)->all());
        $this->assertEquals(['e'], $data->nth(2, -2)->all());
    }

    #[DataProvider('collectionClassProvider')]
    public function testMapWithKeysOverwritingKeys($collection)
    {
        $data = new $collection([
            ['id' => 1, 'name' => 'A'],
            ['id' => 2, 'name' => 'B'],
            ['id' => 1, 'name' => 'C'],
        ]);
        $data = $data->mapWithKeys(function ($item) {
            return [$item['id'] => $item['name']];
        });
        $this->assertSame(
            [
                1 => 'C',
                2 => 'B',
            ],
            $data->all()
        );
    }

    public function testTransform()
    {
        $data = new Collection(['first' => 'taylor', 'last' => 'otwell']);
        $data->transform(function ($item, $key) {
            return $key.'-'.strrev($item);
        });
        $this->assertEquals(['first' => 'first-rolyat', 'last' => 'last-llewto'], $data->all());
    }

    #[DataProvider('collectionClassProvider')]
    public function testGroupByAttribute($collection)
    {
        $data = new $collection([['rating' => 1, 'url' => '1'], ['rating' => 1, 'url' => '1'], ['rating' => 2, 'url' => '2']]);

        $result = $data->groupBy('rating');
        $this->assertEquals([1 => [['rating' => 1, 'url' => '1'], ['rating' => 1, 'url' => '1']], 2 => [['rating' => 2, 'url' => '2']]], $result->toArray());

        $result = $data->groupBy('url');
        $this->assertEquals([1 => [['rating' => 1, 'url' => '1'], ['rating' => 1, 'url' => '1']], 2 => [['rating' => 2, 'url' => '2']]], $result->toArray());
    }

    #[DataProvider('collectionClassProvider')]
    public function testGroupByAttributeWithStringableKey($collection)
    {
        $data = new $collection($payload = [
            ['name' => Str::of('Laravel'), 'url' => '1'],
            ['name' => new HtmlString('Laravel'), 'url' => '1'],
            ['name' => new class()
            {
                public function __toString()
                {
                    return 'Framework';
                }
            }, 'url' => '2', ],
        ]);

        $result = $data->groupBy('name');
        $this->assertEquals(['Laravel' => [$payload[0], $payload[1]], 'Framework' => [$payload[2]]], $result->toArray());

        $result = $data->groupBy('url');
        $this->assertEquals(['1' => [$payload[0], $payload[1]], '2' => [$payload[2]]], $result->toArray());
    }

    #[DataProvider('collectionClassProvider')]
    public function testGroupByCallable($collection)
    {
        $data = new $collection([['rating' => 1, 'url' => '1'], ['rating' => 1, 'url' => '1'], ['rating' => 2, 'url' => '2']]);

        $result = $data->groupBy([$this, 'sortByRating']);
        $this->assertEquals([1 => [['rating' => 1, 'url' => '1'], ['rating' => 1, 'url' => '1']], 2 => [['rating' => 2, 'url' => '2']]], $result->toArray());

        $result = $data->groupBy([$this, 'sortByUrl']);
        $this->assertEquals([1 => [['rating' => 1, 'url' => '1'], ['rating' => 1, 'url' => '1']], 2 => [['rating' => 2, 'url' => '2']]], $result->toArray());
    }

    public function sortByRating(array $value)
    {
        return $value['rating'];
    }

    public function sortByUrl(array $value)
    {
        return $value['url'];
    }

    #[DataProvider('collectionClassProvider')]
    public function testGroupByAttributeWithBackedEnumKey($collection)
    {
        $data = new $collection([
            ['rating' => TestBackedEnum::A, 'url' => '1'],
            ['rating' => TestBackedEnum::B, 'url' => '1'],
        ]);

        $result = $data->groupBy('rating');
        $this->assertEquals([TestBackedEnum::A->value => [['rating' => TestBackedEnum::A, 'url' => '1']], TestBackedEnum::B->value => [['rating' => TestBackedEnum::B, 'url' => '1']]], $result->toArray());
    }

    #[DataProvider('collectionClassProvider')]
    public function testGroupByAttributePreservingKeys($collection)
    {
        $data = new $collection([10 => ['rating' => 1, 'url' => '1'],  20 => ['rating' => 1, 'url' => '1'],  30 => ['rating' => 2, 'url' => '2']]);

        $result = $data->groupBy('rating', true);

        $expected_result = [
            1 => [10 => ['rating' => 1, 'url' => '1'], 20 => ['rating' => 1, 'url' => '1']],
            2 => [30 => ['rating' => 2, 'url' => '2']],
        ];

        $this->assertEquals($expected_result, $result->toArray());
    }

    #[DataProvider('collectionClassProvider')]
    public function testGroupByClosureWhereItemsHaveSingleGroup($collection)
    {
        $data = new $collection([['rating' => 1, 'url' => '1'], ['rating' => 1, 'url' => '1'], ['rating' => 2, 'url' => '2']]);

        $result = $data->groupBy(function ($item) {
            return $item['rating'];
        });

        $this->assertEquals([1 => [['rating' => 1, 'url' => '1'], ['rating' => 1, 'url' => '1']], 2 => [['rating' => 2, 'url' => '2']]], $result->toArray());
    }

    #[DataProvider('collectionClassProvider')]
    public function testGroupByClosureWhereItemsHaveSingleGroupPreservingKeys($collection)
    {
        $data = new $collection([10 => ['rating' => 1, 'url' => '1'], 20 => ['rating' => 1, 'url' => '1'], 30 => ['rating' => 2, 'url' => '2']]);

        $result = $data->groupBy(function ($item) {
            return $item['rating'];
        }, true);

        $expected_result = [
            1 => [10 => ['rating' => 1, 'url' => '1'], 20 => ['rating' => 1, 'url' => '1']],
            2 => [30 => ['rating' => 2, 'url' => '2']],
        ];

        $this->assertEquals($expected_result, $result->toArray());
    }

    #[DataProvider('collectionClassProvider')]
    public function testGroupByClosureWhereItemsHaveMultipleGroups($collection)
    {
        $data = new $collection([
            ['user' => 1, 'roles' => ['Role_1', 'Role_3']],
            ['user' => 2, 'roles' => ['Role_1', 'Role_2']],
            ['user' => 3, 'roles' => ['Role_1']],
        ]);

        $result = $data->groupBy(function ($item) {
            return $item['roles'];
        });

        $expected_result = [
            'Role_1' => [
                ['user' => 1, 'roles' => ['Role_1', 'Role_3']],
                ['user' => 2, 'roles' => ['Role_1', 'Role_2']],
                ['user' => 3, 'roles' => ['Role_1']],
            ],
            'Role_2' => [
                ['user' => 2, 'roles' => ['Role_1', 'Role_2']],
            ],
            'Role_3' => [
                ['user' => 1, 'roles' => ['Role_1', 'Role_3']],
            ],
        ];

        $this->assertEquals($expected_result, $result->toArray());
    }

    #[DataProvider('collectionClassProvider')]
    public function testGroupByClosureWhereItemsHaveMultipleGroupsPreservingKeys($collection)
    {
        $data = new $collection([
            10 => ['user' => 1, 'roles' => ['Role_1', 'Role_3']],
            20 => ['user' => 2, 'roles' => ['Role_1', 'Role_2']],
            30 => ['user' => 3, 'roles' => ['Role_1']],
        ]);

        $result = $data->groupBy(function ($item) {
            return $item['roles'];
        }, true);

        $expected_result = [
            'Role_1' => [
                10 => ['user' => 1, 'roles' => ['Role_1', 'Role_3']],
                20 => ['user' => 2, 'roles' => ['Role_1', 'Role_2']],
                30 => ['user' => 3, 'roles' => ['Role_1']],
            ],
            'Role_2' => [
                20 => ['user' => 2, 'roles' => ['Role_1', 'Role_2']],
            ],
            'Role_3' => [
                10 => ['user' => 1, 'roles' => ['Role_1', 'Role_3']],
            ],
        ];

        $this->assertEquals($expected_result, $result->toArray());
    }

    #[DataProvider('collectionClassProvider')]
    public function testGroupByMultiLevelAndClosurePreservingKeys($collection)
    {
        $data = new $collection([
            10 => ['user' => 1, 'skilllevel' => 1, 'roles' => ['Role_1', 'Role_3']],
            20 => ['user' => 2, 'skilllevel' => 1, 'roles' => ['Role_1', 'Role_2']],
            30 => ['user' => 3, 'skilllevel' => 2, 'roles' => ['Role_1']],
            40 => ['user' => 4, 'skilllevel' => 2, 'roles' => ['Role_2']],
        ]);

        $result = $data->groupBy([
            'skilllevel',
            function ($item) {
                return $item['roles'];
            },
        ], true);

        $expected_result = [
            1 => [
                'Role_1' => [
                    10 => ['user' => 1, 'skilllevel' => 1, 'roles' => ['Role_1', 'Role_3']],
                    20 => ['user' => 2, 'skilllevel' => 1, 'roles' => ['Role_1', 'Role_2']],
                ],
                'Role_3' => [
                    10 => ['user' => 1, 'skilllevel' => 1, 'roles' => ['Role_1', 'Role_3']],
                ],
                'Role_2' => [
                    20 => ['user' => 2, 'skilllevel' => 1, 'roles' => ['Role_1', 'Role_2']],
                ],
            ],
            2 => [
                'Role_1' => [
                    30 => ['user' => 3, 'skilllevel' => 2, 'roles' => ['Role_1']],
                ],
                'Role_2' => [
                    40 => ['user' => 4, 'skilllevel' => 2, 'roles' => ['Role_2']],
                ],
            ],
        ];

        $this->assertEquals($expected_result, $result->toArray());
    }

    #[DataProvider('collectionClassProvider')]
    public function testKeyByAttribute($collection)
    {
        $data = new $collection([['rating' => 1, 'name' => '1'], ['rating' => 2, 'name' => '2'], ['rating' => 3, 'name' => '3']]);

        $result = $data->keyBy('rating');
        $this->assertEquals([1 => ['rating' => 1, 'name' => '1'], 2 => ['rating' => 2, 'name' => '2'], 3 => ['rating' => 3, 'name' => '3']], $result->all());

        $result = $data->keyBy(function ($item) {
            return $item['rating'] * 2;
        });
        $this->assertEquals([2 => ['rating' => 1, 'name' => '1'], 4 => ['rating' => 2, 'name' => '2'], 6 => ['rating' => 3, 'name' => '3']], $result->all());
    }

    #[DataProvider('collectionClassProvider')]
    public function testKeyByClosure($collection)
    {
        $data = new $collection([
            ['firstname' => 'Taylor', 'lastname' => 'Otwell', 'locale' => 'US'],
            ['firstname' => 'Lucas', 'lastname' => 'Michot', 'locale' => 'FR'],
        ]);
        $result = $data->keyBy(function ($item, $key) {
            return strtolower($key.'-'.$item['firstname'].$item['lastname']);
        });
        $this->assertEquals([
            '0-taylorotwell' => ['firstname' => 'Taylor', 'lastname' => 'Otwell', 'locale' => 'US'],
            '1-lucasmichot' => ['firstname' => 'Lucas', 'lastname' => 'Michot', 'locale' => 'FR'],
        ], $result->all());
    }

    #[DataProvider('collectionClassProvider')]
    public function testKeyByObject($collection)
    {
        $data = new $collection([
            ['firstname' => 'Taylor', 'lastname' => 'Otwell', 'locale' => 'US'],
            ['firstname' => 'Lucas', 'lastname' => 'Michot', 'locale' => 'FR'],
        ]);
        $result = $data->keyBy(function ($item, $key) use ($collection) {
            return new $collection([$key, $item['firstname'], $item['lastname']]);
        });
        $this->assertEquals([
            '[0,"Taylor","Otwell"]' => ['firstname' => 'Taylor', 'lastname' => 'Otwell', 'locale' => 'US'],
            '[1,"Lucas","Michot"]' => ['firstname' => 'Lucas', 'lastname' => 'Michot', 'locale' => 'FR'],
        ], $result->all());
    }

    #[DataProvider('collectionClassProvider')]
    public function testContains($collection)
    {
        $c = new $collection([1, 3, 5]);

        $this->assertTrue($c->contains(1));
        $this->assertTrue($c->contains('1'));
        $this->assertFalse($c->contains(2));
        $this->assertFalse($c->contains('2'));

        $c = new $collection(['1']);
        $this->assertTrue($c->contains('1'));
        $this->assertTrue($c->contains(1));

        $c = new $collection([null]);
        $this->assertTrue($c->contains(false));
        $this->assertTrue($c->contains(null));
        $this->assertTrue($c->contains([]));
        $this->assertTrue($c->contains(0));
        $this->assertTrue($c->contains(''));

        $c = new $collection([0]);
        $this->assertTrue($c->contains(0));
        $this->assertTrue($c->contains('0'));
        $this->assertTrue($c->contains(false));
        $this->assertTrue($c->contains(null));

        $this->assertTrue($c->contains(function ($value) {
            return $value < 5;
        }));
        $this->assertFalse($c->contains(function ($value) {
            return $value > 5;
        }));

        $c = new $collection([['v' => 1], ['v' => 3], ['v' => 5]]);

        $this->assertTrue($c->contains('v', 1));
        $this->assertFalse($c->contains('v', 2));

        $c = new $collection(['date', 'class', (object) ['foo' => 50]]);

        $this->assertTrue($c->contains('date'));
        $this->assertTrue($c->contains('class'));
        $this->assertFalse($c->contains('foo'));

        $c = new $collection([['a' => false, 'b' => false], ['a' => true, 'b' => false]]);

        $this->assertTrue($c->contains->a);
        $this->assertFalse($c->contains->b);

        $c = new $collection([
            null, 1, 2,
        ]);

        $this->assertTrue($c->contains(function ($value) {
            return is_null($value);
        }));
    }

    #[DataProvider('collectionClassProvider')]
    public function testDoesntContain($collection)
    {
        $c = new $collection([1, 3, 5]);

        $this->assertFalse($c->doesntContain(1));
        $this->assertFalse($c->doesntContain('1'));
        $this->assertTrue($c->doesntContain(2));
        $this->assertTrue($c->doesntContain('2'));

        $c = new $collection(['1']);
        $this->assertFalse($c->doesntContain('1'));
        $this->assertFalse($c->doesntContain(1));

        $c = new $collection([null]);
        $this->assertFalse($c->doesntContain(false));
        $this->assertFalse($c->doesntContain(null));
        $this->assertFalse($c->doesntContain([]));
        $this->assertFalse($c->doesntContain(0));
        $this->assertFalse($c->doesntContain(''));

        $c = new $collection([0]);
        $this->assertFalse($c->doesntContain(0));
        $this->assertFalse($c->doesntContain('0'));
        $this->assertFalse($c->doesntContain(false));
        $this->assertFalse($c->doesntContain(null));

        $this->assertFalse($c->doesntContain(function ($value) {
            return $value < 5;
        }));
        $this->assertTrue($c->doesntContain(function ($value) {
            return $value > 5;
        }));

        $c = new $collection([['v' => 1], ['v' => 3], ['v' => 5]]);

        $this->assertFalse($c->doesntContain('v', 1));
        $this->assertTrue($c->doesntContain('v', 2));

        $c = new $collection(['date', 'class', (object) ['foo' => 50]]);

        $this->assertFalse($c->doesntContain('date'));
        $this->assertFalse($c->doesntContain('class'));
        $this->assertTrue($c->doesntContain('foo'));

        $c = new $collection([['a' => false, 'b' => false], ['a' => true, 'b' => false]]);

        $this->assertFalse($c->doesntContain->a);
        $this->assertTrue($c->doesntContain->b);

        $c = new $collection([
            null, 1, 2,
        ]);

        $this->assertFalse($c->doesntContain(function ($value) {
            return is_null($value);
        }));
    }

    #[DataProvider('collectionClassProvider')]
    public function testSome($collection)
    {
        $c = new $collection([1, 3, 5]);

        $this->assertTrue($c->some(1));
        $this->assertFalse($c->some(2));
        $this->assertTrue($c->some(function ($value) {
            return $value < 5;
        }));
        $this->assertFalse($c->some(function ($value) {
            return $value > 5;
        }));

        $c = new $collection([['v' => 1], ['v' => 3], ['v' => 5]]);

        $this->assertTrue($c->some('v', 1));
        $this->assertFalse($c->some('v', 2));

        $c = new $collection(['date', 'class', (object) ['foo' => 50]]);

        $this->assertTrue($c->some('date'));
        $this->assertTrue($c->some('class'));
        $this->assertFalse($c->some('foo'));

        $c = new $collection([['a' => false, 'b' => false], ['a' => true, 'b' => false]]);

        $this->assertTrue($c->some->a);
        $this->assertFalse($c->some->b);

        $c = new $collection([
            null, 1, 2,
        ]);

        $this->assertTrue($c->some(function ($value) {
            return is_null($value);
        }));
    }

    #[DataProvider('collectionClassProvider')]
    public function testContainsStrict($collection)
    {
        $c = new $collection([1, 3, 5, '02']);

        $this->assertTrue($c->containsStrict(1));
        $this->assertFalse($c->containsStrict('1'));
        $this->assertFalse($c->containsStrict(2));
        $this->assertTrue($c->containsStrict('02'));
        $this->assertFalse($c->containsStrict(true));
        $this->assertTrue($c->containsStrict(function ($value) {
            return $value < 5;
        }));
        $this->assertFalse($c->containsStrict(function ($value) {
            return $value > 5;
        }));

        $c = new $collection([0]);
        $this->assertTrue($c->containsStrict(0));
        $this->assertFalse($c->containsStrict('0'));

        $this->assertFalse($c->containsStrict(false));
        $this->assertFalse($c->containsStrict(null));

        $c = new $collection([1, null]);
        $this->assertTrue($c->containsStrict(null));
        $this->assertFalse($c->containsStrict(0));
        $this->assertFalse($c->containsStrict(false));

        $c = new $collection([['v' => 1], ['v' => 3], ['v' => '04'], ['v' => 5]]);

        $this->assertTrue($c->containsStrict('v', 1));
        $this->assertFalse($c->containsStrict('v', 2));
        $this->assertFalse($c->containsStrict('v', '1'));
        $this->assertFalse($c->containsStrict('v', 4));
        $this->assertTrue($c->containsStrict('v', '04'));

        $c = new $collection(['date', 'class', (object) ['foo' => 50], '']);

        $this->assertTrue($c->containsStrict('date'));
        $this->assertTrue($c->containsStrict('class'));
        $this->assertFalse($c->containsStrict('foo'));
        $this->assertFalse($c->containsStrict(null));
        $this->assertTrue($c->containsStrict(''));
    }

    #[DataProvider('collectionClassProvider')]
    public function testContainsWithOperator($collection)
    {
        $c = new $collection([['v' => 1], ['v' => 3], ['v' => '4'], ['v' => 5]]);

        $this->assertTrue($c->contains('v', '=', 4));
        $this->assertTrue($c->contains('v', '==', 4));
        $this->assertFalse($c->contains('v', '===', 4));
        $this->assertTrue($c->contains('v', '>', 4));
    }

    #[DataProvider('collectionClassProvider')]
    public function testGettingSumFromCollection($collection)
    {
        $c = new $collection([(object) ['foo' => 50], (object) ['foo' => 50]]);
        $this->assertEquals(100, $c->sum('foo'));

        $c = new $collection([(object) ['foo' => 50], (object) ['foo' => 50]]);
        $this->assertEquals(100, $c->sum(function ($i) {
            return $i->foo;
        }));
    }

<<<<<<< HEAD
    public function testGettingProductFromCollection()
    {
        $numbers = collect([1, 2, 3, 4, 5]);
        $this->assertEquals(120, $numbers->prod());

        $numbers = collect([-1, 2, -3, 4]);
        $this->assertEquals(24, $numbers->prod());

        $numbers = collect([['value' => 2], ['value' => 3], ['value' => 4]]);
        $callback = function ($item) {
            return $item['value'];
        };
        $this->assertEquals(24, $numbers->prod($callback));
    }

    /**
     * @dataProvider collectionClassProvider
     */
=======
    #[DataProvider('collectionClassProvider')]
>>>>>>> cfe5f84b
    public function testCanSumValuesWithoutACallback($collection)
    {
        $c = new $collection([1, 2, 3, 4, 5]);
        $this->assertEquals(15, $c->sum());
    }

    #[DataProvider('collectionClassProvider')]
    public function testGettingSumFromEmptyCollection($collection)
    {
        $c = new $collection;
        $this->assertEquals(0, $c->sum('foo'));
    }

    #[DataProvider('collectionClassProvider')]
    public function testValueRetrieverAcceptsDotNotation($collection)
    {
        $c = new $collection([
            (object) ['id' => 1, 'foo' => ['bar' => 'B']], (object) ['id' => 2, 'foo' => ['bar' => 'A']],
        ]);

        $c = $c->sortBy('foo.bar');
        $this->assertEquals([2, 1], $c->pluck('id')->all());
    }

    public function testPullRetrievesItemFromCollection()
    {
        $c = new Collection(['foo', 'bar']);

        $this->assertSame('foo', $c->pull(0));
        $this->assertSame('bar', $c->pull(1));

        $c = new Collection(['foo', 'bar']);

        $this->assertNull($c->pull(-1));
        $this->assertNull($c->pull(2));
    }

    public function testPullRemovesItemFromCollection()
    {
        $c = new Collection(['foo', 'bar']);
        $c->pull(0);
        $this->assertEquals([1 => 'bar'], $c->all());
        $c->pull(1);
        $this->assertEquals([], $c->all());
    }

    public function testPullRemovesItemFromNestedCollection()
    {
        $nestedCollection = new Collection([
            new Collection([
                'value',
                new Collection([
                    'bar' => 'baz',
                    'test' => 'value',
                ]),
            ]),
            'bar',
        ]);

        $nestedCollection->pull('0.1.test');

        $actualArray = $nestedCollection->toArray();
        $expectedArray = [
            [
                'value',
                ['bar' => 'baz'],
            ],
            'bar',
        ];

        $this->assertEquals($expectedArray, $actualArray);
    }

    public function testPullReturnsDefault()
    {
        $c = new Collection([]);
        $value = $c->pull(0, 'foo');
        $this->assertSame('foo', $value);
    }

    #[DataProvider('collectionClassProvider')]
    public function testRejectRemovesElementsPassingTruthTest($collection)
    {
        $c = new $collection(['foo', 'bar']);
        $this->assertEquals(['foo'], $c->reject('bar')->values()->all());

        $c = new $collection(['foo', 'bar']);
        $this->assertEquals(['foo'], $c->reject(function ($v) {
            return $v === 'bar';
        })->values()->all());

        $c = new $collection(['foo', null]);
        $this->assertEquals(['foo'], $c->reject(null)->values()->all());

        $c = new $collection(['foo', 'bar']);
        $this->assertEquals(['foo', 'bar'], $c->reject('baz')->values()->all());

        $c = new $collection(['foo', 'bar']);
        $this->assertEquals(['foo', 'bar'], $c->reject(function ($v) {
            return $v === 'baz';
        })->values()->all());

        $c = new $collection(['id' => 1, 'primary' => 'foo', 'secondary' => 'bar']);
        $this->assertEquals(['primary' => 'foo', 'secondary' => 'bar'], $c->reject(function ($item, $key) {
            return $key === 'id';
        })->all());
    }

    #[DataProvider('collectionClassProvider')]
    public function testRejectWithoutAnArgumentRemovesTruthyValues($collection)
    {
        $data1 = new $collection([
            false,
            true,
            new $collection(),
            0,
        ]);
        $this->assertSame([0 => false, 3 => 0], $data1->reject()->all());

        $data2 = new $collection([
            'a' => true,
            'b' => true,
            'c' => true,
        ]);
        $this->assertTrue(
            $data2->reject()->isEmpty()
        );
    }

    #[DataProvider('collectionClassProvider')]
    public function testSearchReturnsIndexOfFirstFoundItem($collection)
    {
        $c = new $collection([1, 2, 3, 4, 5, 2, 5, 'foo' => 'bar']);

        $this->assertEquals(1, $c->search(2));
        $this->assertEquals(1, $c->search('2'));
        $this->assertSame('foo', $c->search('bar'));
        $this->assertEquals(4, $c->search(function ($value) {
            return $value > 4;
        }));
        $this->assertSame('foo', $c->search(function ($value) {
            return ! is_numeric($value);
        }));
    }

    #[DataProvider('collectionClassProvider')]
    public function testSearchInStrictMode($collection)
    {
        $c = new $collection([false, 0, 1, [], '']);
        $this->assertFalse($c->search('false', true));
        $this->assertFalse($c->search('1', true));
        $this->assertEquals(0, $c->search(false, true));
        $this->assertEquals(1, $c->search(0, true));
        $this->assertEquals(2, $c->search(1, true));
        $this->assertEquals(3, $c->search([], true));
        $this->assertEquals(4, $c->search('', true));
    }

    #[DataProvider('collectionClassProvider')]
    public function testSearchReturnsFalseWhenItemIsNotFound($collection)
    {
        $c = new $collection([1, 2, 3, 4, 5, 'foo' => 'bar']);

        $this->assertFalse($c->search(6));
        $this->assertFalse($c->search('foo'));
        $this->assertFalse($c->search(function ($value) {
            return $value < 1 && is_numeric($value);
        }));
        $this->assertFalse($c->search(function ($value) {
            return $value === 'nope';
        }));
    }

    #[DataProvider('collectionClassProvider')]
    public function testBeforeReturnsItemBeforeTheGivenItem($collection)
    {
        $c = new $collection([1, 2, 3, 4, 5, 2, 5, 'name' => 'taylor', 'framework' => 'laravel']);

        $this->assertEquals(1, $c->before(2));
        $this->assertEquals(1, $c->before('2'));
        $this->assertEquals(5, $c->before('taylor'));
        $this->assertSame('taylor', $c->before('laravel'));
        $this->assertEquals(4, $c->before(function ($value) {
            return $value > 4;
        }));
        $this->assertEquals(5, $c->before(function ($value) {
            return ! is_numeric($value);
        }));
    }

    #[DataProvider('collectionClassProvider')]
    public function testBeforeInStrictMode($collection)
    {
        $c = new $collection([false, 0, 1, [], '']);
        $this->assertNull($c->before('false', true));
        $this->assertNull($c->before('1', true));
        $this->assertNull($c->before(false, true));
        $this->assertEquals(false, $c->before(0, true));
        $this->assertEquals(0, $c->before(1, true));
        $this->assertEquals(1, $c->before([], true));
        $this->assertEquals([], $c->before('', true));
    }

    #[DataProvider('collectionClassProvider')]
    public function testBeforeReturnsNullWhenItemIsNotFound($collection)
    {
        $c = new $collection([1, 2, 3, 4, 5, 'foo' => 'bar']);

        $this->assertNull($c->before(6));
        $this->assertNull($c->before('foo'));
        $this->assertNull($c->before(function ($value) {
            return $value < 1 && is_numeric($value);
        }));
        $this->assertNull($c->before(function ($value) {
            return $value === 'nope';
        }));
    }

    #[DataProvider('collectionClassProvider')]
    public function testBeforeReturnsNullWhenItemOnTheFirstitem($collection)
    {
        $c = new $collection([1, 2, 3, 4, 5, 'foo' => 'bar']);

        $this->assertNull($c->before(1));
        $this->assertNull($c->before(function ($value) {
            return $value < 2 && is_numeric($value);
        }));

        $c = new $collection(['foo' => 'bar', 1, 2, 3, 4, 5]);
        $this->assertNull($c->before('bar'));
    }

    #[DataProvider('collectionClassProvider')]
    public function testAfterReturnsItemAfterTheGivenItem($collection)
    {
        $c = new $collection([1, 2, 3, 4, 2, 5, 'name' => 'taylor', 'framework' => 'laravel']);

        $this->assertEquals(2, $c->after(1));
        $this->assertEquals(3, $c->after(2));
        $this->assertEquals(4, $c->after(3));
        $this->assertEquals(2, $c->after(4));
        $this->assertEquals('taylor', $c->after(5));
        $this->assertEquals('laravel', $c->after('taylor'));

        $this->assertEquals(4, $c->after(function ($value) {
            return $value > 2;
        }));
        $this->assertEquals('laravel', $c->after(function ($value) {
            return ! is_numeric($value);
        }));
    }

    #[DataProvider('collectionClassProvider')]
    public function testAfterInStrictMode($collection)
    {
        $c = new $collection([false, 0, 1, [], '']);

        $this->assertNull($c->after('false', true));
        $this->assertNull($c->after('1', true));
        $this->assertNull($c->after('', true));
        $this->assertEquals(0, $c->after(false, true));
        $this->assertEquals([], $c->after(1, true));
        $this->assertEquals('', $c->after([], true));
    }

    #[DataProvider('collectionClassProvider')]
    public function testAfterReturnsNullWhenItemIsNotFound($collection)
    {
        $c = new $collection([1, 2, 3, 4, 5, 'foo' => 'bar']);

        $this->assertNull($c->after(6));
        $this->assertNull($c->after('foo'));
        $this->assertNull($c->after(function ($value) {
            return $value < 1 && is_numeric($value);
        }));
        $this->assertNull($c->after(function ($value) {
            return $value === 'nope';
        }));
    }

    #[DataProvider('collectionClassProvider')]
    public function testAfterReturnsNullWhenItemOnTheLastItem($collection)
    {
        $c = new $collection([1, 2, 3, 4, 5, 'foo' => 'bar']);

        $this->assertNull($c->after('bar'));
        $this->assertNull($c->after(function ($value) {
            return $value > 4 && ! is_numeric($value);
        }));

        $c = new $collection(['foo' => 'bar', 1, 2, 3, 4, 5]);
        $this->assertNull($c->after(5));
    }

    #[DataProvider('collectionClassProvider')]
    public function testKeys($collection)
    {
        $c = new $collection(['name' => 'taylor', 'framework' => 'laravel']);
        $this->assertEquals(['name', 'framework'], $c->keys()->all());

        $c = new $collection(['taylor', 'laravel']);
        $this->assertEquals([0, 1], $c->keys()->all());
    }

    #[DataProvider('collectionClassProvider')]
    public function testPaginate($collection)
    {
        $c = new $collection(['one', 'two', 'three', 'four']);
        $this->assertEquals(['one', 'two'], $c->forPage(0, 2)->all());
        $this->assertEquals(['one', 'two'], $c->forPage(1, 2)->all());
        $this->assertEquals([2 => 'three', 3 => 'four'], $c->forPage(2, 2)->all());
        $this->assertEquals([], $c->forPage(3, 2)->all());
    }

    public function testPrepend()
    {
        $c = new Collection(['one', 'two', 'three', 'four']);
        $this->assertEquals(
            ['zero', 'one', 'two', 'three', 'four'],
            $c->prepend('zero')->all()
        );

        $c = new Collection(['one' => 1, 'two' => 2]);
        $this->assertEquals(
            ['zero' => 0, 'one' => 1, 'two' => 2],
            $c->prepend(0, 'zero')->all()
        );

        $c = new Collection(['one' => 1, 'two' => 2]);
        $this->assertEquals(
            [null => 0, 'one' => 1, 'two' => 2],
            $c->prepend(0, null)->all()
        );
    }

    public function testPushWithOneItem()
    {
        $expected = [
            0 => 4,
            1 => 5,
            2 => 6,
            3 => ['a', 'b', 'c'],
            4 => ['who' => 'Jonny', 'preposition' => 'from', 'where' => 'Laroe'],
            5 => 'Jonny from Laroe',
        ];

        $data = new Collection([4, 5, 6]);
        $data->push(['a', 'b', 'c']);
        $data->push(['who' => 'Jonny', 'preposition' => 'from', 'where' => 'Laroe']);
        $actual = $data->push('Jonny from Laroe')->toArray();

        $this->assertSame($expected, $actual);
    }

    public function testPushWithMultipleItems()
    {
        $expected = [
            0 => 4,
            1 => 5,
            2 => 6,
            3 => 'Jonny',
            4 => 'from',
            5 => 'Laroe',
            6 => 'Jonny',
            7 => 'from',
            8 => 'Laroe',
            9 => 'a',
            10 => 'b',
            11 => 'c',
        ];

        $data = new Collection([4, 5, 6]);
        $data->push('Jonny', 'from', 'Laroe');
        $data->push(...[11 => 'Jonny', 12 => 'from', 13 => 'Laroe']);
        $data->push(...collect(['a', 'b', 'c']));
        $actual = $data->push(...[])->toArray();

        $this->assertSame($expected, $actual);
    }

    public function testUnshiftWithOneItem()
    {
        $expected = [
            0 => 'Jonny from Laroe',
            1 => ['who' => 'Jonny', 'preposition' => 'from', 'where' => 'Laroe'],
            2 => ['a', 'b', 'c'],
            3 => 4,
            4 => 5,
            5 => 6,
        ];

        $data = new Collection([4, 5, 6]);
        $data->unshift(['a', 'b', 'c']);
        $data->unshift(['who' => 'Jonny', 'preposition' => 'from', 'where' => 'Laroe']);
        $actual = $data->unshift('Jonny from Laroe')->toArray();

        $this->assertSame($expected, $actual);
    }

    public function testUnshiftWithMultipleItems()
    {
        $expected = [
            0 => 'a',
            1 => 'b',
            2 => 'c',
            3 => 'Jonny',
            4 => 'from',
            5 => 'Laroe',
            6 => 'Jonny',
            7 => 'from',
            8 => 'Laroe',
            9 => 4,
            10 => 5,
            11 => 6,
        ];

        $data = new Collection([4, 5, 6]);
        $data->unshift('Jonny', 'from', 'Laroe');
        $data->unshift(...[11 => 'Jonny', 12 => 'from', 13 => 'Laroe']);
        $data->unshift(...collect(['a', 'b', 'c']));
        $actual = $data->unshift(...[])->toArray();

        $this->assertSame($expected, $actual);
    }

    #[DataProvider('collectionClassProvider')]
    public function testZip($collection)
    {
        $c = new $collection([1, 2, 3]);
        $c = $c->zip(new $collection([4, 5, 6]));
        $this->assertInstanceOf($collection, $c);
        $this->assertInstanceOf($collection, $c->get(0));
        $this->assertInstanceOf($collection, $c->get(1));
        $this->assertInstanceOf($collection, $c->get(2));
        $this->assertCount(3, $c);
        $this->assertEquals([1, 4], $c->get(0)->all());
        $this->assertEquals([2, 5], $c->get(1)->all());
        $this->assertEquals([3, 6], $c->get(2)->all());

        $c = new $collection([1, 2, 3]);
        $c = $c->zip([4, 5, 6], [7, 8, 9]);
        $this->assertCount(3, $c);
        $this->assertEquals([1, 4, 7], $c->get(0)->all());
        $this->assertEquals([2, 5, 8], $c->get(1)->all());
        $this->assertEquals([3, 6, 9], $c->get(2)->all());

        $c = new $collection([1, 2, 3]);
        $c = $c->zip([4, 5, 6], [7]);
        $this->assertCount(3, $c);
        $this->assertEquals([1, 4, 7], $c->get(0)->all());
        $this->assertEquals([2, 5, null], $c->get(1)->all());
        $this->assertEquals([3, 6, null], $c->get(2)->all());
    }

    #[DataProvider('collectionClassProvider')]
    public function testPadPadsArrayWithValue($collection)
    {
        $c = new $collection([1, 2, 3]);
        $c = $c->pad(4, 0);
        $this->assertEquals([1, 2, 3, 0], $c->all());

        $c = new $collection([1, 2, 3, 4, 5]);
        $c = $c->pad(4, 0);
        $this->assertEquals([1, 2, 3, 4, 5], $c->all());

        $c = new $collection([1, 2, 3]);
        $c = $c->pad(-4, 0);
        $this->assertEquals([0, 1, 2, 3], $c->all());

        $c = new $collection([1, 2, 3, 4, 5]);
        $c = $c->pad(-4, 0);
        $this->assertEquals([1, 2, 3, 4, 5], $c->all());
    }

    #[DataProvider('collectionClassProvider')]
    public function testGettingMaxItemsFromCollection($collection)
    {
        $c = new $collection([(object) ['foo' => 10], (object) ['foo' => 20]]);
        $this->assertEquals(20, $c->max(function ($item) {
            return $item->foo;
        }));
        $this->assertEquals(20, $c->max('foo'));
        $this->assertEquals(20, $c->max->foo);

        $c = new $collection([['foo' => 10], ['foo' => 20]]);
        $this->assertEquals(20, $c->max('foo'));
        $this->assertEquals(20, $c->max->foo);

        $c = new $collection([1, 2, 3, 4, 5]);
        $this->assertEquals(5, $c->max());

        $c = new $collection;
        $this->assertNull($c->max());
    }

    #[DataProvider('collectionClassProvider')]
    public function testGettingMinItemsFromCollection($collection)
    {
        $c = new $collection([(object) ['foo' => 10], (object) ['foo' => 20]]);
        $this->assertEquals(10, $c->min(function ($item) {
            return $item->foo;
        }));
        $this->assertEquals(10, $c->min('foo'));
        $this->assertEquals(10, $c->min->foo);

        $c = new $collection([['foo' => 10], ['foo' => 20]]);
        $this->assertEquals(10, $c->min('foo'));
        $this->assertEquals(10, $c->min->foo);

        $c = new $collection([['foo' => 10], ['foo' => 20], ['foo' => null]]);
        $this->assertEquals(10, $c->min('foo'));
        $this->assertEquals(10, $c->min->foo);

        $c = new $collection([1, 2, 3, 4, 5]);
        $this->assertEquals(1, $c->min());

        $c = new $collection([1, null, 3, 4, 5]);
        $this->assertEquals(1, $c->min());

        $c = new $collection([0, 1, 2, 3, 4]);
        $this->assertEquals(0, $c->min());

        $c = new $collection;
        $this->assertNull($c->min());
    }

    #[DataProvider('collectionClassProvider')]
    public function testOnly($collection)
    {
        $data = new $collection(['first' => 'Taylor', 'last' => 'Otwell', 'email' => 'taylorotwell@gmail.com']);

        $this->assertEquals($data->all(), $data->only(null)->all());
        $this->assertEquals(['first' => 'Taylor'], $data->only(['first', 'missing'])->all());
        $this->assertEquals(['first' => 'Taylor'], $data->only('first', 'missing')->all());
        $this->assertEquals(['first' => 'Taylor'], $data->only(collect(['first', 'missing']))->all());

        $this->assertEquals(['first' => 'Taylor', 'email' => 'taylorotwell@gmail.com'], $data->only(['first', 'email'])->all());
        $this->assertEquals(['first' => 'Taylor', 'email' => 'taylorotwell@gmail.com'], $data->only('first', 'email')->all());
        $this->assertEquals(['first' => 'Taylor', 'email' => 'taylorotwell@gmail.com'], $data->only(collect(['first', 'email']))->all());
    }

    #[DataProvider('collectionClassProvider')]
    public function testSelectWithArrays($collection)
    {
        $data = new $collection([
            ['first' => 'Taylor', 'last' => 'Otwell', 'email' => 'taylorotwell@gmail.com'],
            ['first' => 'Jess', 'last' => 'Archer', 'email' => 'jessarcher@gmail.com'],
        ]);

        $this->assertEquals($data->all(), $data->select(null)->all());
        $this->assertEquals([['first' => 'Taylor'], ['first' => 'Jess']], $data->select(['first', 'missing'])->all());
        $this->assertEquals([['first' => 'Taylor'], ['first' => 'Jess']], $data->select('first', 'missing')->all());
        $this->assertEquals([['first' => 'Taylor'], ['first' => 'Jess']], $data->select(collect(['first', 'missing']))->all());

        $this->assertEquals([
            ['first' => 'Taylor', 'email' => 'taylorotwell@gmail.com'],
            ['first' => 'Jess', 'email' => 'jessarcher@gmail.com'],
        ], $data->select(['first', 'email'])->all());

        $this->assertEquals([
            ['first' => 'Taylor', 'email' => 'taylorotwell@gmail.com'],
            ['first' => 'Jess', 'email' => 'jessarcher@gmail.com'],
        ], $data->select('first', 'email')->all());

        $this->assertEquals([
            ['first' => 'Taylor', 'email' => 'taylorotwell@gmail.com'],
            ['first' => 'Jess', 'email' => 'jessarcher@gmail.com'],
        ], $data->select(collect(['first', 'email']))->all());
    }

    #[DataProvider('collectionClassProvider')]
    public function testSelectWithArrayAccess($collection)
    {
        $data = new $collection([
            new TestArrayAccessImplementation(['first' => 'Taylor', 'last' => 'Otwell', 'email' => 'taylorotwell@gmail.com']),
            new TestArrayAccessImplementation(['first' => 'Jess', 'last' => 'Archer', 'email' => 'jessarcher@gmail.com']),
        ]);

        $this->assertEquals($data->all(), $data->select(null)->all());
        $this->assertEquals([['first' => 'Taylor'], ['first' => 'Jess']], $data->select(['first', 'missing'])->all());
        $this->assertEquals([['first' => 'Taylor'], ['first' => 'Jess']], $data->select('first', 'missing')->all());
        $this->assertEquals([['first' => 'Taylor'], ['first' => 'Jess']], $data->select(collect(['first', 'missing']))->all());

        $this->assertEquals([
            ['first' => 'Taylor', 'email' => 'taylorotwell@gmail.com'],
            ['first' => 'Jess', 'email' => 'jessarcher@gmail.com'],
        ], $data->select(['first', 'email'])->all());

        $this->assertEquals([
            ['first' => 'Taylor', 'email' => 'taylorotwell@gmail.com'],
            ['first' => 'Jess', 'email' => 'jessarcher@gmail.com'],
        ], $data->select('first', 'email')->all());

        $this->assertEquals([
            ['first' => 'Taylor', 'email' => 'taylorotwell@gmail.com'],
            ['first' => 'Jess', 'email' => 'jessarcher@gmail.com'],
        ], $data->select(collect(['first', 'email']))->all());
    }

    #[DataProvider('collectionClassProvider')]
    public function testSelectWithObjects($collection)
    {
        $data = new $collection([
            (object) ['first' => 'Taylor', 'last' => 'Otwell', 'email' => 'taylorotwell@gmail.com'],
            (object) ['first' => 'Jess', 'last' => 'Archer', 'email' => 'jessarcher@gmail.com'],
        ]);

        $this->assertEquals($data->all(), $data->select(null)->all());
        $this->assertEquals([['first' => 'Taylor'], ['first' => 'Jess']], $data->select(['first', 'missing'])->all());
        $this->assertEquals([['first' => 'Taylor'], ['first' => 'Jess']], $data->select('first', 'missing')->all());
        $this->assertEquals([['first' => 'Taylor'], ['first' => 'Jess']], $data->select(collect(['first', 'missing']))->all());

        $this->assertEquals([
            ['first' => 'Taylor', 'email' => 'taylorotwell@gmail.com'],
            ['first' => 'Jess', 'email' => 'jessarcher@gmail.com'],
        ], $data->select(['first', 'email'])->all());

        $this->assertEquals([
            ['first' => 'Taylor', 'email' => 'taylorotwell@gmail.com'],
            ['first' => 'Jess', 'email' => 'jessarcher@gmail.com'],
        ], $data->select('first', 'email')->all());

        $this->assertEquals([
            ['first' => 'Taylor', 'email' => 'taylorotwell@gmail.com'],
            ['first' => 'Jess', 'email' => 'jessarcher@gmail.com'],
        ], $data->select(collect(['first', 'email']))->all());
    }

    #[DataProvider('collectionClassProvider')]
    public function testGettingAvgItemsFromCollection($collection)
    {
        $c = new $collection([(object) ['foo' => 10], (object) ['foo' => 20]]);
        $this->assertEquals(15, $c->avg(function ($item) {
            return $item->foo;
        }));
        $this->assertEquals(15, $c->avg('foo'));
        $this->assertEquals(15, $c->avg->foo);

        $c = new $collection([(object) ['foo' => 10], (object) ['foo' => 20], (object) ['foo' => null]]);
        $this->assertEquals(15, $c->avg(function ($item) {
            return $item->foo;
        }));
        $this->assertEquals(15, $c->avg('foo'));
        $this->assertEquals(15, $c->avg->foo);

        $c = new $collection([['foo' => 10], ['foo' => 20]]);
        $this->assertEquals(15, $c->avg('foo'));
        $this->assertEquals(15, $c->avg->foo);

        $c = new $collection([1, 2, 3, 4, 5]);
        $this->assertEquals(3, $c->avg());

        $c = new $collection;
        $this->assertNull($c->avg());

        $c = new $collection([['foo' => '4'], ['foo' => '2']]);
        $this->assertIsInt($c->avg('foo'));
        $this->assertEquals(3, $c->avg('foo'));

        $c = new $collection([['foo' => 1], ['foo' => 2]]);
        $this->assertIsFloat($c->avg('foo'));
        $this->assertEquals(1.5, $c->avg('foo'));

        $c = new $collection([
            ['foo' => 1], ['foo' => 2],
            (object) ['foo' => 6],
        ]);
        $this->assertEquals(3, $c->avg('foo'));

        $c = new $collection([0]);
        $this->assertEquals(0, $c->avg());
    }

    #[DataProvider('collectionClassProvider')]
    public function testJsonSerialize($collection)
    {
        $c = new $collection([
            new TestArrayableObject,
            new TestJsonableObject,
            new TestJsonSerializeObject,
            new TestJsonSerializeToStringObject,
            'baz',
        ]);

        $this->assertSame([
            ['foo' => 'bar'],
            ['foo' => 'bar'],
            ['foo' => 'bar'],
            'foobar',
            'baz',
        ], $c->jsonSerialize());
    }

    #[DataProvider('collectionClassProvider')]
    public function testCombineWithArray($collection)
    {
        $c = new $collection([1, 2, 3]);
        $actual = $c->combine([4, 5, 6])->toArray();
        $expected = [
            1 => 4,
            2 => 5,
            3 => 6,
        ];

        $this->assertSame($expected, $actual);

        $c = new $collection(['name', 'family']);
        $actual = $c->combine([1 => 'taylor', 2 => 'otwell'])->toArray();
        $expected = [
            'name' => 'taylor',
            'family' => 'otwell',
        ];

        $this->assertSame($expected, $actual);

        $c = new $collection([1 => 'name', 2 => 'family']);
        $actual = $c->combine(['taylor', 'otwell'])->toArray();
        $expected = [
            'name' => 'taylor',
            'family' => 'otwell',
        ];

        $this->assertSame($expected, $actual);

        $c = new $collection([1 => 'name', 2 => 'family']);
        $actual = $c->combine([2 => 'taylor', 3 => 'otwell'])->toArray();
        $expected = [
            'name' => 'taylor',
            'family' => 'otwell',
        ];

        $this->assertSame($expected, $actual);
    }

    #[DataProvider('collectionClassProvider')]
    public function testCombineWithCollection($collection)
    {
        $expected = [
            1 => 4,
            2 => 5,
            3 => 6,
        ];

        $keyCollection = new $collection(array_keys($expected));
        $valueCollection = new $collection(array_values($expected));
        $actual = $keyCollection->combine($valueCollection)->toArray();

        $this->assertSame($expected, $actual);
    }

    #[DataProvider('collectionClassProvider')]
    public function testConcatWithArray($collection)
    {
        $expected = [
            0 => 4,
            1 => 5,
            2 => 6,
            3 => 'a',
            4 => 'b',
            5 => 'c',
            6 => 'Jonny',
            7 => 'from',
            8 => 'Laroe',
            9 => 'Jonny',
            10 => 'from',
            11 => 'Laroe',
        ];

        $data = new $collection([4, 5, 6]);
        $data = $data->concat(['a', 'b', 'c']);
        $data = $data->concat(['who' => 'Jonny', 'preposition' => 'from', 'where' => 'Laroe']);
        $actual = $data->concat(['who' => 'Jonny', 'preposition' => 'from', 'where' => 'Laroe'])->toArray();

        $this->assertSame($expected, $actual);
    }

    #[DataProvider('collectionClassProvider')]
    public function testConcatWithCollection($collection)
    {
        $expected = [
            0 => 4,
            1 => 5,
            2 => 6,
            3 => 'a',
            4 => 'b',
            5 => 'c',
            6 => 'Jonny',
            7 => 'from',
            8 => 'Laroe',
            9 => 'Jonny',
            10 => 'from',
            11 => 'Laroe',
        ];

        $firstCollection = new $collection([4, 5, 6]);
        $secondCollection = new $collection(['a', 'b', 'c']);
        $thirdCollection = new $collection(['who' => 'Jonny', 'preposition' => 'from', 'where' => 'Laroe']);
        $firstCollection = $firstCollection->concat($secondCollection);
        $firstCollection = $firstCollection->concat($thirdCollection);
        $actual = $firstCollection->concat($thirdCollection)->toArray();

        $this->assertSame($expected, $actual);
    }

    #[DataProvider('collectionClassProvider')]
    public function testDump($collection)
    {
        $log = new Collection;

        VarDumper::setHandler(function ($value) use ($log) {
            $log->add($value);
        });

        (new $collection([1, 2, 3]))->dump('one', 'two');

        $this->assertSame([[1, 2, 3], 'one', 'two'], $log->all());

        VarDumper::setHandler(null);
    }

    #[DataProvider('collectionClassProvider')]
    public function testReduce($collection)
    {
        $data = new $collection([1, 2, 3]);
        $this->assertEquals(6, $data->reduce(function ($carry, $element) {
            return $carry += $element;
        }));

        $data = new $collection([
            'foo' => 'bar',
            'baz' => 'qux',
        ]);
        $this->assertSame('foobarbazqux', $data->reduce(function ($carry, $element, $key) {
            return $carry .= $key.$element;
        }));
    }

    #[DataProvider('collectionClassProvider')]
    public function testReduceSpread($collection)
    {
        $data = new $collection([-1, 0, 1, 2, 3, 4, 5]);

        [$sum, $max, $min] = $data->reduceSpread(function ($sum, $max, $min, $value) {
            $sum += $value;
            $max = max($max, $value);
            $min = min($min, $value);

            return [$sum, $max, $min];
        }, 0, PHP_INT_MIN, PHP_INT_MAX);

        $this->assertEquals(14, $sum);
        $this->assertEquals(5, $max);
        $this->assertEquals(-1, $min);
    }

    #[DataProvider('collectionClassProvider')]
    public function testReduceSpreadThrowsAnExceptionIfReducerDoesNotReturnAnArray($collection)
    {
        $data = new $collection([1]);

        $this->expectException(UnexpectedValueException::class);

        $data->reduceSpread(function () {
            return false;
        }, null);
    }

    #[DataProvider('collectionClassProvider')]
    public function testRandomThrowsAnExceptionUsingAmountBiggerThanCollectionSize($collection)
    {
        $this->expectException(InvalidArgumentException::class);

        $data = new $collection([1, 2, 3]);
        $data->random(4);
    }

    #[DataProvider('collectionClassProvider')]
    public function testPipe($collection)
    {
        $data = new $collection([1, 2, 3]);

        $this->assertEquals(6, $data->pipe(function ($data) {
            return $data->sum();
        }));
    }

    #[DataProvider('collectionClassProvider')]
    public function testPipeInto($collection)
    {
        $data = new $collection([
            'first', 'second',
        ]);

        $instance = $data->pipeInto(TestCollectionMapIntoObject::class);

        $this->assertSame($data, $instance->value);
    }

    #[DataProvider('collectionClassProvider')]
    public function testPipeThrough($collection)
    {
        $data = new $collection([1, 2, 3]);

        $result = $data->pipeThrough([
            function ($data) {
                return $data->merge([4, 5]);
            },
            function ($data) {
                return $data->sum();
            },
        ]);

        $this->assertEquals(15, $result);
    }

    #[DataProvider('collectionClassProvider')]
    public function testMedianValueWithArrayCollection($collection)
    {
        $data = new $collection([1, 2, 2, 4]);

        $this->assertEquals(2, $data->median());
    }

    #[DataProvider('collectionClassProvider')]
    public function testMedianValueByKey($collection)
    {
        $data = new $collection([
            (object) ['foo' => 1],
            (object) ['foo' => 2],
            (object) ['foo' => 2],
            (object) ['foo' => 4],
        ]);
        $this->assertEquals(2, $data->median('foo'));
    }

    #[DataProvider('collectionClassProvider')]
    public function testMedianOnCollectionWithNull($collection)
    {
        $data = new $collection([
            (object) ['foo' => 1],
            (object) ['foo' => 2],
            (object) ['foo' => 4],
            (object) ['foo' => null],
        ]);
        $this->assertEquals(2, $data->median('foo'));
    }

    #[DataProvider('collectionClassProvider')]
    public function testEvenMedianCollection($collection)
    {
        $data = new $collection([
            (object) ['foo' => 0],
            (object) ['foo' => 3],
        ]);
        $this->assertEquals(1.5, $data->median('foo'));
    }

    #[DataProvider('collectionClassProvider')]
    public function testMedianOutOfOrderCollection($collection)
    {
        $data = new $collection([
            (object) ['foo' => 0],
            (object) ['foo' => 5],
            (object) ['foo' => 3],
        ]);
        $this->assertEquals(3, $data->median('foo'));
    }

    #[DataProvider('collectionClassProvider')]
    public function testMedianOnEmptyCollectionReturnsNull($collection)
    {
        $data = new $collection;
        $this->assertNull($data->median());
    }

    #[DataProvider('collectionClassProvider')]
    public function testModeOnNullCollection($collection)
    {
        $data = new $collection;
        $this->assertNull($data->mode());
    }

    #[DataProvider('collectionClassProvider')]
    public function testMode($collection)
    {
        $data = new $collection([1, 2, 3, 4, 4, 5]);
        $this->assertIsArray($data->mode());
        $this->assertEquals([4], $data->mode());
    }

    #[DataProvider('collectionClassProvider')]
    public function testModeValueByKey($collection)
    {
        $data = new $collection([
            (object) ['foo' => 1],
            (object) ['foo' => 1],
            (object) ['foo' => 2],
            (object) ['foo' => 4],
        ]);
        $data2 = new Collection([
            ['foo' => 1],
            ['foo' => 1],
            ['foo' => 2],
            ['foo' => 4],
        ]);
        $this->assertEquals([1], $data->mode('foo'));
        $this->assertEquals($data2->mode('foo'), $data->mode('foo'));
    }

    #[DataProvider('collectionClassProvider')]
    public function testWithMultipleModeValues($collection)
    {
        $data = new $collection([1, 2, 2, 1]);
        $this->assertEquals([1, 2], $data->mode());
    }

    #[DataProvider('collectionClassProvider')]
    public function testSliceOffset($collection)
    {
        $data = new $collection([1, 2, 3, 4, 5, 6, 7, 8]);
        $this->assertEquals([4, 5, 6, 7, 8], $data->slice(3)->values()->toArray());
    }

    #[DataProvider('collectionClassProvider')]
    public function testSliceNegativeOffset($collection)
    {
        $data = new $collection([1, 2, 3, 4, 5, 6, 7, 8]);
        $this->assertEquals([6, 7, 8], $data->slice(-3)->values()->toArray());
    }

    #[DataProvider('collectionClassProvider')]
    public function testSliceOffsetAndLength($collection)
    {
        $data = new $collection([1, 2, 3, 4, 5, 6, 7, 8]);
        $this->assertEquals([4, 5, 6], $data->slice(3, 3)->values()->toArray());
    }

    #[DataProvider('collectionClassProvider')]
    public function testSliceOffsetAndNegativeLength($collection)
    {
        $data = new $collection([1, 2, 3, 4, 5, 6, 7, 8]);
        $this->assertEquals([4, 5, 6, 7], $data->slice(3, -1)->values()->toArray());
    }

    #[DataProvider('collectionClassProvider')]
    public function testSliceNegativeOffsetAndLength($collection)
    {
        $data = new $collection([1, 2, 3, 4, 5, 6, 7, 8]);
        $this->assertEquals([4, 5, 6], $data->slice(-5, 3)->values()->toArray());
    }

    #[DataProvider('collectionClassProvider')]
    public function testSliceNegativeOffsetAndNegativeLength($collection)
    {
        $data = new $collection([1, 2, 3, 4, 5, 6, 7, 8]);
        $this->assertEquals([3, 4, 5, 6], $data->slice(-6, -2)->values()->toArray());
    }

    #[DataProvider('collectionClassProvider')]
    public function testCollectionFromTraversable($collection)
    {
        $data = new $collection(new ArrayObject([1, 2, 3]));
        $this->assertEquals([1, 2, 3], $data->toArray());
    }

    #[DataProvider('collectionClassProvider')]
    public function testCollectionFromTraversableWithKeys($collection)
    {
        $data = new $collection(new ArrayObject(['foo' => 1, 'bar' => 2, 'baz' => 3]));
        $this->assertEquals(['foo' => 1, 'bar' => 2, 'baz' => 3], $data->toArray());
    }

    #[DataProvider('collectionClassProvider')]
    public function testCollectionFromEnum($collection)
    {
        $data = new $collection(TestEnum::A);
        $this->assertEquals([TestEnum::A], $data->toArray());
    }

    #[DataProvider('collectionClassProvider')]
    public function testCollectionFromBackedEnum($collection)
    {
        $data = new $collection(TestBackedEnum::A);
        $this->assertEquals([TestBackedEnum::A], $data->toArray());
    }

    #[DataProvider('collectionClassProvider')]
    public function testSplitCollectionWithADivisibleCount($collection)
    {
        $data = new $collection(['a', 'b', 'c', 'd']);
        $split = $data->split(2);

        $this->assertSame(['a', 'b'], $split->get(0)->all());
        $this->assertSame(['c', 'd'], $split->get(1)->all());
        $this->assertInstanceOf($collection, $split);

        $this->assertEquals(
            [['a', 'b'], ['c', 'd']],
            $data->split(2)->map(function (Collection $chunk) {
                return $chunk->values()->toArray();
            })->toArray()
        );

        $data = new $collection([1, 2, 3, 4, 5, 6, 7, 8, 9, 10]);
        $split = $data->split(2);

        $this->assertSame([1, 2, 3, 4, 5], $split->get(0)->all());
        $this->assertSame([6, 7, 8, 9, 10], $split->get(1)->all());

        $this->assertEquals(
            [[1, 2, 3, 4, 5], [6, 7, 8, 9, 10]],
            $data->split(2)->map(function (Collection $chunk) {
                return $chunk->values()->toArray();
            })->toArray()
        );
    }

    #[DataProvider('collectionClassProvider')]
    public function testSplitCollectionWithAnUndivisableCount($collection)
    {
        $data = new $collection(['a', 'b', 'c']);
        $split = $data->split(2);

        $this->assertSame(['a', 'b'], $split->get(0)->all());
        $this->assertSame(['c'], $split->get(1)->all());

        $this->assertEquals(
            [['a', 'b'], ['c']],
            $data->split(2)->map(function (Collection $chunk) {
                return $chunk->values()->toArray();
            })->toArray()
        );
    }

    #[DataProvider('collectionClassProvider')]
    public function testSplitCollectionWithCountLessThenDivisor($collection)
    {
        $data = new $collection(['a']);
        $split = $data->split(2);

        $this->assertSame(['a'], $split->get(0)->all());
        $this->assertNull($split->get(1));

        $this->assertEquals(
            [['a']],
            $data->split(2)->map(function (Collection $chunk) {
                return $chunk->values()->toArray();
            })->toArray()
        );
    }

    #[DataProvider('collectionClassProvider')]
    public function testSplitCollectionIntoThreeWithCountOfFour($collection)
    {
        $data = new $collection(['a', 'b', 'c', 'd']);
        $split = $data->split(3);

        $this->assertSame(['a', 'b'], $split->get(0)->all());
        $this->assertSame(['c'], $split->get(1)->all());
        $this->assertSame(['d'], $split->get(2)->all());

        $this->assertEquals(
            [['a', 'b'], ['c'], ['d']],
            $data->split(3)->map(function (Collection $chunk) {
                return $chunk->values()->toArray();
            })->toArray()
        );
    }

    #[DataProvider('collectionClassProvider')]
    public function testSplitCollectionIntoThreeWithCountOfFive($collection)
    {
        $data = new $collection(['a', 'b', 'c', 'd', 'e']);
        $split = $data->split(3);

        $this->assertSame(['a', 'b'], $split->get(0)->all());
        $this->assertSame(['c', 'd'], $split->get(1)->all());
        $this->assertSame(['e'], $split->get(2)->all());

        $this->assertEquals(
            [['a', 'b'], ['c', 'd'], ['e']],
            $data->split(3)->map(function (Collection $chunk) {
                return $chunk->values()->toArray();
            })->toArray()
        );
    }

    #[DataProvider('collectionClassProvider')]
    public function testSplitCollectionIntoSixWithCountOfTen($collection)
    {
        $data = new $collection(['a', 'b', 'c', 'd', 'e', 'f', 'g', 'h', 'i', 'j']);
        $split = $data->split(6);

        $this->assertSame(['a', 'b'], $split->get(0)->all());
        $this->assertSame(['c', 'd'], $split->get(1)->all());
        $this->assertSame(['e', 'f'], $split->get(2)->all());
        $this->assertSame(['g', 'h'], $split->get(3)->all());
        $this->assertSame(['i'], $split->get(4)->all());
        $this->assertSame(['j'], $split->get(5)->all());

        $this->assertEquals(
            [['a', 'b'], ['c', 'd'], ['e', 'f'], ['g', 'h'], ['i'], ['j']],
            $data->split(6)->map(function (Collection $chunk) {
                return $chunk->values()->toArray();
            })->toArray()
        );
    }

    #[DataProvider('collectionClassProvider')]
    public function testSplitEmptyCollection($collection)
    {
        $data = new $collection;
        $split = $data->split(2);

        $this->assertNull($split->get(0));
        $this->assertNull($split->get(1));

        $this->assertEquals(
            [],
            $data->split(2)->map(function (Collection $chunk) {
                return $chunk->values()->toArray();
            })->toArray()
        );
    }

    #[DataProvider('collectionClassProvider')]
    public function testHigherOrderCollectionGroupBy($collection)
    {
        $data = new $collection([
            new TestSupportCollectionHigherOrderItem,
            new TestSupportCollectionHigherOrderItem('TAYLOR'),
            new TestSupportCollectionHigherOrderItem('foo'),
        ]);

        $this->assertEquals([
            'taylor' => [$data->get(0)],
            'TAYLOR' => [$data->get(1)],
            'foo' => [$data->get(2)],
        ], $data->groupBy->name->toArray());

        $this->assertEquals([
            'TAYLOR' => [$data->get(0), $data->get(1)],
            'FOO' => [$data->get(2)],
        ], $data->groupBy->uppercase()->toArray());
    }

    #[DataProvider('collectionClassProvider')]
    public function testHigherOrderCollectionMap($collection)
    {
        $person1 = (object) ['name' => 'Taylor'];
        $person2 = (object) ['name' => 'Yaz'];

        $data = new $collection([$person1, $person2]);

        $this->assertEquals(['Taylor', 'Yaz'], $data->map->name->toArray());

        $data = new $collection([new TestSupportCollectionHigherOrderItem, new TestSupportCollectionHigherOrderItem]);

        $this->assertEquals(['TAYLOR', 'TAYLOR'], $data->each->uppercase()->map->name->toArray());
    }

    #[DataProvider('collectionClassProvider')]
    public function testHigherOrderCollectionMapFromArrays($collection)
    {
        $person1 = ['name' => 'Taylor'];
        $person2 = ['name' => 'Yaz'];

        $data = new $collection([$person1, $person2]);

        $this->assertEquals(['Taylor', 'Yaz'], $data->map->name->toArray());

        $data = new $collection([new TestSupportCollectionHigherOrderItem, new TestSupportCollectionHigherOrderItem]);

        $this->assertEquals(['TAYLOR', 'TAYLOR'], $data->each->uppercase()->map->name->toArray());
    }

    #[DataProvider('collectionClassProvider')]
    public function testPartition($collection)
    {
        $data = new $collection(range(1, 10));

        [$firstPartition, $secondPartition] = $data->partition(function ($i) {
            return $i <= 5;
        })->all();

        $this->assertEquals([1, 2, 3, 4, 5], $firstPartition->values()->toArray());
        $this->assertEquals([6, 7, 8, 9, 10], $secondPartition->values()->toArray());
    }

    #[DataProvider('collectionClassProvider')]
    public function testPartitionCallbackWithKey($collection)
    {
        $data = new $collection(['zero', 'one', 'two', 'three']);

        [$even, $odd] = $data->partition(function ($item, $index) {
            return $index % 2 === 0;
        })->all();

        $this->assertEquals(['zero', 'two'], $even->values()->toArray());
        $this->assertEquals(['one', 'three'], $odd->values()->toArray());
    }

    #[DataProvider('collectionClassProvider')]
    public function testPartitionByKey($collection)
    {
        $courses = new $collection([
            ['free' => true, 'title' => 'Basic'], ['free' => false, 'title' => 'Premium'],
        ]);

        [$free, $premium] = $courses->partition('free')->all();

        $this->assertSame([['free' => true, 'title' => 'Basic']], $free->values()->toArray());
        $this->assertSame([['free' => false, 'title' => 'Premium']], $premium->values()->toArray());
    }

    #[DataProvider('collectionClassProvider')]
    public function testPartitionWithOperators($collection)
    {
        $data = new $collection([
            ['name' => 'Tim', 'age' => 17],
            ['name' => 'Agatha', 'age' => 62],
            ['name' => 'Kristina', 'age' => 33],
            ['name' => 'Tim', 'age' => 41],
        ]);

        [$tims, $others] = $data->partition('name', 'Tim')->all();

        $this->assertEquals([
            ['name' => 'Tim', 'age' => 17],
            ['name' => 'Tim', 'age' => 41],
        ], $tims->values()->all());

        $this->assertEquals([
            ['name' => 'Agatha', 'age' => 62],
            ['name' => 'Kristina', 'age' => 33],
        ], $others->values()->all());

        [$adults, $minors] = $data->partition('age', '>=', 18)->all();

        $this->assertEquals([
            ['name' => 'Agatha', 'age' => 62],
            ['name' => 'Kristina', 'age' => 33],
            ['name' => 'Tim', 'age' => 41],
        ], $adults->values()->all());

        $this->assertEquals([
            ['name' => 'Tim', 'age' => 17],
        ], $minors->values()->all());
    }

    #[DataProvider('collectionClassProvider')]
    public function testPartitionPreservesKeys($collection)
    {
        $courses = new $collection([
            'a' => ['free' => true], 'b' => ['free' => false], 'c' => ['free' => true],
        ]);

        [$free, $premium] = $courses->partition('free')->all();

        $this->assertSame(['a' => ['free' => true], 'c' => ['free' => true]], $free->toArray());
        $this->assertSame(['b' => ['free' => false]], $premium->toArray());
    }

    #[DataProvider('collectionClassProvider')]
    public function testPartitionEmptyCollection($collection)
    {
        $data = new $collection;

        $this->assertCount(2, $data->partition(function () {
            return true;
        }));
    }

    #[DataProvider('collectionClassProvider')]
    public function testHigherOrderPartition($collection)
    {
        $courses = new $collection([
            'a' => ['free' => true], 'b' => ['free' => false], 'c' => ['free' => true],
        ]);

        [$free, $premium] = $courses->partition->free->all();

        $this->assertSame(['a' => ['free' => true], 'c' => ['free' => true]], $free->toArray());

        $this->assertSame(['b' => ['free' => false]], $premium->toArray());
    }

    #[DataProvider('collectionClassProvider')]
    public function testTap($collection)
    {
        $data = new $collection([1, 2, 3]);

        $fromTap = [];
        $tappedInstance = null;
        $data = $data->tap(function ($data) use (&$fromTap, &$tappedInstance) {
            $fromTap = $data->slice(0, 1)->toArray();
            $tappedInstance = $data;
        });

        $this->assertSame($data, $tappedInstance);
        $this->assertSame([1], $fromTap);
        $this->assertSame([1, 2, 3], $data->toArray());
    }

    #[DataProvider('collectionClassProvider')]
    public function testWhen($collection)
    {
        $data = new $collection(['michael', 'tom']);

        $data = $data->when('adam', function ($data, $newName) {
            return $data->concat([$newName]);
        });

        $this->assertSame(['michael', 'tom', 'adam'], $data->toArray());

        $data = new $collection(['michael', 'tom']);

        $data = $data->when(false, function ($data) {
            return $data->concat(['adam']);
        });

        $this->assertSame(['michael', 'tom'], $data->toArray());
    }

    #[DataProvider('collectionClassProvider')]
    public function testWhenDefault($collection)
    {
        $data = new $collection(['michael', 'tom']);

        $data = $data->when(false, function ($data) {
            return $data->concat(['adam']);
        }, function ($data) {
            return $data->concat(['taylor']);
        });

        $this->assertSame(['michael', 'tom', 'taylor'], $data->toArray());
    }

    #[DataProvider('collectionClassProvider')]
    public function testWhenEmpty($collection)
    {
        $data = new $collection(['michael', 'tom']);

        $data = $data->whenEmpty(function () {
            throw new Exception('whenEmpty() should not trigger on a collection with items');
        });

        $this->assertSame(['michael', 'tom'], $data->toArray());

        $data = new $collection;

        $data = $data->whenEmpty(function ($data) {
            return $data->concat(['adam']);
        });

        $this->assertSame(['adam'], $data->toArray());
    }

    #[DataProvider('collectionClassProvider')]
    public function testWhenEmptyDefault($collection)
    {
        $data = new $collection(['michael', 'tom']);

        $data = $data->whenEmpty(function ($data) {
            return $data->concat(['adam']);
        }, function ($data) {
            return $data->concat(['taylor']);
        });

        $this->assertSame(['michael', 'tom', 'taylor'], $data->toArray());
    }

    #[DataProvider('collectionClassProvider')]
    public function testWhenNotEmpty($collection)
    {
        $data = new $collection(['michael', 'tom']);

        $data = $data->whenNotEmpty(function ($data) {
            return $data->concat(['adam']);
        });

        $this->assertSame(['michael', 'tom', 'adam'], $data->toArray());

        $data = new $collection;

        $data = $data->whenNotEmpty(function ($data) {
            return $data->concat(['adam']);
        });

        $this->assertSame([], $data->toArray());
    }

    #[DataProvider('collectionClassProvider')]
    public function testWhenNotEmptyDefault($collection)
    {
        $data = new $collection(['michael', 'tom']);

        $data = $data->whenNotEmpty(function ($data) {
            return $data->concat(['adam']);
        }, function ($data) {
            return $data->concat(['taylor']);
        });

        $this->assertSame(['michael', 'tom', 'adam'], $data->toArray());
    }

    #[DataProvider('collectionClassProvider')]
    public function testHigherOrderWhenAndUnless($collection)
    {
        $data = new $collection(['michael', 'tom']);

        $data = $data->when(true)->concat(['chris']);

        $this->assertSame(['michael', 'tom', 'chris'], $data->toArray());

        $data = $data->when(false)->concat(['adam']);

        $this->assertSame(['michael', 'tom', 'chris'], $data->toArray());

        $data = $data->unless(false)->concat(['adam']);

        $this->assertSame(['michael', 'tom', 'chris', 'adam'], $data->toArray());

        $data = $data->unless(true)->concat(['bogdan']);

        $this->assertSame(['michael', 'tom', 'chris', 'adam'], $data->toArray());
    }

    #[DataProvider('collectionClassProvider')]
    public function testHigherOrderWhenAndUnlessWithProxy($collection)
    {
        $data = new $collection(['michael', 'tom']);

        $data = $data->when->contains('michael')->concat(['chris']);

        $this->assertSame(['michael', 'tom', 'chris'], $data->toArray());

        $data = $data->when->contains('missing')->concat(['adam']);

        $this->assertSame(['michael', 'tom', 'chris'], $data->toArray());

        $data = $data->unless->contains('missing')->concat(['adam']);

        $this->assertSame(['michael', 'tom', 'chris', 'adam'], $data->toArray());

        $data = $data->unless->contains('adam')->concat(['bogdan']);

        $this->assertSame(['michael', 'tom', 'chris', 'adam'], $data->toArray());
    }

    #[DataProvider('collectionClassProvider')]
    public function testUnless($collection)
    {
        $data = new $collection(['michael', 'tom']);

        $data = $data->unless(false, function ($data) {
            return $data->concat(['caleb']);
        });

        $this->assertSame(['michael', 'tom', 'caleb'], $data->toArray());

        $data = new $collection(['michael', 'tom']);

        $data = $data->unless(true, function ($data) {
            return $data->concat(['caleb']);
        });

        $this->assertSame(['michael', 'tom'], $data->toArray());
    }

    #[DataProvider('collectionClassProvider')]
    public function testUnlessDefault($collection)
    {
        $data = new $collection(['michael', 'tom']);

        $data = $data->unless(true, function ($data) {
            return $data->concat(['caleb']);
        }, function ($data) {
            return $data->concat(['taylor']);
        });

        $this->assertSame(['michael', 'tom', 'taylor'], $data->toArray());
    }

    #[DataProvider('collectionClassProvider')]
    public function testUnlessEmpty($collection)
    {
        $data = new $collection(['michael', 'tom']);

        $data = $data->unlessEmpty(function ($data) {
            return $data->concat(['adam']);
        });

        $this->assertSame(['michael', 'tom', 'adam'], $data->toArray());

        $data = new $collection;

        $data = $data->unlessEmpty(function ($data) {
            return $data->concat(['adam']);
        });

        $this->assertSame([], $data->toArray());
    }

    #[DataProvider('collectionClassProvider')]
    public function testUnlessEmptyDefault($collection)
    {
        $data = new $collection(['michael', 'tom']);

        $data = $data->unlessEmpty(function ($data) {
            return $data->concat(['adam']);
        }, function ($data) {
            return $data->concat(['taylor']);
        });

        $this->assertSame(['michael', 'tom', 'adam'], $data->toArray());
    }

    #[DataProvider('collectionClassProvider')]
    public function testUnlessNotEmpty($collection)
    {
        $data = new $collection(['michael', 'tom']);

        $data = $data->unlessNotEmpty(function ($data) {
            return $data->concat(['adam']);
        });

        $this->assertSame(['michael', 'tom'], $data->toArray());

        $data = new $collection;

        $data = $data->unlessNotEmpty(function ($data) {
            return $data->concat(['adam']);
        });

        $this->assertSame(['adam'], $data->toArray());
    }

    #[DataProvider('collectionClassProvider')]
    public function testUnlessNotEmptyDefault($collection)
    {
        $data = new $collection(['michael', 'tom']);

        $data = $data->unlessNotEmpty(function ($data) {
            return $data->concat(['adam']);
        }, function ($data) {
            return $data->concat(['taylor']);
        });

        $this->assertSame(['michael', 'tom', 'taylor'], $data->toArray());
    }

    #[DataProvider('collectionClassProvider')]
    public function testHasReturnsValidResults($collection)
    {
        $data = new $collection(['foo' => 'one', 'bar' => 'two', 1 => 'three']);
        $this->assertTrue($data->has('foo'));
        $this->assertTrue($data->has('foo', 'bar', 1));
        $this->assertFalse($data->has('foo', 'bar', 1, 'baz'));
        $this->assertFalse($data->has('baz'));
    }

    public function testPutAddsItemToCollection()
    {
        $data = new Collection;
        $this->assertSame([], $data->toArray());
        $data->put('foo', 1);
        $this->assertSame(['foo' => 1], $data->toArray());
        $data->put('bar', ['nested' => 'two']);
        $this->assertSame(['foo' => 1, 'bar' => ['nested' => 'two']], $data->toArray());
        $data->put('foo', 3);
        $this->assertSame(['foo' => 3, 'bar' => ['nested' => 'two']], $data->toArray());
    }

    #[DataProvider('collectionClassProvider')]
    public function testItThrowsExceptionWhenTryingToAccessNoProxyProperty($collection)
    {
        $data = new $collection;
        $this->expectException(Exception::class);
        $this->expectExceptionMessage('Property [foo] does not exist on this collection instance.');
        $data->foo;
    }

    #[DataProvider('collectionClassProvider')]
    public function testGetWithNullReturnsNull($collection)
    {
        $data = new $collection([1, 2, 3]);
        $this->assertNull($data->get(null));
    }

    #[DataProvider('collectionClassProvider')]
    public function testGetWithDefaultValue($collection)
    {
        $data = new $collection(['name' => 'taylor', 'framework' => 'laravel']);
        $this->assertEquals('34', $data->get('age', 34));
    }

    #[DataProvider('collectionClassProvider')]
    public function testGetWithCallbackAsDefaultValue($collection)
    {
        $data = new $collection(['name' => 'taylor', 'framework' => 'laravel']);
        $result = $data->get('email', function () {
            return 'taylor@example.com';
        });
        $this->assertEquals('taylor@example.com', $result);
    }

    #[DataProvider('collectionClassProvider')]
    public function testWhereNull($collection)
    {
        $data = new $collection([
            ['name' => 'Taylor'],
            ['name' => null],
            ['name' => 'Bert'],
            ['name' => false],
            ['name' => ''],
        ]);

        $this->assertSame([
            1 => ['name' => null],
        ], $data->whereNull('name')->all());

        $this->assertSame([], $data->whereNull()->all());
    }

    #[DataProvider('collectionClassProvider')]
    public function testWhereNullWithoutKey($collection)
    {
        $collection = new $collection([1, null, 3, 'null', false, true]);
        $this->assertSame([
            1 => null,
        ], $collection->whereNull()->all());
    }

    #[DataProvider('collectionClassProvider')]
    public function testWhereNotNull($collection)
    {
        $data = new $collection($originalData = [
            ['name' => 'Taylor'],
            ['name' => null],
            ['name' => 'Bert'],
            ['name' => false],
            ['name' => ''],
        ]);

        $this->assertSame([
            0 => ['name' => 'Taylor'],
            2 => ['name' => 'Bert'],
            3 => ['name' => false],
            4 => ['name' => ''],
        ], $data->whereNotNull('name')->all());

        $this->assertSame($originalData, $data->whereNotNull()->all());
    }

    #[DataProvider('collectionClassProvider')]
    public function testWhereNotNullWithoutKey($collection)
    {
        $data = new $collection([1, null, 3, 'null', false, true]);

        $this->assertSame([
            0 => 1,
            2 => 3,
            3 => 'null',
            4 => false,
            5 => true,
        ], $data->whereNotNull()->all());
    }

    #[DataProvider('collectionClassProvider')]
    public function testCollect($collection)
    {
        $data = $collection::make([
            'a' => 1,
            'b' => 2,
            'c' => 3,
        ])->collect();

        $this->assertInstanceOf(Collection::class, $data);

        $this->assertSame([
            'a' => 1,
            'b' => 2,
            'c' => 3,
        ], $data->all());
    }

    #[DataProvider('collectionClassProvider')]
    public function testUndot($collection)
    {
        $data = $collection::make([
            'name' => 'Taylor',
            'meta.foo' => 'bar',
            'meta.baz' => 'boom',
            'meta.bam.boom' => 'bip',
        ])->undot();
        $this->assertSame([
            'name' => 'Taylor',
            'meta' => [
                'foo' => 'bar',
                'baz' => 'boom',
                'bam' => [
                    'boom' => 'bip',
                ],
            ],
        ], $data->all());

        $data = $collection::make([
            'foo.0' => 'bar',
            'foo.1' => 'baz',
            'foo.baz' => 'boom',
        ])->undot();
        $this->assertSame([
            'foo' => [
                'bar',
                'baz',
                'baz' => 'boom',
            ],
        ], $data->all());
    }

    #[DataProvider('collectionClassProvider')]
    public function testDot($collection)
    {
        $data = $collection::make([
            'name' => 'Taylor',
            'meta' => [
                'foo' => 'bar',
                'baz' => 'boom',
                'bam' => [
                    'boom' => 'bip',
                ],
            ],
        ])->dot();
        $this->assertSame([
            'name' => 'Taylor',
            'meta.foo' => 'bar',
            'meta.baz' => 'boom',
            'meta.bam.boom' => 'bip',
        ], $data->all());

        $data = $collection::make([
            'foo' => [
                'bar',
                'baz',
                'baz' => 'boom',
            ],
        ])->dot();
        $this->assertSame([
            'foo.0' => 'bar',
            'foo.1' => 'baz',
            'foo.baz' => 'boom',
        ], $data->all());
    }

    #[DataProvider('collectionClassProvider')]
    public function testEnsureForScalar($collection)
    {
        $data = $collection::make([1, 2, 3]);
        $data->ensure('int');

        $data = $collection::make([1, 2, 3, 'foo']);
        $this->expectException(UnexpectedValueException::class);
        $this->expectExceptionMessage("Collection should only include [int] items, but 'string' found at position 3.");
        $data->ensure('int');
    }

    #[DataProvider('collectionClassProvider')]
    public function testEnsureForObjects($collection)
    {
        $data = $collection::make([new stdClass, new stdClass, new stdClass]);
        $data->ensure(stdClass::class);

        $data = $collection::make([new stdClass, new stdClass, new stdClass, $collection]);
        $this->expectException(UnexpectedValueException::class);
        $this->expectExceptionMessage(sprintf('Collection should only include [%s] items, but \'%s\' found at position %d.', class_basename(new stdClass()), gettype($collection), 3));
        $data->ensure(stdClass::class);
    }

    #[DataProvider('collectionClassProvider')]
    public function testEnsureForInheritance($collection)
    {
        $data = $collection::make([new \Error, new \Error]);
        $data->ensure(\Throwable::class);

        $wrongType = new $collection;
        $data = $collection::make([new \Error, new \Error, $wrongType]);
        $this->expectException(UnexpectedValueException::class);
        $this->expectExceptionMessage(sprintf("Collection should only include [%s] items, but '%s' found at position %d.", \Throwable::class, get_class($wrongType), 2));
        $data->ensure(\Throwable::class);
    }

    #[DataProvider('collectionClassProvider')]
    public function testEnsureForMultipleTypes($collection)
    {
        $data = $collection::make([new \Error, 123]);
        $data->ensure([\Throwable::class, 'int']);

        $wrongType = new $collection;
        $data = $collection::make([new \Error, new \Error, $wrongType]);
        $this->expectException(UnexpectedValueException::class);
        $this->expectExceptionMessage(sprintf('Collection should only include [%s] items, but \'%s\' found at position %d.', implode(', ', [\Throwable::class, 'int']), get_class($wrongType), 2));
        $data->ensure([\Throwable::class, 'int']);
    }

    #[DataProvider('collectionClassProvider')]
    public function testPercentageWithFlatCollection($collection)
    {
        $collection = new $collection([1, 1, 2, 2, 2, 3]);

        $this->assertSame(33.33, $collection->percentage(fn ($value) => $value === 1));
        $this->assertSame(50.00, $collection->percentage(fn ($value) => $value === 2));
        $this->assertSame(16.67, $collection->percentage(fn ($value) => $value === 3));
        $this->assertSame(0.0, $collection->percentage(fn ($value) => $value === 5));
    }

    #[DataProvider('collectionClassProvider')]
    public function testPercentageWithNestedCollection($collection)
    {
        $collection = new $collection([
            ['name' => 'Taylor', 'foo' => 'foo'],
            ['name' => 'Nuno', 'foo' => 'bar'],
            ['name' => 'Dries', 'foo' => 'bar'],
            ['name' => 'Jess', 'foo' => 'baz'],
        ]);

        $this->assertSame(25.00, $collection->percentage(fn ($value) => $value['foo'] === 'foo'));
        $this->assertSame(50.00, $collection->percentage(fn ($value) => $value['foo'] === 'bar'));
        $this->assertSame(25.00, $collection->percentage(fn ($value) => $value['foo'] === 'baz'));
        $this->assertSame(0.0, $collection->percentage(fn ($value) => $value['foo'] === 'test'));
    }

    #[DataProvider('collectionClassProvider')]
    public function testHighOrderPercentage($collection)
    {
        $collection = new $collection([
            ['name' => 'Taylor', 'active' => true],
            ['name' => 'Nuno', 'active' => true],
            ['name' => 'Dries', 'active' => false],
            ['name' => 'Jess', 'active' => true],
        ]);

        $this->assertSame(75.00, $collection->percentage->active);
    }

    #[DataProvider('collectionClassProvider')]
    public function testPercentageReturnsNullForEmptyCollections($collection)
    {
        $collection = new $collection([]);

        $this->assertNull($collection->percentage(fn ($value) => $value === 1));
    }

    /**
     * Provides each collection class, respectively.
     *
     * @return array
     */
    public static function collectionClassProvider()
    {
        return [
            [Collection::class],
            [LazyCollection::class],
        ];
    }
}

class TestSupportCollectionHigherOrderItem
{
    public $name;

    public function __construct($name = 'taylor')
    {
        $this->name = $name;
    }

    public function uppercase()
    {
        return $this->name = strtoupper($this->name);
    }

    public function is($name)
    {
        return $this->name === $name;
    }
}

class TestAccessorEloquentTestStub
{
    protected $attributes = [];

    public function __construct($attributes)
    {
        $this->attributes = $attributes;
    }

    public function __get($attribute)
    {
        $accessor = 'get'.lcfirst($attribute).'Attribute';
        if (method_exists($this, $accessor)) {
            return $this->$accessor();
        }

        return $this->$attribute;
    }

    public function __isset($attribute)
    {
        $accessor = 'get'.lcfirst($attribute).'Attribute';

        if (method_exists($this, $accessor)) {
            return ! is_null($this->$accessor());
        }

        return isset($this->$attribute);
    }

    public function getSomeAttribute()
    {
        return $this->attributes['some'];
    }
}

class TestArrayAccessImplementation implements ArrayAccess
{
    private $arr;

    public function __construct($arr)
    {
        $this->arr = $arr;
    }

    public function offsetExists($offset): bool
    {
        return isset($this->arr[$offset]);
    }

    public function offsetGet($offset): mixed
    {
        return $this->arr[$offset];
    }

    public function offsetSet($offset, $value): void
    {
        $this->arr[$offset] = $value;
    }

    public function offsetUnset($offset): void
    {
        unset($this->arr[$offset]);
    }
}

class TestArrayableObject implements Arrayable
{
    public function toArray()
    {
        return ['foo' => 'bar'];
    }
}

class TestJsonableObject implements Jsonable
{
    public function toJson($options = 0)
    {
        return '{"foo":"bar"}';
    }
}

class TestJsonSerializeObject implements JsonSerializable
{
    public function jsonSerialize(): array
    {
        return ['foo' => 'bar'];
    }
}

class TestJsonSerializeToStringObject implements JsonSerializable
{
    public function jsonSerialize(): string
    {
        return 'foobar';
    }
}

class TestJsonSerializeWithScalarValueObject implements JsonSerializable
{
    public function jsonSerialize(): string
    {
        return 'foo';
    }
}

class TestTraversableAndJsonSerializableObject implements IteratorAggregate, JsonSerializable
{
    public $items;

    public function __construct($items)
    {
        $this->items = $items;
    }

    public function getIterator(): Traversable
    {
        return new ArrayIterator($this->items);
    }

    public function jsonSerialize(): array
    {
        return json_decode(json_encode($this->items), true);
    }
}

class TestCollectionMapIntoObject
{
    public $value;

    public function __construct($value)
    {
        $this->value = $value;
    }
}

class TestCollectionSubclass extends Collection
{
    //
}<|MERGE_RESOLUTION|>--- conflicted
+++ resolved
@@ -3589,7 +3589,6 @@
         }));
     }
 
-<<<<<<< HEAD
     public function testGettingProductFromCollection()
     {
         $numbers = collect([1, 2, 3, 4, 5]);
@@ -3604,13 +3603,8 @@
         };
         $this->assertEquals(24, $numbers->prod($callback));
     }
-
-    /**
-     * @dataProvider collectionClassProvider
-     */
-=======
-    #[DataProvider('collectionClassProvider')]
->>>>>>> cfe5f84b
+  
+    #[DataProvider('collectionClassProvider')]
     public function testCanSumValuesWithoutACallback($collection)
     {
         $c = new $collection([1, 2, 3, 4, 5]);
