--- conflicted
+++ resolved
@@ -1655,7 +1655,6 @@
         $this->assertEquals(['TAYLOR', 'TAYLOR'], $collection->each->uppercase()->map->name->toArray());
     }
 
-<<<<<<< HEAD
     public function testImprovedHigherOrderCollectionMap()
     {
         $person1 = (object) ['name' => 'Taylor'];
@@ -1668,7 +1667,8 @@
         $collection = collect([new TestSupportCollectionHigherOrderItem, new TestSupportCollectionHigherOrderItem]);
 
         $this->assertEquals(['TAYLOR', 'TAYLOR'], $collection->each->uppercase()->mapName->toArray());
-=======
+    }
+
     public function testHigherOrderCollectionMapFromArrays()
     {
         $person1 = ['name' => 'Taylor'];
@@ -1681,7 +1681,6 @@
         $collection = collect([new TestSupportCollectionHigherOrderItem, new TestSupportCollectionHigherOrderItem]);
 
         $this->assertEquals(['TAYLOR', 'TAYLOR'], $collection->each->uppercase()->map->name->toArray());
->>>>>>> daf72274
     }
 }
 
