<?php

namespace Illuminate\Tests\Support;

use Illuminate\Support\Collection;
use Illuminate\Support\Stringable;
use PHPUnit\Framework\TestCase;

class SupportStringableTest extends TestCase
{
    /**
     * @param  string  $string
     * @return \Illuminate\Support\Stringable
     */
    protected function stringable($string = '')
    {
        return new Stringable($string);
    }

    public function testClassBasename()
    {
        $this->assertEquals(
            class_basename(static::class),
            $this->stringable(static::class)->classBasename()
        );
    }

    public function testIsAscii()
    {
        $this->assertTrue($this->stringable('A')->isAscii());
        $this->assertFalse($this->stringable('ù')->isAscii());
    }

    public function testIsEmpty()
    {
        $this->assertTrue($this->stringable('')->isEmpty());
        $this->assertFalse($this->stringable('A')->isEmpty());
        $this->assertFalse($this->stringable('0')->isEmpty());
    }

    public function testPluralStudly()
    {
        $this->assertSame('LaraCon', (string) $this->stringable('LaraCon')->pluralStudly(1));
        $this->assertSame('LaraCons', (string) $this->stringable('LaraCon')->pluralStudly(2));
        $this->assertSame('LaraCon', (string) $this->stringable('LaraCon')->pluralStudly(-1));
        $this->assertSame('LaraCons', (string) $this->stringable('LaraCon')->pluralStudly(-2));
    }

    public function testMatch()
    {
        $stringable = $this->stringable('foo bar');

        $this->assertSame('bar', (string) $stringable->match('/bar/'));
        $this->assertSame('bar', (string) $stringable->match('/foo (.*)/'));
        $this->assertTrue($stringable->match('/nothing/')->isEmpty());

        $this->assertEquals(['bar', 'bar'], $this->stringable('bar foo bar')->matchAll('/bar/')->all());

        $stringable = $this->stringable('bar fun bar fly');

        $this->assertEquals(['un', 'ly'], $stringable->matchAll('/f(\w*)/')->all());
        $this->assertTrue($stringable->matchAll('/nothing/')->isEmpty());
    }

    public function testTrim()
    {
        $this->assertSame('foo', (string) $this->stringable(' foo ')->trim());
    }

    public function testLtrim()
    {
        $this->assertSame('foo ', (string) $this->stringable(' foo ')->ltrim());
    }

    public function testRtrim()
    {
        $this->assertSame(' foo', (string) $this->stringable(' foo ')->rtrim());
    }

    public function testCanBeLimitedByWords()
    {
        $this->assertSame('Taylor...', (string) $this->stringable('Taylor Otwell')->words(1));
        $this->assertSame('Taylor___', (string) $this->stringable('Taylor Otwell')->words(1, '___'));
        $this->assertSame('Taylor Otwell', (string) $this->stringable('Taylor Otwell')->words(3));
    }

    public function testWhenEmpty()
    {
        tap($this->stringable(), function ($stringable) {
            $this->assertSame($stringable, $stringable->whenEmpty(function () {
                //
            }));
        });

        $this->assertSame('empty', (string) $this->stringable()->whenEmpty(function () {
            return 'empty';
        }));

        $this->assertSame('not-empty', (string) $this->stringable('not-empty')->whenEmpty(function () {
            return 'empty';
        }));
    }

    public function testWhenFalse()
    {
        $this->assertSame('when', (string) $this->stringable('when')->when(false, function ($stringable, $value) {
            return $stringable->append($value)->append('false');
        }));

        $this->assertSame('when false fallbacks to default', (string) $this->stringable('when false ')->when(false, function ($stringable, $value) {
            return $stringable->append($value);
        }, function ($stringable) {
            return $stringable->append('fallbacks to default');
        }));
    }

    public function testWhenTrue()
    {
        $this->assertSame('when true', (string) $this->stringable('when ')->when(true, function ($stringable) {
            return $stringable->append('true');
        }));

        $this->assertSame('gets a value from if', (string) $this->stringable('gets a value ')->when('from if', function ($stringable, $value) {
            return $stringable->append($value);
        }, function ($stringable) {
            return $stringable->append('fallbacks to default');
        }));
    }

    public function testTrimmedOnlyWhereNecessary()
    {
        $this->assertSame(' Taylor Otwell ', (string) $this->stringable(' Taylor Otwell ')->words(3));
        $this->assertSame(' Taylor...', (string) $this->stringable(' Taylor Otwell ')->words(1));
    }

    public function testTitle()
    {
        $this->assertSame('Jefferson Costella', (string) $this->stringable('jefferson costella')->title());
        $this->assertSame('Jefferson Costella', (string) $this->stringable('jefFErson coSTella')->title());
    }

    public function testWithoutWordsDoesntProduceError()
    {
        $nbsp = chr(0xC2).chr(0xA0);
        $this->assertSame(' ', (string) $this->stringable(' ')->words());
        $this->assertEquals($nbsp, (string) $this->stringable($nbsp)->words());
    }

    public function testAscii()
    {
        $this->assertSame('@', (string) $this->stringable('@')->ascii());
        $this->assertSame('u', (string) $this->stringable('ü')->ascii());
    }

    public function testAsciiWithSpecificLocale()
    {
        $this->assertSame('h H sht Sht a A ia yo', (string) $this->stringable('х Х щ Щ ъ Ъ иа йо')->ascii('bg'));
        $this->assertSame('ae oe ue Ae Oe Ue', (string) $this->stringable('ä ö ü Ä Ö Ü')->ascii('de'));
    }

    public function testStartsWith()
    {
        $this->assertTrue($this->stringable('jason')->startsWith('jas'));
        $this->assertTrue($this->stringable('jason')->startsWith('jason'));
        $this->assertTrue($this->stringable('jason')->startsWith(['jas']));
        $this->assertTrue($this->stringable('jason')->startsWith(['day', 'jas']));
        $this->assertFalse($this->stringable('jason')->startsWith('day'));
        $this->assertFalse($this->stringable('jason')->startsWith(['day']));
        $this->assertFalse($this->stringable('jason')->startsWith(null));
        $this->assertFalse($this->stringable('jason')->startsWith([null]));
        $this->assertFalse($this->stringable('0123')->startsWith([null]));
        $this->assertTrue($this->stringable('0123')->startsWith(0));
        $this->assertFalse($this->stringable('jason')->startsWith('J'));
        $this->assertFalse($this->stringable('jason')->startsWith(''));
        $this->assertFalse($this->stringable('7')->startsWith(' 7'));
        $this->assertTrue($this->stringable('7a')->startsWith('7'));
        $this->assertTrue($this->stringable('7a')->startsWith(7));
        $this->assertTrue($this->stringable('7.12a')->startsWith(7.12));
        $this->assertFalse($this->stringable('7.12a')->startsWith(7.13));
        $this->assertTrue($this->stringable(7.123)->startsWith('7'));
        $this->assertTrue($this->stringable(7.123)->startsWith('7.12'));
        $this->assertFalse($this->stringable(7.123)->startsWith('7.13'));
        // Test for multibyte string support
        $this->assertTrue($this->stringable('Jönköping')->startsWith('Jö'));
        $this->assertTrue($this->stringable('Malmö')->startsWith('Malmö'));
        $this->assertFalse($this->stringable('Jönköping')->startsWith('Jonko'));
        $this->assertFalse($this->stringable('Malmö')->startsWith('Malmo'));
    }

    public function testEndsWith()
    {
        $this->assertTrue($this->stringable('jason')->endsWith('on'));
        $this->assertTrue($this->stringable('jason')->endsWith('jason'));
        $this->assertTrue($this->stringable('jason')->endsWith(['on']));
        $this->assertTrue($this->stringable('jason')->endsWith(['no', 'on']));
        $this->assertFalse($this->stringable('jason')->endsWith('no'));
        $this->assertFalse($this->stringable('jason')->endsWith(['no']));
        $this->assertFalse($this->stringable('jason')->endsWith(''));
        $this->assertFalse($this->stringable('jason')->endsWith([null]));
        $this->assertFalse($this->stringable('jason')->endsWith(null));
        $this->assertFalse($this->stringable('jason')->endsWith('N'));
        $this->assertFalse($this->stringable('7')->endsWith(' 7'));
        $this->assertTrue($this->stringable('a7')->endsWith('7'));
        $this->assertTrue($this->stringable('a7')->endsWith(7));
        $this->assertTrue($this->stringable('a7.12')->endsWith(7.12));
        $this->assertFalse($this->stringable('a7.12')->endsWith(7.13));
        $this->assertTrue($this->stringable(0.27)->endsWith('7'));
        $this->assertTrue($this->stringable(0.27)->endsWith('0.27'));
        $this->assertFalse($this->stringable(0.27)->endsWith('8'));
        // Test for multibyte string support
        $this->assertTrue($this->stringable('Jönköping')->endsWith('öping'));
        $this->assertTrue($this->stringable('Malmö')->endsWith('mö'));
        $this->assertFalse($this->stringable('Jönköping')->endsWith('oping'));
        $this->assertFalse($this->stringable('Malmö')->endsWith('mo'));
    }

    public function testBefore()
    {
        $this->assertSame('han', (string) $this->stringable('hannah')->before('nah'));
        $this->assertSame('ha', (string) $this->stringable('hannah')->before('n'));
        $this->assertSame('ééé ', (string) $this->stringable('ééé hannah')->before('han'));
        $this->assertSame('hannah', (string) $this->stringable('hannah')->before('xxxx'));
        $this->assertSame('hannah', (string) $this->stringable('hannah')->before(''));
        $this->assertSame('han', (string) $this->stringable('han0nah')->before('0'));
        $this->assertSame('han', (string) $this->stringable('han0nah')->before(0));
        $this->assertSame('han', (string) $this->stringable('han2nah')->before(2));
    }

    public function testBeforeLast()
    {
        $this->assertSame('yve', (string) $this->stringable('yvette')->beforeLast('tte'));
        $this->assertSame('yvet', (string) $this->stringable('yvette')->beforeLast('t'));
        $this->assertSame('ééé ', (string) $this->stringable('ééé yvette')->beforeLast('yve'));
        $this->assertSame('', (string) $this->stringable('yvette')->beforeLast('yve'));
        $this->assertSame('yvette', (string) $this->stringable('yvette')->beforeLast('xxxx'));
        $this->assertSame('yvette', (string) $this->stringable('yvette')->beforeLast(''));
        $this->assertSame('yv0et', (string) $this->stringable('yv0et0te')->beforeLast('0'));
        $this->assertSame('yv0et', (string) $this->stringable('yv0et0te')->beforeLast(0));
        $this->assertSame('yv2et', (string) $this->stringable('yv2et2te')->beforeLast(2));
    }

    public function testBetween()
    {
        $this->assertSame('abc', (string) $this->stringable('abc')->between('', 'c'));
        $this->assertSame('abc', (string) $this->stringable('abc')->between('a', ''));
        $this->assertSame('abc', (string) $this->stringable('abc')->between('', ''));
        $this->assertSame('b', (string) $this->stringable('abc')->between('a', 'c'));
        $this->assertSame('b', (string) $this->stringable('dddabc')->between('a', 'c'));
        $this->assertSame('b', (string) $this->stringable('abcddd')->between('a', 'c'));
        $this->assertSame('b', (string) $this->stringable('dddabcddd')->between('a', 'c'));
        $this->assertSame('nn', (string) $this->stringable('hannah')->between('ha', 'ah'));
        $this->assertSame('a]ab[b', (string) $this->stringable('[a]ab[b]')->between('[', ']'));
        $this->assertSame('foo', (string) $this->stringable('foofoobar')->between('foo', 'bar'));
        $this->assertSame('bar', (string) $this->stringable('foobarbar')->between('foo', 'bar'));
    }

    public function testAfter()
    {
        $this->assertSame('nah', (string) $this->stringable('hannah')->after('han'));
        $this->assertSame('nah', (string) $this->stringable('hannah')->after('n'));
        $this->assertSame('nah', (string) $this->stringable('ééé hannah')->after('han'));
        $this->assertSame('hannah', (string) $this->stringable('hannah')->after('xxxx'));
        $this->assertSame('hannah', (string) $this->stringable('hannah')->after(''));
        $this->assertSame('nah', (string) $this->stringable('han0nah')->after('0'));
        $this->assertSame('nah', (string) $this->stringable('han0nah')->after(0));
        $this->assertSame('nah', (string) $this->stringable('han2nah')->after(2));
    }

    public function testAfterLast()
    {
        $this->assertSame('tte', (string) $this->stringable('yvette')->afterLast('yve'));
        $this->assertSame('e', (string) $this->stringable('yvette')->afterLast('t'));
        $this->assertSame('e', (string) $this->stringable('ééé yvette')->afterLast('t'));
        $this->assertSame('', (string) $this->stringable('yvette')->afterLast('tte'));
        $this->assertSame('yvette', (string) $this->stringable('yvette')->afterLast('xxxx'));
        $this->assertSame('yvette', (string) $this->stringable('yvette')->afterLast(''));
        $this->assertSame('te', (string) $this->stringable('yv0et0te')->afterLast('0'));
        $this->assertSame('te', (string) $this->stringable('yv0et0te')->afterLast(0));
        $this->assertSame('te', (string) $this->stringable('yv2et2te')->afterLast(2));
        $this->assertSame('foo', (string) $this->stringable('----foo')->afterLast('---'));
    }

    public function testContains()
    {
        $this->assertTrue($this->stringable('taylor')->contains('ylo'));
        $this->assertTrue($this->stringable('taylor')->contains('taylor'));
        $this->assertTrue($this->stringable('taylor')->contains(['ylo']));
        $this->assertTrue($this->stringable('taylor')->contains(['xxx', 'ylo']));
        $this->assertFalse($this->stringable('taylor')->contains('xxx'));
        $this->assertFalse($this->stringable('taylor')->contains(['xxx']));
        $this->assertFalse($this->stringable('taylor')->contains(''));
    }

    public function testContainsAll()
    {
        $this->assertTrue($this->stringable('taylor otwell')->containsAll(['taylor', 'otwell']));
        $this->assertTrue($this->stringable('taylor otwell')->containsAll(['taylor']));
        $this->assertFalse($this->stringable('taylor otwell')->containsAll(['taylor', 'xxx']));
    }

    public function testParseCallback()
    {
        $this->assertEquals(['Class', 'method'], $this->stringable('Class@method')->parseCallback('foo'));
        $this->assertEquals(['Class', 'foo'], $this->stringable('Class')->parseCallback('foo'));
        $this->assertEquals(['Class', null], $this->stringable('Class')->parseCallback());
    }

    public function testSlug()
    {
        $this->assertSame('hello-world', (string) $this->stringable('hello world')->slug());
        $this->assertSame('hello-world', (string) $this->stringable('hello-world')->slug());
        $this->assertSame('hello-world', (string) $this->stringable('hello_world')->slug());
        $this->assertSame('hello_world', (string) $this->stringable('hello_world')->slug('_'));
        $this->assertSame('user-at-host', (string) $this->stringable('user@host')->slug());
        $this->assertSame('سلام-دنیا', (string) $this->stringable('سلام دنیا')->slug('-', null));
        $this->assertSame('sometext', (string) $this->stringable('some text')->slug(''));
        $this->assertSame('', (string) $this->stringable('')->slug(''));
        $this->assertSame('', (string) $this->stringable('')->slug());
    }

    public function testStart()
    {
        $this->assertSame('/test/string', (string) $this->stringable('test/string')->start('/'));
        $this->assertSame('/test/string', (string) $this->stringable('/test/string')->start('/'));
        $this->assertSame('/test/string', (string) $this->stringable('//test/string')->start('/'));
    }

    public function testFinish()
    {
        $this->assertSame('abbc', (string) $this->stringable('ab')->finish('bc'));
        $this->assertSame('abbc', (string) $this->stringable('abbcbc')->finish('bc'));
        $this->assertSame('abcbbc', (string) $this->stringable('abcbbcbc')->finish('bc'));
    }

    public function testIs()
    {
        $this->assertTrue($this->stringable('/')->is('/'));
        $this->assertFalse($this->stringable('/')->is(' /'));
        $this->assertFalse($this->stringable('/a')->is('/'));
        $this->assertTrue($this->stringable('foo/bar/baz')->is('foo/*'));

        $this->assertTrue($this->stringable('App\Class@method')->is('*@*'));
        $this->assertTrue($this->stringable('app\Class@')->is('*@*'));
        $this->assertTrue($this->stringable('@method')->is('*@*'));

        // is case sensitive
        $this->assertFalse($this->stringable('foo/bar/baz')->is('*BAZ*'));
        $this->assertFalse($this->stringable('foo/bar/baz')->is('*FOO*'));
        $this->assertFalse($this->stringable('a')->is('A'));

        // Accepts array of patterns
        $this->assertTrue($this->stringable('a/')->is(['a*', 'b*']));
        $this->assertTrue($this->stringable('b/')->is(['a*', 'b*']));
        $this->assertFalse($this->stringable('f/')->is(['a*', 'b*']));

        // numeric values and patterns
        $this->assertFalse($this->stringable(123)->is(['a*', 'b*']));
        $this->assertTrue($this->stringable(11211)->is(['*2*', 'b*']));

        $this->assertTrue($this->stringable('blah/baz/foo')->is('*/foo'));

        $valueObject = new StringableObjectStub('foo/bar/baz');
        $patternObject = new StringableObjectStub('foo/*');

        $this->assertTrue($this->stringable($valueObject)->is('foo/bar/baz'));
        $this->assertTrue($this->stringable($valueObject)->is($patternObject));

        // empty patterns
        $this->assertFalse($this->stringable('test')->is([]));
    }

    public function testKebab()
    {
        $this->assertSame('laravel-php-framework', (string) $this->stringable('LaravelPhpFramework')->kebab());
    }

    public function testLower()
    {
        $this->assertSame('foo bar baz', (string) $this->stringable('FOO BAR BAZ')->lower());
        $this->assertSame('foo bar baz', (string) $this->stringable('fOo Bar bAz')->lower());
    }

    public function testUpper()
    {
        $this->assertSame('FOO BAR BAZ', (string) $this->stringable('foo bar baz')->upper());
        $this->assertSame('FOO BAR BAZ', (string) $this->stringable('foO bAr BaZ')->upper());
    }

    public function testLimit()
    {
        $this->assertSame('Laravel is...',
            (string) $this->stringable('Laravel is a free, open source PHP web application framework.')->limit(10)
        );
        $this->assertSame('这是一...', (string) $this->stringable('这是一段中文')->limit(6));

        $string = 'The PHP framework for web artisans.';
        $this->assertSame('The PHP...', (string) $this->stringable($string)->limit(7));
        $this->assertSame('The PHP', (string) $this->stringable($string)->limit(7, ''));
        $this->assertSame('The PHP framework for web artisans.', (string) $this->stringable($string)->limit(100));

        $nonAsciiString = '这是一段中文';
        $this->assertSame('这是一...', (string) $this->stringable($nonAsciiString)->limit(6));
        $this->assertSame('这是一', (string) $this->stringable($nonAsciiString)->limit(6, ''));
    }

    public function testLength()
    {
        $this->assertSame(11, $this->stringable('foo bar baz')->length());
        $this->assertSame(11, $this->stringable('foo bar baz')->length('UTF-8'));
    }

    public function testReplaceArray()
    {
        $this->assertSame('foo/bar/baz', (string) $this->stringable('?/?/?')->replaceArray('?', ['foo', 'bar', 'baz']));
        $this->assertSame('foo/bar/baz/?', (string) $this->stringable('?/?/?/?')->replaceArray('?', ['foo', 'bar', 'baz']));
        $this->assertSame('foo/bar', (string) $this->stringable('?/?')->replaceArray('?', ['foo', 'bar', 'baz']));
        $this->assertSame('?/?/?', (string) $this->stringable('?/?/?')->replaceArray('x', ['foo', 'bar', 'baz']));
        $this->assertSame('foo?/bar/baz', (string) $this->stringable('?/?/?')->replaceArray('?', ['foo?', 'bar', 'baz']));
        $this->assertSame('foo/bar', (string) $this->stringable('?/?')->replaceArray('?', [1 => 'foo', 2 => 'bar']));
        $this->assertSame('foo/bar', (string) $this->stringable('?/?')->replaceArray('?', ['x' => 'foo', 'y' => 'bar']));
    }

    public function testReplaceFirst()
    {
        $this->assertSame('fooqux foobar', (string) $this->stringable('foobar foobar')->replaceFirst('bar', 'qux'));
        $this->assertSame('foo/qux? foo/bar?', (string) $this->stringable('foo/bar? foo/bar?')->replaceFirst('bar?', 'qux?'));
        $this->assertSame('foo foobar', (string) $this->stringable('foobar foobar')->replaceFirst('bar', ''));
        $this->assertSame('foobar foobar', (string) $this->stringable('foobar foobar')->replaceFirst('xxx', 'yyy'));
        $this->assertSame('foobar foobar', (string) $this->stringable('foobar foobar')->replaceFirst('', 'yyy'));
        // Test for multibyte string support
        $this->assertSame('Jxxxnköping Malmö', (string) $this->stringable('Jönköping Malmö')->replaceFirst('ö', 'xxx'));
        $this->assertSame('Jönköping Malmö', (string) $this->stringable('Jönköping Malmö')->replaceFirst('', 'yyy'));
    }

    public function testReplaceLast()
    {
        $this->assertSame('foobar fooqux', (string) $this->stringable('foobar foobar')->replaceLast('bar', 'qux'));
        $this->assertSame('foo/bar? foo/qux?', (string) $this->stringable('foo/bar? foo/bar?')->replaceLast('bar?', 'qux?'));
        $this->assertSame('foobar foo', (string) $this->stringable('foobar foobar')->replaceLast('bar', ''));
        $this->assertSame('foobar foobar', (string) $this->stringable('foobar foobar')->replaceLast('xxx', 'yyy'));
        $this->assertSame('foobar foobar', (string) $this->stringable('foobar foobar')->replaceLast('', 'yyy'));
        // Test for multibyte string support
        $this->assertSame('Malmö Jönkxxxping', (string) $this->stringable('Malmö Jönköping')->replaceLast('ö', 'xxx'));
        $this->assertSame('Malmö Jönköping', (string) $this->stringable('Malmö Jönköping')->replaceLast('', 'yyy'));
    }

    public function testSnake()
    {
        $this->assertSame('laravel_p_h_p_framework', (string) $this->stringable('LaravelPHPFramework')->snake());
        $this->assertSame('laravel_php_framework', (string) $this->stringable('LaravelPhpFramework')->snake());
        $this->assertSame('laravel php framework', (string) $this->stringable('LaravelPhpFramework')->snake(' '));
        $this->assertSame('laravel_php_framework', (string) $this->stringable('Laravel Php Framework')->snake());
        $this->assertSame('laravel_php_framework', (string) $this->stringable('Laravel    Php      Framework   ')->snake());
        // ensure cache keys don't overlap
        $this->assertSame('laravel__php__framework', (string) $this->stringable('LaravelPhpFramework')->snake('__'));
        $this->assertSame('laravel_php_framework_', (string) $this->stringable('LaravelPhpFramework_')->snake('_'));
        $this->assertSame('laravel_php_framework', (string) $this->stringable('laravel php Framework')->snake());
        $this->assertSame('laravel_php_frame_work', (string) $this->stringable('laravel php FrameWork')->snake());
        // prevent breaking changes
        $this->assertSame('foo-bar', (string) $this->stringable('foo-bar')->snake());
        $this->assertSame('foo-_bar', (string) $this->stringable('Foo-Bar')->snake());
        $this->assertSame('foo__bar', (string) $this->stringable('Foo_Bar')->snake());
        $this->assertSame('żółtałódka', (string) $this->stringable('ŻółtaŁódka')->snake());
    }

    public function testStudly()
    {
        $this->assertSame('LaravelPHPFramework', (string) $this->stringable('laravel_p_h_p_framework')->studly());
        $this->assertSame('LaravelPhpFramework', (string) $this->stringable('laravel_php_framework')->studly());
        $this->assertSame('LaravelPhPFramework', (string) $this->stringable('laravel-phP-framework')->studly());
        $this->assertSame('LaravelPhpFramework', (string) $this->stringable('laravel  -_-  php   -_-   framework   ')->studly());

        $this->assertSame('FooBar', (string) $this->stringable('fooBar')->studly());
        $this->assertSame('FooBar', (string) $this->stringable('foo_bar')->studly());
        $this->assertSame('FooBar', (string) $this->stringable('foo_bar')->studly()); // test cache
        $this->assertSame('FooBarBaz', (string) $this->stringable('foo-barBaz')->studly());
        $this->assertSame('FooBarBaz', (string) $this->stringable('foo-bar_baz')->studly());
    }

    public function testCamel()
    {
        $this->assertSame('laravelPHPFramework', (string) $this->stringable('Laravel_p_h_p_framework')->camel());
        $this->assertSame('laravelPhpFramework', (string) $this->stringable('Laravel_php_framework')->camel());
        $this->assertSame('laravelPhPFramework', (string) $this->stringable('Laravel-phP-framework')->camel());
        $this->assertSame('laravelPhpFramework', (string) $this->stringable('Laravel  -_-  php   -_-   framework   ')->camel());

        $this->assertSame('fooBar', (string) $this->stringable('FooBar')->camel());
        $this->assertSame('fooBar', (string) $this->stringable('foo_bar')->camel());
        $this->assertSame('fooBar', (string) $this->stringable('foo_bar')->camel()); // test cache
        $this->assertSame('fooBarBaz', (string) $this->stringable('Foo-barBaz')->camel());
        $this->assertSame('fooBarBaz', (string) $this->stringable('foo-bar_baz')->camel());
    }

    public function testSubstr()
    {
        $this->assertSame('Ё', (string) $this->stringable('БГДЖИЛЁ')->substr(-1));
        $this->assertSame('ЛЁ', (string) $this->stringable('БГДЖИЛЁ')->substr(-2));
        $this->assertSame('И', (string) $this->stringable('БГДЖИЛЁ')->substr(-3, 1));
        $this->assertSame('ДЖИЛ', (string) $this->stringable('БГДЖИЛЁ')->substr(2, -1));
        $this->assertSame('', (string) $this->stringable('БГДЖИЛЁ')->substr(4, -4));
        $this->assertSame('ИЛ', (string) $this->stringable('БГДЖИЛЁ')->substr(-3, -1));
        $this->assertSame('ГДЖИЛЁ', (string) $this->stringable('БГДЖИЛЁ')->substr(1));
        $this->assertSame('ГДЖ', (string) $this->stringable('БГДЖИЛЁ')->substr(1, 3));
        $this->assertSame('БГДЖ', (string) $this->stringable('БГДЖИЛЁ')->substr(0, 4));
        $this->assertSame('Ё', (string) $this->stringable('БГДЖИЛЁ')->substr(-1, 1));
        $this->assertSame('', (string) $this->stringable('Б')->substr(2));
    }

    public function testSubstrCount()
    {
        $this->assertSame(3, $this->stringable('laravelPHPFramework')->substrCount('a'));
        $this->assertSame(0, $this->stringable('laravelPHPFramework')->substrCount('z'));
        $this->assertSame(1, $this->stringable('laravelPHPFramework')->substrCount('l', 2));
        $this->assertSame(0, $this->stringable('laravelPHPFramework')->substrCount('z', 2));
        $this->assertSame(1, $this->stringable('laravelPHPFramework')->substrCount('k', -1));
        $this->assertSame(1, $this->stringable('laravelPHPFramework')->substrCount('k', -1));
        $this->assertSame(1, $this->stringable('laravelPHPFramework')->substrCount('a', 1, 2));
        $this->assertSame(1, $this->stringable('laravelPHPFramework')->substrCount('a', 1, 2));
        $this->assertSame(3, $this->stringable('laravelPHPFramework')->substrCount('a', 1, -2));
        $this->assertSame(1, $this->stringable('laravelPHPFramework')->substrCount('a', -10, -3));
    }

    public function testPadBoth()
    {
        $this->assertSame('__Alien___', (string) $this->stringable('Alien')->padBoth(10, '_'));
        $this->assertSame('  Alien   ', (string) $this->stringable('Alien')->padBoth(10));
    }

    public function testPadLeft()
    {
        $this->assertSame('-=-=-Alien', (string) $this->stringable('Alien')->padLeft(10, '-='));
        $this->assertSame('     Alien', (string) $this->stringable('Alien')->padLeft(10));
    }

    public function testPadRight()
    {
        $this->assertSame('Alien-----', (string) $this->stringable('Alien')->padRight(10, '-'));
        $this->assertSame('Alien     ', (string) $this->stringable('Alien')->padRight(10));
    }

    public function testChunk()
    {
        $chunks = $this->stringable('foobarbaz')->split(3);

        $this->assertInstanceOf(Collection::class, $chunks);
        $this->assertSame(['foo', 'bar', 'baz'], $chunks->all());
    }

<<<<<<< HEAD
    public function testJsonSerialize()
    {
        $this->assertSame('"foo"', json_encode($this->stringable('foo')));
=======
    public function testTap()
    {
        $stringable = $this->stringable('foobarbaz');

        $fromTheTap = '';

        $stringable = $stringable->tap(function (Stringable $string) use (&$fromTheTap) {
            $fromTheTap = $string->substr(0, 3);
        });

        $this->assertSame('foo', (string) $fromTheTap);
        $this->assertSame('foobarbaz', (string) $stringable);
    }

    public function testPipe()
    {
        $callback = function ($stringable) {
            return 'bar';
        };

        $this->assertInstanceOf(Stringable::class, $this->stringable('foo')->pipe($callback));
        $this->assertSame('bar', (string) $this->stringable('foo')->pipe($callback));
>>>>>>> 3ab9f7ad
    }
}<|MERGE_RESOLUTION|>--- conflicted
+++ resolved
@@ -546,11 +546,11 @@
         $this->assertSame(['foo', 'bar', 'baz'], $chunks->all());
     }
 
-<<<<<<< HEAD
     public function testJsonSerialize()
     {
         $this->assertSame('"foo"', json_encode($this->stringable('foo')));
-=======
+    }
+
     public function testTap()
     {
         $stringable = $this->stringable('foobarbaz');
@@ -573,6 +573,5 @@
 
         $this->assertInstanceOf(Stringable::class, $this->stringable('foo')->pipe($callback));
         $this->assertSame('bar', (string) $this->stringable('foo')->pipe($callback));
->>>>>>> 3ab9f7ad
     }
 }