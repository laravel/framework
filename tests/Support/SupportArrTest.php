--- conflicted
+++ resolved
@@ -213,7 +213,7 @@
         $this->assertNull($value2);
         $this->assertSame('bar', $value3);
         $this->assertSame('baz', $value4);
-<<<<<<< HEAD
+        $this->assertEquals(100, $value5);
 
         $cursor = (function () {
             while (false) {
@@ -221,9 +221,6 @@
             }
         })();
         $this->assertNull(Arr::first($cursor));
-=======
-        $this->assertEquals(100, $value5);
->>>>>>> 20085fee
     }
 
     public function testJoin()
