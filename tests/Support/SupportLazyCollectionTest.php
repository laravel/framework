--- conflicted
+++ resolved
@@ -453,20 +453,6 @@
         $this->assertEquals($expected, $dotted->all());
     }
 
-<<<<<<< HEAD
-    public function testDotSkippingEmptyArrays()
-    {
-        $collection = new LazyCollection([
-            'foo' => [
-                'bar' => [],
-            ],
-            'empty_array' => [],
-        ]);
-
-        $dotted = $collection->dot(true);
-
-        $this->assertEquals([], $dotted->all());
-=======
     public function testWithHeartbeat()
     {
         $start = Carbon::create(2000, 1, 1);
@@ -512,6 +498,19 @@
         );
 
         Carbon::setTestNow();
->>>>>>> 21bb042f
+    }
+
+    public function testDotSkippingEmptyArrays()
+    {
+        $collection = new LazyCollection([
+            'foo' => [
+                'bar' => [],
+            ],
+            'empty_array' => [],
+        ]);
+
+        $dotted = $collection->dot(true);
+
+        $this->assertEquals([], $dotted->all());
     }
 }