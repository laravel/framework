--- conflicted
+++ resolved
@@ -37,15 +37,12 @@
         $this->assertEquals($str, e($html));
     }
 
-<<<<<<< HEAD
-=======
     public function testEWithInvalidCodePoints()
     {
         $str = mb_convert_encoding('føø bar', 'ISO-8859-1', 'UTF-8');
         $this->assertEquals('f�� bar', e($str));
     }
 
->>>>>>> d6ffa449
     public function testEWithEnums()
     {
         $enumValue = StringBackedEnum::ADMIN_LABEL;
