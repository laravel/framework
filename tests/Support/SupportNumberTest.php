--- conflicted
+++ resolved
@@ -1,310 +1,311 @@
 <?php
 
-namespace Illuminate\Tests\Support;
-
-use Illuminate\Support\Number;
-use PHPUnit\Framework\Attributes\RequiresPhpExtension;
-use PHPUnit\Framework\TestCase;
-
-class SupportNumberTest extends TestCase
+namespace Illuminate\Support;
+
+use Illuminate\Support\Traits\Macroable;
+use NumberFormatter;
+use RuntimeException;
+
+class Number
 {
-    #[RequiresPhpExtension('intl')]
-    public function testFormat()
-    {
-        $this->assertSame('0', Number::format(0));
-        $this->assertSame('0', Number::format(0.0));
-        $this->assertSame('0', Number::format(0.00));
-        $this->assertSame('1', Number::format(1));
-        $this->assertSame('10', Number::format(10));
-        $this->assertSame('25', Number::format(25));
-        $this->assertSame('100', Number::format(100));
-        $this->assertSame('100,000', Number::format(100000));
-        $this->assertSame('100,000.00', Number::format(100000, precision: 2));
-        $this->assertSame('100,000.12', Number::format(100000.123, precision: 2));
-        $this->assertSame('100,000.123', Number::format(100000.1234, maxPrecision: 3));
-        $this->assertSame('100,000.124', Number::format(100000.1236, maxPrecision: 3));
-        $this->assertSame('123,456,789', Number::format(123456789));
-
-        $this->assertSame('-1', Number::format(-1));
-        $this->assertSame('-10', Number::format(-10));
-        $this->assertSame('-25', Number::format(-25));
-
-        $this->assertSame('0.2', Number::format(0.2));
-        $this->assertSame('0.20', Number::format(0.2, precision: 2));
-        $this->assertSame('0.123', Number::format(0.1234, maxPrecision: 3));
-        $this->assertSame('1.23', Number::format(1.23));
-        $this->assertSame('-1.23', Number::format(-1.23));
-        $this->assertSame('123.456', Number::format(123.456));
-
-        $this->assertSame('∞', Number::format(INF));
-        $this->assertSame('NaN', Number::format(NAN));
-    }
-
-    #[RequiresPhpExtension('intl')]
-    public function testFormatWithDifferentLocale()
-    {
-        $this->assertSame('123,456,789', Number::format(123456789, locale: 'en'));
-        $this->assertSame('123.456.789', Number::format(123456789, locale: 'de'));
-        $this->assertSame('123 456 789', Number::format(123456789, locale: 'fr'));
-        $this->assertSame('123 456 789', Number::format(123456789, locale: 'ru'));
-        $this->assertSame('123 456 789', Number::format(123456789, locale: 'sv'));
-    }
-
-    #[RequiresPhpExtension('intl')]
-    public function testFormatWithAppLocale()
-    {
-        $this->assertSame('123,456,789', Number::format(123456789));
-
-        Number::useLocale('de');
-
-        $this->assertSame('123.456.789', Number::format(123456789));
-
-        Number::useLocale('en');
-    }
-
-    public function testSpellout()
-    {
-        $this->assertSame('ten', Number::spell(10));
-        $this->assertSame('one point two', Number::spell(1.2));
-    }
-
-    #[RequiresPhpExtension('intl')]
-    public function testSpelloutWithLocale()
-    {
-        $this->assertSame('trois', Number::spell(3, 'fr'));
-    }
-
-    #[RequiresPhpExtension('intl')]
-    public function testSpelloutWithThreshold()
-    {
-        $this->assertSame('9', Number::spell(9, after: 10));
-        $this->assertSame('10', Number::spell(10, after: 10));
-        $this->assertSame('eleven', Number::spell(11, after: 10));
-
-        $this->assertSame('nine', Number::spell(9, until: 10));
-        $this->assertSame('10', Number::spell(10, until: 10));
-        $this->assertSame('11', Number::spell(11, until: 10));
-
-        $this->assertSame('ten thousand', Number::spell(10000, until: 50000));
-        $this->assertSame('100,000', Number::spell(100000, until: 50000));
-    }
-
-    public function testOrdinal()
-    {
-        $this->assertSame('1st', Number::ordinal(1));
-        $this->assertSame('2nd', Number::ordinal(2));
-        $this->assertSame('3rd', Number::ordinal(3));
-    }
-
-    #[RequiresPhpExtension('intl')]
-    public function testToPercent()
-    {
-        $this->assertSame('0%', Number::percentage(0, precision: 0));
-        $this->assertSame('0%', Number::percentage(0));
-        $this->assertSame('1%', Number::percentage(1));
-        $this->assertSame('10.00%', Number::percentage(10, precision: 2));
-        $this->assertSame('100%', Number::percentage(100));
-        $this->assertSame('100.00%', Number::percentage(100, precision: 2));
-        $this->assertSame('100.123%', Number::percentage(100.1234, maxPrecision: 3));
-
-        $this->assertSame('300%', Number::percentage(300));
-        $this->assertSame('1,000%', Number::percentage(1000));
-
-        $this->assertSame('2%', Number::percentage(1.75));
-        $this->assertSame('1.75%', Number::percentage(1.75, precision: 2));
-        $this->assertSame('1.750%', Number::percentage(1.75, precision: 3));
-        $this->assertSame('0%', Number::percentage(0.12345));
-        $this->assertSame('0.00%', Number::percentage(0, precision: 2));
-        $this->assertSame('0.12%', Number::percentage(0.12345, precision: 2));
-        $this->assertSame('0.1235%', Number::percentage(0.12345, precision: 4));
-    }
-
-    #[RequiresPhpExtension('intl')]
-    public function testToCurrency()
-    {
-        $this->assertSame('$0.00', Number::currency(0));
-        $this->assertSame('$1.00', Number::currency(1));
-        $this->assertSame('$10.00', Number::currency(10));
-
-        $this->assertSame('€0.00', Number::currency(0, 'EUR'));
-        $this->assertSame('€1.00', Number::currency(1, 'EUR'));
-        $this->assertSame('€10.00', Number::currency(10, 'EUR'));
-
-        $this->assertSame('-$5.00', Number::currency(-5));
-        $this->assertSame('$5.00', Number::currency(5.00));
-        $this->assertSame('$5.32', Number::currency(5.325));
-    }
-
-    #[RequiresPhpExtension('intl')]
-    public function testToCurrencyWithDifferentLocale()
-    {
-        $this->assertSame('1,00 €', Number::currency(1, 'EUR', 'de'));
-        $this->assertSame('1,00 $', Number::currency(1, 'USD', 'de'));
-        $this->assertSame('1,00 £', Number::currency(1, 'GBP', 'de'));
-
-        $this->assertSame('123.456.789,12 $', Number::currency(123456789.12345, 'USD', 'de'));
-        $this->assertSame('123.456.789,12 €', Number::currency(123456789.12345, 'EUR', 'de'));
-        $this->assertSame('1 234,56 $US', Number::currency(1234.56, 'USD', 'fr'));
-    }
-
-    public function testBytesToHuman()
-    {
-        $this->assertSame('0 B', Number::fileSize(0));
-        $this->assertSame('0.00 B', Number::fileSize(0, precision: 2));
-        $this->assertSame('1 B', Number::fileSize(1));
-        $this->assertSame('1 KB', Number::fileSize(1024));
-        $this->assertSame('2 KB', Number::fileSize(2048));
-        $this->assertSame('2.00 KB', Number::fileSize(2048, precision: 2));
-        $this->assertSame('1.23 KB', Number::fileSize(1264, precision: 2));
-        $this->assertSame('1.234 KB', Number::fileSize(1264.12345, maxPrecision: 3));
-        $this->assertSame('1.234 KB', Number::fileSize(1264, 3));
-        $this->assertSame('5 GB', Number::fileSize(1024 * 1024 * 1024 * 5));
-        $this->assertSame('10 TB', Number::fileSize((1024 ** 4) * 10));
-        $this->assertSame('10 PB', Number::fileSize((1024 ** 5) * 10));
-        $this->assertSame('1 ZB', Number::fileSize(1024 ** 7));
-        $this->assertSame('1 YB', Number::fileSize(1024 ** 8));
-        $this->assertSame('1,024 YB', Number::fileSize(1024 ** 9));
-    }
-
-    public function testClamp()
-    {
-        $this->assertSame(2, Number::clamp(1, 2, 3));
-        $this->assertSame(3, Number::clamp(5, 2, 3));
-        $this->assertSame(5, Number::clamp(5, 1, 10));
-        $this->assertSame(4.5, Number::clamp(4.5, 1, 10));
-        $this->assertSame(1, Number::clamp(-10, 1, 5));
-    }
-
-    public function testToHuman()
-    {
-        $this->assertSame('1', Number::forHumans(1));
-        $this->assertSame('1.00', Number::forHumans(1, precision: 2));
-        $this->assertSame('10', Number::forHumans(10));
-        $this->assertSame('100', Number::forHumans(100));
-        $this->assertSame('1 thousand', Number::forHumans(1000));
-        $this->assertSame('1.00 thousand', Number::forHumans(1000, precision: 2));
-        $this->assertSame('1 thousand', Number::forHumans(1000, maxPrecision: 2));
-        $this->assertSame('1 thousand', Number::forHumans(1230));
-        $this->assertSame('1.2 thousand', Number::forHumans(1230, maxPrecision: 1));
-        $this->assertSame('1 million', Number::forHumans(1000000));
-        $this->assertSame('1 billion', Number::forHumans(1000000000));
-        $this->assertSame('1 trillion', Number::forHumans(1000000000000));
-        $this->assertSame('1 quadrillion', Number::forHumans(1000000000000000));
-        $this->assertSame('1 thousand quadrillion', Number::forHumans(1000000000000000000));
-
-        $this->assertSame('123', Number::forHumans(123));
-        $this->assertSame('1 thousand', Number::forHumans(1234));
-        $this->assertSame('1.23 thousand', Number::forHumans(1234, precision: 2));
-        $this->assertSame('12 thousand', Number::forHumans(12345));
-        $this->assertSame('1 million', Number::forHumans(1234567));
-        $this->assertSame('1 billion', Number::forHumans(1234567890));
-        $this->assertSame('1 trillion', Number::forHumans(1234567890123));
-        $this->assertSame('1.23 trillion', Number::forHumans(1234567890123, precision: 2));
-        $this->assertSame('1 quadrillion', Number::forHumans(1234567890123456));
-        $this->assertSame('1.23 thousand quadrillion', Number::forHumans(1234567890123456789, precision: 2));
-        $this->assertSame('490 thousand', Number::forHumans(489939));
-        $this->assertSame('489.9390 thousand', Number::forHumans(489939, precision: 4));
-        $this->assertSame('500.00000 million', Number::forHumans(500000000, precision: 5));
-
-        $this->assertSame('1 million quadrillion', Number::forHumans(1000000000000000000000));
-        $this->assertSame('1 billion quadrillion', Number::forHumans(1000000000000000000000000));
-        $this->assertSame('1 trillion quadrillion', Number::forHumans(1000000000000000000000000000));
-        $this->assertSame('1 quadrillion quadrillion', Number::forHumans(1000000000000000000000000000000));
-        $this->assertSame('1 thousand quadrillion quadrillion', Number::forHumans(1000000000000000000000000000000000));
-
-        $this->assertSame('0', Number::forHumans(0));
-        $this->assertSame('0', Number::forHumans(0.0));
-        $this->assertSame('0.00', Number::forHumans(0, 2));
-        $this->assertSame('0.00', Number::forHumans(0.0, 2));
-        $this->assertSame('-1', Number::forHumans(-1));
-        $this->assertSame('-1.00', Number::forHumans(-1, precision: 2));
-        $this->assertSame('-10', Number::forHumans(-10));
-        $this->assertSame('-100', Number::forHumans(-100));
-        $this->assertSame('-1 thousand', Number::forHumans(-1000));
-        $this->assertSame('-1.23 thousand', Number::forHumans(-1234, precision: 2));
-        $this->assertSame('-1.2 thousand', Number::forHumans(-1234, maxPrecision: 1));
-        $this->assertSame('-1 million', Number::forHumans(-1000000));
-        $this->assertSame('-1 billion', Number::forHumans(-1000000000));
-        $this->assertSame('-1 trillion', Number::forHumans(-1000000000000));
-        $this->assertSame('-1.1 trillion', Number::forHumans(-1100000000000, maxPrecision: 1));
-        $this->assertSame('-1 quadrillion', Number::forHumans(-1000000000000000));
-        $this->assertSame('-1 thousand quadrillion', Number::forHumans(-1000000000000000000));
-    }
-
-    public function testSummarize()
-    {
-        $this->assertSame('1', Number::abbreviate(1));
-        $this->assertSame('1.00', Number::abbreviate(1, precision: 2));
-        $this->assertSame('10', Number::abbreviate(10));
-        $this->assertSame('100', Number::abbreviate(100));
-        $this->assertSame('1K', Number::abbreviate(1000));
-        $this->assertSame('1.00K', Number::abbreviate(1000, precision: 2));
-        $this->assertSame('1K', Number::abbreviate(1000, maxPrecision: 2));
-        $this->assertSame('1K', Number::abbreviate(1230));
-        $this->assertSame('1.2K', Number::abbreviate(1230, maxPrecision: 1));
-        $this->assertSame('1M', Number::abbreviate(1000000));
-        $this->assertSame('1B', Number::abbreviate(1000000000));
-        $this->assertSame('1T', Number::abbreviate(1000000000000));
-        $this->assertSame('1Q', Number::abbreviate(1000000000000000));
-        $this->assertSame('1KQ', Number::abbreviate(1000000000000000000));
-
-        $this->assertSame('123', Number::abbreviate(123));
-        $this->assertSame('1K', Number::abbreviate(1234));
-        $this->assertSame('1.23K', Number::abbreviate(1234, precision: 2));
-        $this->assertSame('12K', Number::abbreviate(12345));
-        $this->assertSame('1M', Number::abbreviate(1234567));
-        $this->assertSame('1B', Number::abbreviate(1234567890));
-        $this->assertSame('1T', Number::abbreviate(1234567890123));
-        $this->assertSame('1.23T', Number::abbreviate(1234567890123, precision: 2));
-        $this->assertSame('1Q', Number::abbreviate(1234567890123456));
-        $this->assertSame('1.23KQ', Number::abbreviate(1234567890123456789, precision: 2));
-        $this->assertSame('490K', Number::abbreviate(489939));
-        $this->assertSame('489.9390K', Number::abbreviate(489939, precision: 4));
-        $this->assertSame('500.00000M', Number::abbreviate(500000000, precision: 5));
-
-        $this->assertSame('1MQ', Number::abbreviate(1000000000000000000000));
-        $this->assertSame('1BQ', Number::abbreviate(1000000000000000000000000));
-        $this->assertSame('1TQ', Number::abbreviate(1000000000000000000000000000));
-        $this->assertSame('1QQ', Number::abbreviate(1000000000000000000000000000000));
-        $this->assertSame('1KQQ', Number::abbreviate(1000000000000000000000000000000000));
-
-        $this->assertSame('0', Number::abbreviate(0));
-        $this->assertSame('0', Number::abbreviate(0.0));
-        $this->assertSame('0.00', Number::abbreviate(0, 2));
-        $this->assertSame('0.00', Number::abbreviate(0.0, 2));
-        $this->assertSame('-1', Number::abbreviate(-1));
-        $this->assertSame('-1.00', Number::abbreviate(-1, precision: 2));
-        $this->assertSame('-10', Number::abbreviate(-10));
-        $this->assertSame('-100', Number::abbreviate(-100));
-        $this->assertSame('-1K', Number::abbreviate(-1000));
-        $this->assertSame('-1.23K', Number::abbreviate(-1234, precision: 2));
-        $this->assertSame('-1.2K', Number::abbreviate(-1234, maxPrecision: 1));
-        $this->assertSame('-1M', Number::abbreviate(-1000000));
-        $this->assertSame('-1B', Number::abbreviate(-1000000000));
-        $this->assertSame('-1T', Number::abbreviate(-1000000000000));
-        $this->assertSame('-1.1T', Number::abbreviate(-1100000000000, maxPrecision: 1));
-        $this->assertSame('-1Q', Number::abbreviate(-1000000000000000));
-        $this->assertSame('-1KQ', Number::abbreviate(-1000000000000000000));
-    }
-<<<<<<< HEAD
-
-    public function testPairs()
-    {
-        $this->assertSame([[1, 10], [11, 20], [21, 25]], Number::pairs(25, 10));
-        $this->assertSame([[0, 10], [10, 20], [20, 25]], Number::pairs(25, 10, 0));
-        $this->assertSame([[0, 2.5], [2.5, 5.0], [5.0, 7.5], [7.5, 10.0]], Number::pairs(10, 2.5, 0));
-    }
-
-    public function testTrim()
-    {
-        $this->assertSame(12, Number::trim(12));
-        $this->assertSame(120, Number::trim(120));
-        $this->assertSame(12, Number::trim(12.0));
-        $this->assertSame(12.3, Number::trim(12.3));
-        $this->assertSame(12.3, Number::trim(12.30));
-        $this->assertSame(12.3456789, Number::trim(12.3456789));
-        $this->assertSame(12.3456789, Number::trim(12.34567890000));
-    }
-=======
->>>>>>> 05a9554a
+    use Macroable;
+
+    /**
+     * The current default locale.
+     *
+     * @var string
+     */
+    protected static $locale = 'en';
+
+    /**
+     * Format the given number according to the current locale.
+     *
+     * @param  int|float  $number
+     * @param  int|null  $precision
+     * @param  int|null  $maxPrecision
+     * @param  string|null  $locale
+     * @return string|false
+     */
+    public static function format(int|float $number, ?int $precision = null, ?int $maxPrecision = null, ?string $locale = null)
+    {
+        static::ensureIntlExtensionIsInstalled();
+
+        $formatter = new NumberFormatter($locale ?? static::$locale, NumberFormatter::DECIMAL);
+
+        if (! is_null($maxPrecision)) {
+            $formatter->setAttribute(NumberFormatter::MAX_FRACTION_DIGITS, $maxPrecision);
+        } elseif (! is_null($precision)) {
+            $formatter->setAttribute(NumberFormatter::FRACTION_DIGITS, $precision);
+        }
+
+        return $formatter->format($number);
+    }
+
+    /**
+     * Spell out the given number in the given locale.
+     *
+     * @param  int|float  $number
+     * @param  string|null  $locale
+     * @param  int|null  $after
+     * @param  int|null  $until
+     * @return string
+     */
+    public static function spell(int|float $number, ?string $locale = null, ?int $after = null, ?int $until = null)
+    {
+        static::ensureIntlExtensionIsInstalled();
+
+        if (! is_null($after) && $number <= $after) {
+            return static::format($number, locale: $locale);
+        }
+
+        if (! is_null($until) && $number >= $until) {
+            return static::format($number, locale: $locale);
+        }
+
+        $formatter = new NumberFormatter($locale ?? static::$locale, NumberFormatter::SPELLOUT);
+
+        return $formatter->format($number);
+    }
+
+    /**
+     * Convert the given number to ordinal form.
+     *
+     * @param  int|float  $number
+     * @param  string|null  $locale
+     * @return string
+     */
+    public static function ordinal(int|float $number, ?string $locale = null)
+    {
+        static::ensureIntlExtensionIsInstalled();
+
+        $formatter = new NumberFormatter($locale ?? static::$locale, NumberFormatter::ORDINAL);
+
+        return $formatter->format($number);
+    }
+
+    /**
+     * Convert the given number to its percentage equivalent.
+     *
+     * @param  int|float  $number
+     * @param  int  $precision
+     * @param  int|null  $maxPrecision
+     * @param  string|null  $locale
+     * @return string|false
+     */
+    public static function percentage(int|float $number, int $precision = 0, ?int $maxPrecision = null, ?string $locale = null)
+    {
+        static::ensureIntlExtensionIsInstalled();
+
+        $formatter = new NumberFormatter($locale ?? static::$locale, NumberFormatter::PERCENT);
+
+        if (! is_null($maxPrecision)) {
+            $formatter->setAttribute(NumberFormatter::MAX_FRACTION_DIGITS, $maxPrecision);
+        } else {
+            $formatter->setAttribute(NumberFormatter::FRACTION_DIGITS, $precision);
+        }
+
+        return $formatter->format($number / 100);
+    }
+
+    /**
+     * Convert the given number to its currency equivalent.
+     *
+     * @param  int|float  $number
+     * @param  string  $in
+     * @param  string|null  $locale
+     * @return string|false
+     */
+    public static function currency(int|float $number, string $in = 'USD', ?string $locale = null)
+    {
+        static::ensureIntlExtensionIsInstalled();
+
+        $formatter = new NumberFormatter($locale ?? static::$locale, NumberFormatter::CURRENCY);
+
+        return $formatter->formatCurrency($number, $in);
+    }
+
+    /**
+     * Convert the given number to its file size equivalent.
+     *
+     * @param  int|float  $bytes
+     * @param  int  $precision
+     * @param  int|null  $maxPrecision
+     * @return string
+     */
+    public static function fileSize(int|float $bytes, int $precision = 0, ?int $maxPrecision = null)
+    {
+        $units = ['B', 'KB', 'MB', 'GB', 'TB', 'PB', 'EB', 'ZB', 'YB'];
+
+        for ($i = 0; ($bytes / 1024) > 0.9 && ($i < count($units) - 1); $i++) {
+            $bytes /= 1024;
+        }
+
+        return sprintf('%s %s', static::format($bytes, $precision, $maxPrecision), $units[$i]);
+    }
+
+    /**
+     * Convert the number to its human-readable equivalent.
+     *
+     * @param  int|float  $number
+     * @param  int  $precision
+     * @param  int|null  $maxPrecision
+     * @return bool|string
+     */
+    public static function abbreviate(int|float $number, int $precision = 0, ?int $maxPrecision = null)
+    {
+        return static::forHumans($number, $precision, $maxPrecision, abbreviate: true);
+    }
+
+    /**
+     * Convert the number to its human-readable equivalent.
+     *
+     * @param  int|float  $number
+     * @param  int  $precision
+     * @param  int|null  $maxPrecision
+     * @param  bool  $abbreviate
+     * @return bool|string
+     */
+    public static function forHumans(int|float $number, int $precision = 0, ?int $maxPrecision = null, bool $abbreviate = false)
+    {
+        return static::summarize($number, $precision, $maxPrecision, $abbreviate ? [
+            3 => 'K',
+            6 => 'M',
+            9 => 'B',
+            12 => 'T',
+            15 => 'Q',
+        ] : [
+            3 => ' thousand',
+            6 => ' million',
+            9 => ' billion',
+            12 => ' trillion',
+            15 => ' quadrillion',
+        ]);
+    }
+
+    /**
+     * Convert the number to its human-readable equivalent.
+     *
+     * @param  int|float  $number
+     * @param  int  $precision
+     * @param  int|null  $maxPrecision
+     * @param  array  $units
+     * @return string|false
+     */
+    protected static function summarize(int|float $number, int $precision = 0, ?int $maxPrecision = null, array $units = [])
+    {
+        if (empty($units)) {
+            $units = [
+                3 => 'K',
+                6 => 'M',
+                9 => 'B',
+                12 => 'T',
+                15 => 'Q',
+            ];
+        }
+
+        switch (true) {
+            case floatval($number) === 0.0:
+                return $precision > 0 ? static::format(0, $precision, $maxPrecision) : '0';
+            case $number < 0:
+                return sprintf('-%s', static::summarize(abs($number), $precision, $maxPrecision, $units));
+            case $number >= 1e15:
+                return sprintf('%s'.end($units), static::summarize($number / 1e15, $precision, $maxPrecision, $units));
+        }
+
+        $numberExponent = floor(log10($number));
+        $displayExponent = $numberExponent - ($numberExponent % 3);
+        $number /= pow(10, $displayExponent);
+
+        return trim(sprintf('%s%s', static::format($number, $precision, $maxPrecision), $units[$displayExponent] ?? ''));
+    }
+
+    /**
+     * Clamp the given number between the given minimum and maximum.
+     *
+     * @param  int|float  $number
+     * @param  int|float  $min
+     * @param  int|float  $max
+     * @return int|float
+     */
+    public static function clamp(int|float $number, int|float $min, int|float $max)
+    {
+        return min(max($number, $min), $max);
+    }
+
+    /**
+     * Split the given number into pairs of min/max values.
+     *
+     * @param  int|float  $to
+     * @param  int|float  $by
+     * @param  int|float  $offset
+     * @return array
+     */
+    public static function pairs(int|float $to, int|float $by, int|float $offset = 1)
+    {
+        $output = [];
+
+        for ($lower = 0; $lower < $to; $lower += $by) {
+            $upper = $lower + $by;
+
+            if ($upper > $to) {
+                $upper = $to;
+            }
+
+            $output[] = [$lower + $offset, $upper];
+        }
+
+        return $output;
+    }
+
+    /**
+     * Remove any trailing zero digits after the decimal point of the given number.
+     *
+     * @param  int|float  $number
+     * @return int|float
+     */
+    public static function trim(int|float $number)
+    {
+        return json_decode(json_encode($number));
+    }
+
+    /**
+     * Execute the given callback using the given locale.
+     *
+     * @param  string  $locale
+     * @param  callable  $callback
+     * @return mixed
+     */
+    public static function withLocale(string $locale, callable $callback)
+    {
+        $previousLocale = static::$locale;
+
+        static::useLocale($locale);
+
+        return tap($callback(), fn () => static::useLocale($previousLocale));
+    }
+
+    /**
+     * Set the default locale.
+     *
+     * @param  string  $locale
+     * @return void
+     */
+    public static function useLocale(string $locale)
+    {
+        static::$locale = $locale;
+    }
+
+    /**
+     * Ensure the "intl" PHP extension is installed.
+     *
+     * @return void
+     */
+    protected static function ensureIntlExtensionIsInstalled()
+    {
+        if (! extension_loaded('intl')) {
+            $method = debug_backtrace(DEBUG_BACKTRACE_IGNORE_ARGS, 2)[1]['function'];
+
+            throw new RuntimeException('The "intl" PHP extension is required to use the ['.$method.'] method.');
+        }
+    }
 }