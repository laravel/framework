<?php

namespace Illuminate\Tests\Session;

use Illuminate\Cookie\CookieJar;
use Illuminate\Session\CookieSessionHandler;
use Illuminate\Session\Store;
use Illuminate\Support\Str;
use Mockery as m;
use PHPUnit\Framework\TestCase;
use ReflectionClass;
use SessionHandlerInterface;
use Symfony\Component\HttpFoundation\Request;

class SessionStoreTest extends TestCase
{
    protected function tearDown(): void
    {
        m::close();
    }

    public function testSessionIsLoadedFromHandler()
    {
        $session = $this->getSession();
        $session->getHandler()->shouldReceive('read')->once()->with($this->getSessionId())->andReturn(serialize(['foo' => 'bar', 'bagged' => ['name' => 'taylor']]));
        $session->start();

        $this->assertSame('bar', $session->get('foo'));
        $this->assertSame('baz', $session->get('bar', 'baz'));
        $this->assertTrue($session->has('foo'));
        $this->assertFalse($session->has('bar'));
        $this->assertTrue($session->isStarted());

        $session->put('baz', 'boom');
        $this->assertTrue($session->has('baz'));
    }

    public function testSessionMigration()
    {
        $session = $this->getSession();
        $oldId = $session->getId();
        $session->getHandler()->shouldReceive('destroy')->never();
        $this->assertTrue($session->migrate());
        $this->assertNotEquals($oldId, $session->getId());

        $session = $this->getSession();
        $oldId = $session->getId();
        $session->getHandler()->shouldReceive('destroy')->once()->with($oldId);
        $this->assertTrue($session->migrate(true));
        $this->assertNotEquals($oldId, $session->getId());
    }

    public function testSessionRegeneration()
    {
        $session = $this->getSession();
        $oldId = $session->getId();
        $session->getHandler()->shouldReceive('destroy')->never();
        $this->assertTrue($session->regenerate());
        $this->assertNotEquals($oldId, $session->getId());
    }

    public function testCantSetInvalidId()
    {
        $session = $this->getSession();
        $this->assertTrue($session->isValidId($session->getId()));

        $session->setId(null);
        $this->assertNotNull($session->getId());
        $this->assertTrue($session->isValidId($session->getId()));

        $session->setId(['a']);
        $this->assertNotSame(['a'], $session->getId());

        $session->setId('wrong');
        $this->assertNotSame('wrong', $session->getId());
    }

    public function testSessionInvalidate()
    {
        $session = $this->getSession();
        $oldId = $session->getId();

        $session->put('foo', 'bar');
        $this->assertGreaterThan(0, count($session->all()));

        $session->flash('name', 'Taylor');
        $this->assertTrue($session->has('name'));

        $session->getHandler()->shouldReceive('destroy')->once()->with($oldId);
        $this->assertTrue($session->invalidate());

        $this->assertFalse($session->has('name'));
        $this->assertNotEquals($oldId, $session->getId());
        $this->assertCount(0, $session->all());
    }

    public function testBrandNewSessionIsProperlySaved()
    {
        $session = $this->getSession();
        $session->getHandler()->shouldReceive('read')->once()->andReturn(serialize([]));
        $session->start();
        $session->put('foo', 'bar');
        $session->flash('baz', 'boom');
        $session->now('qux', 'norf');
        $session->getHandler()->shouldReceive('write')->once()->with(
            $this->getSessionId(),
            serialize([
                '_token' => $session->token(),
                'foo' => 'bar',
                'baz' => 'boom',
                '_flash' => [
                    'new' => [],
                    'old' => ['baz'],
                ],
            ])
        );
        $session->save();

        $this->assertFalse($session->isStarted());
    }

    public function testSessionIsProperlyUpdated()
    {
        $session = $this->getSession();
        $session->getHandler()->shouldReceive('read')->once()->andReturn(serialize([
            '_token' => Str::random(40),
            'foo' => 'bar',
            'baz' => 'boom',
            '_flash' => [
                'new' => [],
                'old' => ['baz'],
            ],
        ]));
        $session->start();

        $session->getHandler()->shouldReceive('write')->once()->with(
            $this->getSessionId(),
            serialize([
                '_token' => $session->token(),
                'foo' => 'bar',
                '_flash' => [
                    'new' => [],
                    'old' => [],
                ],
            ])
        );

        $session->save();

        $this->assertFalse($session->isStarted());
    }

    public function testSessionIsReSavedWhenNothingHasChanged()
    {
        $session = $this->getSession();
        $session->getHandler()->shouldReceive('read')->once()->andReturn(serialize([
            '_token' => Str::random(40),
            'foo' => 'bar',
            'baz' => 'boom',
            '_flash' => [
                'new' => [],
                'old' => [],
            ],
        ]));
        $session->start();

        $session->getHandler()->shouldReceive('write')->once()->with(
            $this->getSessionId(),
            serialize([
                '_token' => $session->token(),
                'foo' => 'bar',
                'baz' => 'boom',
                '_flash' => [
                    'new' => [],
                    'old' => [],
                ],
            ])
        );

        $session->save();

        $this->assertFalse($session->isStarted());
    }

    public function testSessionIsReSavedWhenNothingHasChangedExceptSessionId()
    {
        $session = $this->getSession();
        $oldId = $session->getId();
        $token = Str::random(40);
        $session->getHandler()->shouldReceive('read')->once()->with($oldId)->andReturn(serialize([
            '_token' => $token,
            'foo' => 'bar',
            'baz' => 'boom',
            '_flash' => [
                'new' => [],
                'old' => [],
            ],
        ]));
        $session->start();

        $oldId = $session->getId();
        $session->migrate();
        $newId = $session->getId();

        $this->assertNotEquals($newId, $oldId);

        $session->getHandler()->shouldReceive('write')->once()->with(
            $newId,
            serialize([
                '_token' => $token,
                'foo' => 'bar',
                'baz' => 'boom',
                '_flash' => [
                    'new' => [],
                    'old' => [],
                ],
            ])
        );

        $session->save();

        $this->assertFalse($session->isStarted());
    }

    public function testOldInputFlashing()
    {
        $session = $this->getSession();
        $session->put('boom', 'baz');
        $session->flashInput(['foo' => 'bar', 'bar' => 0]);

        $this->assertTrue($session->hasOldInput('foo'));
        $this->assertSame('bar', $session->getOldInput('foo'));
        $this->assertEquals(0, $session->getOldInput('bar'));
        $this->assertFalse($session->hasOldInput('boom'));

        $session->ageFlashData();

        $this->assertTrue($session->hasOldInput('foo'));
        $this->assertSame('bar', $session->getOldInput('foo'));
        $this->assertEquals(0, $session->getOldInput('bar'));
        $this->assertFalse($session->hasOldInput('boom'));
    }

    public function testDataFlashing()
    {
        $session = $this->getSession();
        $session->flash('foo', 'bar');
        $session->flash('bar', 0);
        $session->flash('baz');

        $this->assertTrue($session->has('foo'));
        $this->assertSame('bar', $session->get('foo'));
        $this->assertEquals(0, $session->get('bar'));
        $this->assertTrue($session->get('baz'));

        $session->ageFlashData();

        $this->assertTrue($session->has('foo'));
        $this->assertSame('bar', $session->get('foo'));
        $this->assertEquals(0, $session->get('bar'));

        $session->ageFlashData();

        $this->assertFalse($session->has('foo'));
        $this->assertNull($session->get('foo'));
    }

    public function testDataFlashingNow()
    {
        $session = $this->getSession();
        $session->now('foo', 'bar');
        $session->now('bar', 0);

        $this->assertTrue($session->has('foo'));
        $this->assertSame('bar', $session->get('foo'));
        $this->assertEquals(0, $session->get('bar'));

        $session->ageFlashData();

        $this->assertFalse($session->has('foo'));
        $this->assertNull($session->get('foo'));
    }

    public function testDataMergeNewFlashes()
    {
        $session = $this->getSession();
        $session->flash('foo', 'bar');
        $session->put('fu', 'baz');
        $session->put('_flash.old', ['qu']);
        $this->assertNotFalse(array_search('foo', $session->get('_flash.new')));
        $this->assertFalse(array_search('fu', $session->get('_flash.new')));
        $session->keep(['fu', 'qu']);
        $this->assertNotFalse(array_search('foo', $session->get('_flash.new')));
        $this->assertNotFalse(array_search('fu', $session->get('_flash.new')));
        $this->assertNotFalse(array_search('qu', $session->get('_flash.new')));
        $this->assertFalse(array_search('qu', $session->get('_flash.old')));
    }

    public function testReflash()
    {
        $session = $this->getSession();
        $session->flash('foo', 'bar');
        $session->put('_flash.old', ['foo']);
        $session->reflash();
        $this->assertNotFalse(array_search('foo', $session->get('_flash.new')));
        $this->assertFalse(array_search('foo', $session->get('_flash.old')));
    }

    public function testReflashWithNow()
    {
        $session = $this->getSession();
        $session->now('foo', 'bar');
        $session->reflash();
        $this->assertNotFalse(array_search('foo', $session->get('_flash.new')));
        $this->assertFalse(array_search('foo', $session->get('_flash.old')));
    }

    public function testOnly()
    {
        $session = $this->getSession();
        $session->put('foo', 'bar');
        $session->put('qu', 'ux');
        $this->assertEquals(['foo' => 'bar', 'qu' => 'ux'], $session->all());
        $this->assertEquals(['qu' => 'ux'], $session->only(['qu']));
    }

    public function testReplace()
    {
        $session = $this->getSession();
        $session->put('foo', 'bar');
        $session->put('qu', 'ux');
        $session->replace(['foo' => 'baz']);
        $this->assertSame('baz', $session->get('foo'));
        $this->assertSame('ux', $session->get('qu'));
    }

    public function testRemove()
    {
        $session = $this->getSession();
        $session->put('foo', 'bar');
        $pulled = $session->remove('foo');
        $this->assertFalse($session->has('foo'));
        $this->assertSame('bar', $pulled);
    }

    public function testClear()
    {
        $session = $this->getSession();
        $session->put('foo', 'bar');

        $session->flush();
        $this->assertFalse($session->has('foo'));

        $session->put('foo', 'bar');

        $session->flush();
        $this->assertFalse($session->has('foo'));
    }

    public function testIncrement()
    {
        $session = $this->getSession();

        $session->put('foo', 5);
        $foo = $session->increment('foo');
        $this->assertEquals(6, $foo);
        $this->assertEquals(6, $session->get('foo'));

        $foo = $session->increment('foo', 4);
        $this->assertEquals(10, $foo);
        $this->assertEquals(10, $session->get('foo'));

        $session->increment('bar');
        $this->assertEquals(1, $session->get('bar'));
    }

    public function testDecrement()
    {
        $session = $this->getSession();

        $session->put('foo', 5);
        $foo = $session->decrement('foo');
        $this->assertEquals(4, $foo);
        $this->assertEquals(4, $session->get('foo'));

        $foo = $session->decrement('foo', 4);
        $this->assertEquals(0, $foo);
        $this->assertEquals(0, $session->get('foo'));

        $session->decrement('bar');
        $this->assertEquals(-1, $session->get('bar'));
    }

    public function testHasOldInputWithoutKey()
    {
        $session = $this->getSession();
        $session->flash('boom', 'baz');
        $this->assertFalse($session->hasOldInput());

        $session->flashInput(['foo' => 'bar']);
        $this->assertTrue($session->hasOldInput());
    }

    public function testHandlerNeedsRequest()
    {
        $session = $this->getSession();
        $this->assertFalse($session->handlerNeedsRequest());
        $session->getHandler()->shouldReceive('setRequest')->never();

        $session = new Store('test', m::mock(new CookieSessionHandler(new CookieJar, 60)));
        $this->assertTrue($session->handlerNeedsRequest());
        $session->getHandler()->shouldReceive('setRequest')->once();
        $request = new Request;
        $session->setRequestOnHandler($request);
    }

    public function testToken()
    {
        $session = $this->getSession();
        $this->assertEquals($session->token(), $session->token());
    }

    public function testRegenerateToken()
    {
        $session = $this->getSession();
        $token = $session->token();
        $session->regenerateToken();
        $this->assertNotEquals($token, $session->token());
    }

    public function testName()
    {
        $session = $this->getSession();
        $this->assertEquals($session->getName(), $this->getSessionName());
        $session->setName('foo');
<<<<<<< HEAD
        $this->assertEquals('foo', $session->getName());
=======
        $this->assertSame('foo', $session->getName());
>>>>>>> af990302
    }

    public function testKeyExists()
    {
        $session = $this->getSession();
        $session->put('foo', 'bar');
        $this->assertTrue($session->exists('foo'));
        $session->put('baz', null);
        $session->put('hulk', ['one' => true]);
        $this->assertFalse($session->has('baz'));
        $this->assertTrue($session->exists('baz'));
        $this->assertFalse($session->exists('bogus'));
        $this->assertTrue($session->exists(['foo', 'baz']));
        $this->assertFalse($session->exists(['foo', 'baz', 'bogus']));
        $this->assertTrue($session->exists(['hulk.one']));
        $this->assertFalse($session->exists(['hulk.two']));
    }

    public function testRememberMethodCallsPutAndReturnsDefault()
    {
        $session = $this->getSession();
        $session->getHandler()->shouldReceive('get')->andReturn(null);
        $result = $session->remember('foo', function () {
            return 'bar';
        });
        $this->assertSame('bar', $session->get('foo'));
        $this->assertSame('bar', $result);
    }

    public function getSession()
    {
        $reflection = new ReflectionClass(Store::class);

        return $reflection->newInstanceArgs($this->getMocks());
    }

    public function getMocks()
    {
        return [
            $this->getSessionName(),
            m::mock(SessionHandlerInterface::class),
            $this->getSessionId(),
        ];
    }

    public function getSessionId()
    {
        return 'aaaaaaaaaaaaaaaaaaaaaaaaaaaaaaaaaaaaaaaa';
    }

    public function getSessionName()
    {
        return 'name';
    }
}<|MERGE_RESOLUTION|>--- conflicted
+++ resolved
@@ -433,11 +433,7 @@
         $session = $this->getSession();
         $this->assertEquals($session->getName(), $this->getSessionName());
         $session->setName('foo');
-<<<<<<< HEAD
-        $this->assertEquals('foo', $session->getName());
-=======
         $this->assertSame('foo', $session->getName());
->>>>>>> af990302
     }
 
     public function testKeyExists()
