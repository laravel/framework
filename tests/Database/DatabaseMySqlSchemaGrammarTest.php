--- conflicted
+++ resolved
@@ -383,8 +383,6 @@
 	}
 
 
-<<<<<<< HEAD
-=======
 	public function testAddingDoubleSpecifyingPrecision()
 	{
 		$blueprint = new Blueprint('users');
@@ -396,7 +394,6 @@
 	}
 
 
->>>>>>> a4ca250a
 	public function testAddingDecimal()
 	{
 		$blueprint = new Blueprint('users');
