--- conflicted
+++ resolved
@@ -915,23 +915,13 @@
     {
         $model = new EloquentModelStub;
         $this->addMockConnection($model);
-<<<<<<< HEAD
         $relation = $model->hasOne('Illuminate\Tests\Database\EloquentModelSaveStub');
-        $this->assertEquals('save_stub.eloquent_model_stub_id', $relation->getForeignKey());
+        $this->assertEquals('save_stub.eloquent_model_stub_id', $relation->getQualifiedForeignKeyName());
 
         $model = new EloquentModelStub;
         $this->addMockConnection($model);
         $relation = $model->hasOne('Illuminate\Tests\Database\EloquentModelSaveStub', 'foo');
-        $this->assertEquals('save_stub.foo', $relation->getForeignKey());
-=======
-        $relation = $model->hasOne('EloquentModelSaveStub');
-        $this->assertEquals('save_stub.eloquent_model_stub_id', $relation->getQualifiedForeignKeyName());
-
-        $model = new EloquentModelStub;
-        $this->addMockConnection($model);
-        $relation = $model->hasOne('EloquentModelSaveStub', 'foo');
         $this->assertEquals('save_stub.foo', $relation->getQualifiedForeignKeyName());
->>>>>>> 827d075f
         $this->assertSame($model, $relation->getParent());
         $this->assertInstanceOf('Illuminate\Tests\Database\EloquentModelSaveStub', $relation->getQuery()->getModel());
     }
@@ -940,17 +930,10 @@
     {
         $model = new EloquentModelStub;
         $this->addMockConnection($model);
-<<<<<<< HEAD
         $relation = $model->morphOne('Illuminate\Tests\Database\EloquentModelSaveStub', 'morph');
-        $this->assertEquals('save_stub.morph_id', $relation->getForeignKey());
-        $this->assertEquals('save_stub.morph_type', $relation->getMorphType());
-        $this->assertEquals('Illuminate\Tests\Database\EloquentModelStub', $relation->getMorphClass());
-=======
-        $relation = $model->morphOne('EloquentModelSaveStub', 'morph');
         $this->assertEquals('save_stub.morph_id', $relation->getQualifiedForeignKeyName());
         $this->assertEquals('save_stub.morph_type', $relation->getQualifiedMorphType());
-        $this->assertEquals('EloquentModelStub', $relation->getMorphClass());
->>>>>>> 827d075f
+        $this->assertEquals('Illuminate\Tests\Database\EloquentModelStub', $relation->getMorphClass());
     }
 
     public function testCorrectMorphClassIsReturned()
@@ -969,23 +952,14 @@
     {
         $model = new EloquentModelStub;
         $this->addMockConnection($model);
-<<<<<<< HEAD
         $relation = $model->hasMany('Illuminate\Tests\Database\EloquentModelSaveStub');
-        $this->assertEquals('save_stub.eloquent_model_stub_id', $relation->getForeignKey());
+        $this->assertEquals('save_stub.eloquent_model_stub_id', $relation->getQualifiedForeignKeyName());
 
         $model = new EloquentModelStub;
         $this->addMockConnection($model);
         $relation = $model->hasMany('Illuminate\Tests\Database\EloquentModelSaveStub', 'foo');
-        $this->assertEquals('save_stub.foo', $relation->getForeignKey());
-=======
-        $relation = $model->hasMany('EloquentModelSaveStub');
-        $this->assertEquals('save_stub.eloquent_model_stub_id', $relation->getQualifiedForeignKeyName());
-
-        $model = new EloquentModelStub;
-        $this->addMockConnection($model);
-        $relation = $model->hasMany('EloquentModelSaveStub', 'foo');
+
         $this->assertEquals('save_stub.foo', $relation->getQualifiedForeignKeyName());
->>>>>>> 827d075f
         $this->assertSame($model, $relation->getParent());
         $this->assertInstanceOf('Illuminate\Tests\Database\EloquentModelSaveStub', $relation->getQuery()->getModel());
     }
@@ -994,17 +968,10 @@
     {
         $model = new EloquentModelStub;
         $this->addMockConnection($model);
-<<<<<<< HEAD
         $relation = $model->morphMany('Illuminate\Tests\Database\EloquentModelSaveStub', 'morph');
-        $this->assertEquals('save_stub.morph_id', $relation->getForeignKey());
-        $this->assertEquals('save_stub.morph_type', $relation->getMorphType());
-        $this->assertEquals('Illuminate\Tests\Database\EloquentModelStub', $relation->getMorphClass());
-=======
-        $relation = $model->morphMany('EloquentModelSaveStub', 'morph');
         $this->assertEquals('save_stub.morph_id', $relation->getQualifiedForeignKeyName());
         $this->assertEquals('save_stub.morph_type', $relation->getQualifiedMorphType());
-        $this->assertEquals('EloquentModelStub', $relation->getMorphClass());
->>>>>>> 827d075f
+        $this->assertEquals('Illuminate\Tests\Database\EloquentModelStub', $relation->getMorphClass());
     }
 
     public function testBelongsToCreatesProperRelation()
@@ -1058,30 +1025,19 @@
     {
         $model = new EloquentModelStub;
         $this->addMockConnection($model);
-<<<<<<< HEAD
+
         $relation = $model->belongsToMany('Illuminate\Tests\Database\EloquentModelSaveStub');
-        $this->assertEquals('eloquent_model_save_stub_eloquent_model_stub.eloquent_model_stub_id', $relation->getForeignKey());
-        $this->assertEquals('eloquent_model_save_stub_eloquent_model_stub.eloquent_model_save_stub_id', $relation->getOtherKey());
-=======
-        $relation = $model->belongsToMany('EloquentModelSaveStub');
         $this->assertEquals('eloquent_model_save_stub_eloquent_model_stub.eloquent_model_stub_id', $relation->getQualifiedForeignKeyName());
         $this->assertEquals('eloquent_model_save_stub_eloquent_model_stub.eloquent_model_save_stub_id', $relation->getQualifiedRelatedKeyName());
->>>>>>> 827d075f
         $this->assertSame($model, $relation->getParent());
         $this->assertInstanceOf('Illuminate\Tests\Database\EloquentModelSaveStub', $relation->getQuery()->getModel());
         $this->assertEquals(__FUNCTION__, $relation->getRelationName());
 
         $model = new EloquentModelStub;
         $this->addMockConnection($model);
-<<<<<<< HEAD
         $relation = $model->belongsToMany('Illuminate\Tests\Database\EloquentModelSaveStub', 'table', 'foreign', 'other');
-        $this->assertEquals('table.foreign', $relation->getForeignKey());
-        $this->assertEquals('table.other', $relation->getOtherKey());
-=======
-        $relation = $model->belongsToMany('EloquentModelSaveStub', 'table', 'foreign', 'other');
         $this->assertEquals('table.foreign', $relation->getQualifiedForeignKeyName());
         $this->assertEquals('table.other', $relation->getQualifiedRelatedKeyName());
->>>>>>> 827d075f
         $this->assertSame($model, $relation->getParent());
         $this->assertInstanceOf('Illuminate\Tests\Database\EloquentModelSaveStub', $relation->getQuery()->getModel());
     }
