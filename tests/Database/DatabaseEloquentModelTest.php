<?php

use Mockery as m;
use Illuminate\Database\Eloquent\Model;
use Illuminate\Database\Eloquent\Builder;
use Illuminate\Database\Eloquent\Relations\Relation;

class DatabaseEloquentModelTest extends PHPUnit_Framework_TestCase
{
    public function tearDown()
    {
        m::close();

        Illuminate\Database\Eloquent\Model::unsetEventDispatcher();
        Carbon\Carbon::resetToStringFormat();
    }

    public function testAttributeManipulation()
    {
        $model = new EloquentModelStub;
        $model->name = 'foo';
        $this->assertEquals('foo', $model->name);
        $this->assertTrue(isset($model->name));
        unset($model->name);
        $this->assertFalse(isset($model->name));

        // test mutation
        $model->list_items = ['name' => 'taylor'];
        $this->assertEquals(['name' => 'taylor'], $model->list_items);
        $attributes = $model->getAttributes();
        $this->assertEquals(json_encode(['name' => 'taylor']), $attributes['list_items']);
    }

    public function testDirtyAttributes()
    {
        $model = new EloquentModelStub(['foo' => '1', 'bar' => 2, 'baz' => 3]);
        $model->syncOriginal();
        $model->foo = 1;
        $model->bar = 20;
        $model->baz = 30;

        $this->assertTrue($model->isDirty());
        $this->assertFalse($model->isDirty('foo'));
        $this->assertTrue($model->isDirty('bar'));
        $this->assertTrue($model->isDirty('foo', 'bar'));
        $this->assertTrue($model->isDirty(['foo', 'bar']));
    }

    public function testCleanAttributes()
    {
        $model = new EloquentModelStub(['foo' => '1', 'bar' => 2, 'baz' => 3]);
        $model->syncOriginal();
        $model->foo = 1;
        $model->bar = 20;
        $model->baz = 30;

        $this->assertFalse($model->isClean());
        $this->assertTrue($model->isClean('foo'));
        $this->assertFalse($model->isClean('bar'));
        $this->assertFalse($model->isClean('foo', 'bar'));
        $this->assertFalse($model->isClean(['foo', 'bar']));
    }

    public function testCalculatedAttributes()
    {
        $model = new EloquentModelStub;
        $model->password = 'secret';
        $attributes = $model->getAttributes();

        // ensure password attribute was not set to null
        $this->assertArrayNotHasKey('password', $attributes);
        $this->assertEquals('******', $model->password);

        $hash = 'e5e9fa1ba31ecd1ae84f75caaa474f3a663f05f4';

        $this->assertEquals($hash, $attributes['password_hash']);
        $this->assertEquals($hash, $model->password_hash);
    }

    public function testNewInstanceReturnsNewInstanceWithAttributesSet()
    {
        $model = new EloquentModelStub;
        $instance = $model->newInstance(['name' => 'taylor']);
        $this->assertInstanceOf('EloquentModelStub', $instance);
        $this->assertEquals('taylor', $instance->name);
    }

    public function testHydrateCreatesCollectionOfModels()
    {
        $data = [['name' => 'Taylor'], ['name' => 'Otwell']];
        $collection = EloquentModelStub::hydrate($data, 'foo_connection');

        $this->assertInstanceOf('Illuminate\Database\Eloquent\Collection', $collection);
        $this->assertCount(2, $collection);
        $this->assertInstanceOf('EloquentModelStub', $collection[0]);
        $this->assertInstanceOf('EloquentModelStub', $collection[1]);
        $this->assertEquals($collection[0]->getAttributes(), $collection[0]->getOriginal());
        $this->assertEquals($collection[1]->getAttributes(), $collection[1]->getOriginal());
        $this->assertEquals('Taylor', $collection[0]->name);
        $this->assertEquals('Otwell', $collection[1]->name);
        $this->assertEquals('foo_connection', $collection[0]->getConnectionName());
        $this->assertEquals('foo_connection', $collection[1]->getConnectionName());
    }

    public function testHydrateRawMakesRawQuery()
    {
        $collection = EloquentModelHydrateRawStub::hydrateRaw('SELECT ?', ['foo']);
        $this->assertEquals('hydrated', $collection);
    }

    public function testCreateMethodSavesNewModel()
    {
        $_SERVER['__eloquent.saved'] = false;
        $model = EloquentModelSaveStub::create(['name' => 'taylor']);
        $this->assertTrue($_SERVER['__eloquent.saved']);
        $this->assertEquals('taylor', $model->name);
    }

    public function testForceCreateMethodSavesNewModelWithGuardedAttributes()
    {
        $_SERVER['__eloquent.saved'] = false;
        $model = EloquentModelSaveStub::forceCreate(['id' => 21]);
        $this->assertTrue($_SERVER['__eloquent.saved']);
        $this->assertEquals(21, $model->id);
    }

    public function testFindMethodUseWritePdo()
    {
        $result = EloquentModelFindWithWritePdoStub::onWriteConnection()->find(1);
    }

    public function testDestroyMethodCallsQueryBuilderCorrectly()
    {
        $result = EloquentModelDestroyStub::destroy(1, 2, 3);
    }

    public function testWithMethodCallsQueryBuilderCorrectly()
    {
        $result = EloquentModelWithStub::with('foo', 'bar');
        $this->assertEquals('foo', $result);
    }

    public function testWithoutMethodRemovesEagerLoadedRelationshipCorrectly()
    {
        $model = new EloquentModelWithoutRelationStub;
        $instance = $model->newInstance()->newQuery()->without('foo');
        $this->assertEmpty($instance->getEagerLoads());
    }

    public function testWithMethodCallsQueryBuilderCorrectlyWithArray()
    {
        $result = EloquentModelWithStub::with(['foo', 'bar']);
        $this->assertEquals('foo', $result);
    }

    public function testUpdateProcess()
    {
        $model = $this->getMockBuilder('EloquentModelStub')->setMethods(['newQueryWithoutScopes', 'updateTimestamps'])->getMock();
        $query = m::mock('Illuminate\Database\Eloquent\Builder');
        $query->shouldReceive('where')->once()->with('id', '=', 1);
        $query->shouldReceive('update')->once()->with(['name' => 'taylor'])->andReturn(1);
        $model->expects($this->once())->method('newQueryWithoutScopes')->will($this->returnValue($query));
        $model->expects($this->once())->method('updateTimestamps');
        $model->setEventDispatcher($events = m::mock('Illuminate\Contracts\Events\Dispatcher'));
        $events->shouldReceive('until')->once()->with('eloquent.saving: '.get_class($model), $model)->andReturn(true);
        $events->shouldReceive('until')->once()->with('eloquent.updating: '.get_class($model), $model)->andReturn(true);
        $events->shouldReceive('fire')->once()->with('eloquent.updated: '.get_class($model), $model)->andReturn(true);
        $events->shouldReceive('fire')->once()->with('eloquent.saved: '.get_class($model), $model)->andReturn(true);

        $model->id = 1;
        $model->foo = 'bar';
        // make sure foo isn't synced so we can test that dirty attributes only are updated
        $model->syncOriginal();
        $model->name = 'taylor';
        $model->exists = true;
        $this->assertTrue($model->save());
    }

    public function testUpdateProcessDoesntOverrideTimestamps()
    {
        $model = $this->getMockBuilder('EloquentModelStub')->setMethods(['newQueryWithoutScopes'])->getMock();
        $query = m::mock('Illuminate\Database\Eloquent\Builder');
        $query->shouldReceive('where')->once()->with('id', '=', 1);
        $query->shouldReceive('update')->once()->with(['created_at' => 'foo', 'updated_at' => 'bar'])->andReturn(1);
        $model->expects($this->once())->method('newQueryWithoutScopes')->will($this->returnValue($query));
        $model->setEventDispatcher($events = m::mock('Illuminate\Contracts\Events\Dispatcher'));
        $events->shouldReceive('until');
        $events->shouldReceive('fire');

        $model->id = 1;
        $model->syncOriginal();
        $model->created_at = 'foo';
        $model->updated_at = 'bar';
        $model->exists = true;
        $this->assertTrue($model->save());
    }

    public function testSaveDoesntUpateTimestampsIfTouchOptionDisabled()
    {
        $model = $this->getMockBuilder('EloquentModelStub')->setMethods(['newQueryWithoutScopes', 'updateTimestamps', 'fireModelEvent'])->getMock();
        $query = m::mock('Illuminate\Database\Eloquent\Builder');
        $query->shouldReceive('where')->once()->with('id', '=', 1);
        $query->shouldReceive('update')->once()->with(['name' => 'taylor'])->andReturn(1);
        $model->expects($this->once())->method('newQueryWithoutScopes')->will($this->returnValue($query));
        $model->expects($this->never())->method('updateTimestamps');
        $model->expects($this->any())->method('fireModelEvent')->will($this->returnValue(true));

        $model->id = 1;
        $model->syncOriginal();
        $model->name = 'taylor';
        $model->exists = true;
        $this->assertTrue($model->save(['touch' => false]));
    }

    public function testSaveIsCancelledIfSavingEventReturnsFalse()
    {
        $model = $this->getMockBuilder('EloquentModelStub')->setMethods(['newQueryWithoutScopes'])->getMock();
        $query = m::mock('Illuminate\Database\Eloquent\Builder');
        $model->expects($this->once())->method('newQueryWithoutScopes')->will($this->returnValue($query));
        $model->setEventDispatcher($events = m::mock('Illuminate\Contracts\Events\Dispatcher'));
        $events->shouldReceive('until')->once()->with('eloquent.saving: '.get_class($model), $model)->andReturn(false);
        $model->exists = true;

        $this->assertFalse($model->save());
    }

    public function testUpdateIsCancelledIfUpdatingEventReturnsFalse()
    {
        $model = $this->getMockBuilder('EloquentModelStub')->setMethods(['newQueryWithoutScopes'])->getMock();
        $query = m::mock('Illuminate\Database\Eloquent\Builder');
        $model->expects($this->once())->method('newQueryWithoutScopes')->will($this->returnValue($query));
        $model->setEventDispatcher($events = m::mock('Illuminate\Contracts\Events\Dispatcher'));
        $events->shouldReceive('until')->once()->with('eloquent.saving: '.get_class($model), $model)->andReturn(true);
        $events->shouldReceive('until')->once()->with('eloquent.updating: '.get_class($model), $model)->andReturn(false);
        $model->exists = true;
        $model->foo = 'bar';

        $this->assertFalse($model->save());
    }

    public function testEventsCanBeFiredWithCustomEventObjects()
    {
        $model = $this->getMockBuilder('EloquentModelEventObjectStub')->setMethods(['newQueryWithoutScopes'])->getMock();
        $query = m::mock('Illuminate\Database\Eloquent\Builder');
        $model->expects($this->once())->method('newQueryWithoutScopes')->will($this->returnValue($query));
        $model->setEventDispatcher($events = m::mock('Illuminate\Contracts\Events\Dispatcher'));
        $events->shouldReceive('until')->once()->with(m::type(EloquentModelSavingEventStub::class))->andReturn(false);
        $model->exists = true;

        $this->assertFalse($model->save());
    }

    public function testUpdateProcessWithoutTimestamps()
    {
        $model = $this->getMockBuilder('EloquentModelEventObjectStub')->setMethods(['newQueryWithoutScopes', 'updateTimestamps', 'fireModelEvent'])->getMock();
        $model->timestamps = false;
        $query = m::mock('Illuminate\Database\Eloquent\Builder');
        $query->shouldReceive('where')->once()->with('id', '=', 1);
        $query->shouldReceive('update')->once()->with(['name' => 'taylor'])->andReturn(1);
        $model->expects($this->once())->method('newQueryWithoutScopes')->will($this->returnValue($query));
        $model->expects($this->never())->method('updateTimestamps');
        $model->expects($this->any())->method('fireModelEvent')->will($this->returnValue(true));

        $model->id = 1;
        $model->syncOriginal();
        $model->name = 'taylor';
        $model->exists = true;
        $this->assertTrue($model->save());
    }

    public function testUpdateUsesOldPrimaryKey()
    {
        $model = $this->getMockBuilder('EloquentModelStub')->setMethods(['newQueryWithoutScopes', 'updateTimestamps'])->getMock();
        $query = m::mock('Illuminate\Database\Eloquent\Builder');
        $query->shouldReceive('where')->once()->with('id', '=', 1);
        $query->shouldReceive('update')->once()->with(['id' => 2, 'foo' => 'bar'])->andReturn(1);
        $model->expects($this->once())->method('newQueryWithoutScopes')->will($this->returnValue($query));
        $model->expects($this->once())->method('updateTimestamps');
        $model->setEventDispatcher($events = m::mock('Illuminate\Contracts\Events\Dispatcher'));
        $events->shouldReceive('until')->once()->with('eloquent.saving: '.get_class($model), $model)->andReturn(true);
        $events->shouldReceive('until')->once()->with('eloquent.updating: '.get_class($model), $model)->andReturn(true);
        $events->shouldReceive('fire')->once()->with('eloquent.updated: '.get_class($model), $model)->andReturn(true);
        $events->shouldReceive('fire')->once()->with('eloquent.saved: '.get_class($model), $model)->andReturn(true);

        $model->id = 1;
        $model->syncOriginal();
        $model->id = 2;
        $model->foo = 'bar';
        $model->exists = true;

        $this->assertTrue($model->save());
    }

    public function testTimestampsAreReturnedAsObjects()
    {
        $model = $this->getMockBuilder('EloquentDateModelStub')->setMethods(['getDateFormat'])->getMock();
        $model->expects($this->any())->method('getDateFormat')->will($this->returnValue('Y-m-d'));
        $model->setRawAttributes([
            'created_at' => '2012-12-04',
            'updated_at' => '2012-12-05',
        ]);

        $this->assertInstanceOf('Carbon\Carbon', $model->created_at);
        $this->assertInstanceOf('Carbon\Carbon', $model->updated_at);
    }

    public function testTimestampsAreReturnedAsObjectsFromPlainDatesAndTimestamps()
    {
        $model = $this->getMockBuilder('EloquentDateModelStub')->setMethods(['getDateFormat'])->getMock();
        $model->expects($this->any())->method('getDateFormat')->will($this->returnValue('Y-m-d H:i:s'));
        $model->setRawAttributes([
            'created_at' => '2012-12-04',
            'updated_at' => time(),
        ]);

        $this->assertInstanceOf('Carbon\Carbon', $model->created_at);
        $this->assertInstanceOf('Carbon\Carbon', $model->updated_at);
    }

    public function testTimestampsAreReturnedAsObjectsOnCreate()
    {
        $timestamps = [
            'created_at' => Carbon\Carbon::now(),
            'updated_at' => Carbon\Carbon::now(),
        ];
        $model = new EloquentDateModelStub;
        Illuminate\Database\Eloquent\Model::setConnectionResolver($resolver = m::mock('Illuminate\Database\ConnectionResolverInterface'));
        $resolver->shouldReceive('connection')->andReturn($mockConnection = m::mock('StdClass'));
        $mockConnection->shouldReceive('getQueryGrammar')->andReturn($mockConnection);
        $mockConnection->shouldReceive('getDateFormat')->andReturn('Y-m-d H:i:s');
        $instance = $model->newInstance($timestamps);
        $this->assertInstanceOf('Carbon\Carbon', $instance->updated_at);
        $this->assertInstanceOf('Carbon\Carbon', $instance->created_at);
    }

    public function testDateTimeAttributesReturnNullIfSetToNull()
    {
        $timestamps = [
            'created_at' => Carbon\Carbon::now(),
            'updated_at' => Carbon\Carbon::now(),
        ];
        $model = new EloquentDateModelStub;
        Illuminate\Database\Eloquent\Model::setConnectionResolver($resolver = m::mock('Illuminate\Database\ConnectionResolverInterface'));
        $resolver->shouldReceive('connection')->andReturn($mockConnection = m::mock('StdClass'));
        $mockConnection->shouldReceive('getQueryGrammar')->andReturn($mockConnection);
        $mockConnection->shouldReceive('getDateFormat')->andReturn('Y-m-d H:i:s');
        $instance = $model->newInstance($timestamps);

        $instance->created_at = null;
        $this->assertNull($instance->created_at);
    }

    public function testTimestampsAreCreatedFromStringsAndIntegers()
    {
        $model = new EloquentDateModelStub;
        $model->created_at = '2013-05-22 00:00:00';
        $this->assertInstanceOf('Carbon\Carbon', $model->created_at);

        $model = new EloquentDateModelStub;
        $model->created_at = time();
        $this->assertInstanceOf('Carbon\Carbon', $model->created_at);

        $model = new EloquentDateModelStub;
        $model->created_at = 0;
        $this->assertInstanceOf('Carbon\Carbon', $model->created_at);

        $model = new EloquentDateModelStub;
        $model->created_at = '2012-01-01';
        $this->assertInstanceOf('Carbon\Carbon', $model->created_at);
    }

    public function testFromDateTime()
    {
        $model = new EloquentModelStub();

        $value = Carbon\Carbon::parse('2015-04-17 22:59:01');
        $this->assertEquals('2015-04-17 22:59:01', $model->fromDateTime($value));

        $value = new DateTime('2015-04-17 22:59:01');
        $this->assertInstanceOf(DateTime::class, $value);
        $this->assertInstanceOf(DateTimeInterface::class, $value);
        $this->assertEquals('2015-04-17 22:59:01', $model->fromDateTime($value));

        $value = new DateTimeImmutable('2015-04-17 22:59:01');
        $this->assertInstanceOf(DateTimeImmutable::class, $value);
        $this->assertInstanceOf(DateTimeInterface::class, $value);
        $this->assertEquals('2015-04-17 22:59:01', $model->fromDateTime($value));

        $value = '2015-04-17 22:59:01';
        $this->assertEquals('2015-04-17 22:59:01', $model->fromDateTime($value));

        $value = '2015-04-17';
        $this->assertEquals('2015-04-17 00:00:00', $model->fromDateTime($value));

        $value = '2015-4-17';
        $this->assertEquals('2015-04-17 00:00:00', $model->fromDateTime($value));

        $value = '1429311541';
        $this->assertEquals('2015-04-17 22:59:01', $model->fromDateTime($value));
    }

    public function testInsertProcess()
    {
        $model = $this->getMockBuilder('EloquentModelStub')->setMethods(['newQueryWithoutScopes', 'updateTimestamps', 'refresh'])->getMock();
        $query = m::mock('Illuminate\Database\Eloquent\Builder');
        $query->shouldReceive('insertGetId')->once()->with(['name' => 'taylor'], 'id')->andReturn(1);
        $model->expects($this->once())->method('newQueryWithoutScopes')->will($this->returnValue($query));
        $model->expects($this->once())->method('updateTimestamps');

        $model->setEventDispatcher($events = m::mock('Illuminate\Contracts\Events\Dispatcher'));
        $events->shouldReceive('until')->once()->with('eloquent.saving: '.get_class($model), $model)->andReturn(true);
        $events->shouldReceive('until')->once()->with('eloquent.creating: '.get_class($model), $model)->andReturn(true);
        $events->shouldReceive('fire')->once()->with('eloquent.created: '.get_class($model), $model);
        $events->shouldReceive('fire')->once()->with('eloquent.saved: '.get_class($model), $model);

        $model->name = 'taylor';
        $model->exists = false;
        $this->assertTrue($model->save());
        $this->assertEquals(1, $model->id);
        $this->assertTrue($model->exists);

        $model = $this->getMockBuilder('EloquentModelStub')->setMethods(['newQueryWithoutScopes', 'updateTimestamps', 'refresh'])->getMock();
        $query = m::mock('Illuminate\Database\Eloquent\Builder');
        $query->shouldReceive('insert')->once()->with(['name' => 'taylor']);
        $model->expects($this->once())->method('newQueryWithoutScopes')->will($this->returnValue($query));
        $model->expects($this->once())->method('updateTimestamps');
        $model->setIncrementing(false);

        $model->setEventDispatcher($events = m::mock('Illuminate\Contracts\Events\Dispatcher'));
        $events->shouldReceive('until')->once()->with('eloquent.saving: '.get_class($model), $model)->andReturn(true);
        $events->shouldReceive('until')->once()->with('eloquent.creating: '.get_class($model), $model)->andReturn(true);
        $events->shouldReceive('fire')->once()->with('eloquent.created: '.get_class($model), $model);
        $events->shouldReceive('fire')->once()->with('eloquent.saved: '.get_class($model), $model);

        $model->name = 'taylor';
        $model->exists = false;
        $this->assertTrue($model->save());
        $this->assertNull($model->id);
        $this->assertTrue($model->exists);
    }

    public function testInsertIsCancelledIfCreatingEventReturnsFalse()
    {
        $model = $this->getMockBuilder('EloquentModelStub')->setMethods(['newQueryWithoutScopes'])->getMock();
        $query = m::mock('Illuminate\Database\Eloquent\Builder');
        $model->expects($this->once())->method('newQueryWithoutScopes')->will($this->returnValue($query));
        $model->setEventDispatcher($events = m::mock('Illuminate\Contracts\Events\Dispatcher'));
        $events->shouldReceive('until')->once()->with('eloquent.saving: '.get_class($model), $model)->andReturn(true);
        $events->shouldReceive('until')->once()->with('eloquent.creating: '.get_class($model), $model)->andReturn(false);

        $this->assertFalse($model->save());
        $this->assertFalse($model->exists);
    }

    public function testDeleteProperlyDeletesModel()
    {
        $model = $this->getMockBuilder('Illuminate\Database\Eloquent\Model')->setMethods(['newQueryWithoutScopes', 'updateTimestamps', 'touchOwners'])->getMock();
        $query = m::mock('Illuminate\Database\Eloquent\Builder');
        $query->shouldReceive('where')->once()->with('id', '=', 1)->andReturn($query);
        $query->shouldReceive('delete')->once();
        $model->expects($this->once())->method('newQueryWithoutScopes')->will($this->returnValue($query));
        $model->expects($this->once())->method('touchOwners');
        $model->exists = true;
        $model->id = 1;
        $model->delete();
    }

    public function testPushNoRelations()
    {
        $model = $this->getMockBuilder('EloquentModelStub')->setMethods(['newQueryWithoutScopes', 'updateTimestamps', 'refresh'])->getMock();
        $query = m::mock('Illuminate\Database\Eloquent\Builder');
        $query->shouldReceive('insertGetId')->once()->with(['name' => 'taylor'], 'id')->andReturn(1);
        $model->expects($this->once())->method('newQueryWithoutScopes')->will($this->returnValue($query));
        $model->expects($this->once())->method('updateTimestamps');

        $model->name = 'taylor';
        $model->exists = false;

        $this->assertTrue($model->push());
        $this->assertEquals(1, $model->id);
        $this->assertTrue($model->exists);
    }

    public function testPushEmptyOneRelation()
    {
        $model = $this->getMockBuilder('EloquentModelStub')->setMethods(['newQueryWithoutScopes', 'updateTimestamps', 'refresh'])->getMock();
        $query = m::mock('Illuminate\Database\Eloquent\Builder');
        $query->shouldReceive('insertGetId')->once()->with(['name' => 'taylor'], 'id')->andReturn(1);
        $model->expects($this->once())->method('newQueryWithoutScopes')->will($this->returnValue($query));
        $model->expects($this->once())->method('updateTimestamps');

        $model->name = 'taylor';
        $model->exists = false;
        $model->setRelation('relationOne', null);

        $this->assertTrue($model->push());
        $this->assertEquals(1, $model->id);
        $this->assertTrue($model->exists);
        $this->assertNull($model->relationOne);
    }

    public function testPushOneRelation()
    {
        $related1 = $this->getMockBuilder('EloquentModelStub')->setMethods(['newQueryWithoutScopes', 'updateTimestamps', 'refresh'])->getMock();
        $query = m::mock('Illuminate\Database\Eloquent\Builder');
        $query->shouldReceive('insertGetId')->once()->with(['name' => 'related1'], 'id')->andReturn(2);
        $related1->expects($this->once())->method('newQueryWithoutScopes')->will($this->returnValue($query));
        $related1->expects($this->once())->method('updateTimestamps');
        $related1->name = 'related1';
        $related1->exists = false;

        $model = $this->getMockBuilder('EloquentModelStub')->setMethods(['newQueryWithoutScopes', 'updateTimestamps', 'refresh'])->getMock();
        $query = m::mock('Illuminate\Database\Eloquent\Builder');
        $query->shouldReceive('insertGetId')->once()->with(['name' => 'taylor'], 'id')->andReturn(1);
        $model->expects($this->once())->method('newQueryWithoutScopes')->will($this->returnValue($query));
        $model->expects($this->once())->method('updateTimestamps');

        $model->name = 'taylor';
        $model->exists = false;
        $model->setRelation('relationOne', $related1);

        $this->assertTrue($model->push());
        $this->assertEquals(1, $model->id);
        $this->assertTrue($model->exists);
        $this->assertEquals(2, $model->relationOne->id);
        $this->assertTrue($model->relationOne->exists);
        $this->assertEquals(2, $related1->id);
        $this->assertTrue($related1->exists);
    }

    public function testPushEmptyManyRelation()
    {
        $model = $this->getMockBuilder('EloquentModelStub')->setMethods(['newQueryWithoutScopes', 'updateTimestamps', 'refresh'])->getMock();
        $query = m::mock('Illuminate\Database\Eloquent\Builder');
        $query->shouldReceive('insertGetId')->once()->with(['name' => 'taylor'], 'id')->andReturn(1);
        $model->expects($this->once())->method('newQueryWithoutScopes')->will($this->returnValue($query));
        $model->expects($this->once())->method('updateTimestamps');

        $model->name = 'taylor';
        $model->exists = false;
        $model->setRelation('relationMany', new Illuminate\Database\Eloquent\Collection([]));

        $this->assertTrue($model->push());
        $this->assertEquals(1, $model->id);
        $this->assertTrue($model->exists);
        $this->assertEquals(0, count($model->relationMany));
    }

    public function testPushManyRelation()
    {
        $related1 = $this->getMockBuilder('EloquentModelStub')->setMethods(['newQueryWithoutScopes', 'updateTimestamps', 'refresh'])->getMock();
        $query = m::mock('Illuminate\Database\Eloquent\Builder');
        $query->shouldReceive('insertGetId')->once()->with(['name' => 'related1'], 'id')->andReturn(2);
        $related1->expects($this->once())->method('newQueryWithoutScopes')->will($this->returnValue($query));
        $related1->expects($this->once())->method('updateTimestamps');
        $related1->name = 'related1';
        $related1->exists = false;

        $related2 = $this->getMockBuilder('EloquentModelStub')->setMethods(['newQueryWithoutScopes', 'updateTimestamps', 'refresh'])->getMock();
        $query = m::mock('Illuminate\Database\Eloquent\Builder');
        $query->shouldReceive('insertGetId')->once()->with(['name' => 'related2'], 'id')->andReturn(3);
        $related2->expects($this->once())->method('newQueryWithoutScopes')->will($this->returnValue($query));
        $related2->expects($this->once())->method('updateTimestamps');
        $related2->name = 'related2';
        $related2->exists = false;

        $model = $this->getMockBuilder('EloquentModelStub')->setMethods(['newQueryWithoutScopes', 'updateTimestamps', 'refresh'])->getMock();
        $query = m::mock('Illuminate\Database\Eloquent\Builder');
        $query->shouldReceive('insertGetId')->once()->with(['name' => 'taylor'], 'id')->andReturn(1);
        $model->expects($this->once())->method('newQueryWithoutScopes')->will($this->returnValue($query));
        $model->expects($this->once())->method('updateTimestamps');

        $model->name = 'taylor';
        $model->exists = false;
        $model->setRelation('relationMany', new Illuminate\Database\Eloquent\Collection([$related1, $related2]));

        $this->assertTrue($model->push());
        $this->assertEquals(1, $model->id);
        $this->assertTrue($model->exists);
        $this->assertEquals(2, count($model->relationMany));
        $this->assertEquals([2, 3], $model->relationMany->pluck('id')->all());
    }

    public function testNewQueryReturnsEloquentQueryBuilder()
    {
        $conn = m::mock('Illuminate\Database\Connection');
        $grammar = m::mock('Illuminate\Database\Query\Grammars\Grammar');
        $processor = m::mock('Illuminate\Database\Query\Processors\Processor');
        $conn->shouldReceive('getQueryGrammar')->once()->andReturn($grammar);
        $conn->shouldReceive('getPostProcessor')->once()->andReturn($processor);
        EloquentModelStub::setConnectionResolver($resolver = m::mock('Illuminate\Database\ConnectionResolverInterface'));
        $resolver->shouldReceive('connection')->andReturn($conn);
        $model = new EloquentModelStub;
        $builder = $model->newQuery();
        $this->assertInstanceOf('Illuminate\Database\Eloquent\Builder', $builder);
    }

    public function testGetAndSetTableOperations()
    {
        $model = new EloquentModelStub;
        $this->assertEquals('stub', $model->getTable());
        $model->setTable('foo');
        $this->assertEquals('foo', $model->getTable());
    }

    public function testGetKeyReturnsValueOfPrimaryKey()
    {
        $model = new EloquentModelStub;
        $model->id = 1;
        $this->assertEquals(1, $model->getKey());
        $this->assertEquals('id', $model->getKeyName());
    }

    public function testConnectionManagement()
    {
        EloquentModelStub::setConnectionResolver($resolver = m::mock('Illuminate\Database\ConnectionResolverInterface'));
        $model = m::mock('EloquentModelStub[getConnectionName,connection]');

        $retval = $model->setConnection('foo');
        $this->assertEquals($retval, $model);
        $this->assertEquals('foo', $model->connection);

        $model->shouldReceive('getConnectionName')->once()->andReturn('somethingElse');
        $resolver->shouldReceive('connection')->once()->with('somethingElse')->andReturn('bar');

        $this->assertEquals('bar', $model->getConnection());
    }

    public function testToArray()
    {
        $model = new EloquentModelStub;
        $model->name = 'foo';
        $model->age = null;
        $model->password = 'password1';
        $model->setHidden(['password']);
        $model->setRelation('names', new Illuminate\Database\Eloquent\Collection([
            new EloquentModelStub(['bar' => 'baz']), new EloquentModelStub(['bam' => 'boom']),
        ]));
        $model->setRelation('partner', new EloquentModelStub(['name' => 'abby']));
        $model->setRelation('group', null);
        $model->setRelation('multi', new Illuminate\Database\Eloquent\Collection);
        $array = $model->toArray();

        $this->assertInternalType('array', $array);
        $this->assertEquals('foo', $array['name']);
        $this->assertEquals('baz', $array['names'][0]['bar']);
        $this->assertEquals('boom', $array['names'][1]['bam']);
        $this->assertEquals('abby', $array['partner']['name']);
        $this->assertNull($array['group']);
        $this->assertEquals([], $array['multi']);
        $this->assertFalse(isset($array['password']));

        $model->setAppends(['appendable']);
        $array = $model->toArray();
        $this->assertEquals('appended', $array['appendable']);
    }

    public function testVisibleCreatesArrayWhitelist()
    {
        $model = new EloquentModelStub;
        $model->setVisible(['name']);
        $model->name = 'Taylor';
        $model->age = 26;
        $array = $model->toArray();

        $this->assertEquals(['name' => 'Taylor'], $array);
    }

    public function testHiddenCanAlsoExcludeRelationships()
    {
        $model = new EloquentModelStub;
        $model->name = 'Taylor';
        $model->setRelation('foo', ['bar']);
        $model->setHidden(['foo', 'list_items', 'password']);
        $array = $model->toArray();

        $this->assertEquals(['name' => 'Taylor'], $array);
    }

    public function testGetArrayableRelationsFunctionExcludeHiddenRelationships()
    {
        $model = new EloquentModelStub;

        $class = new ReflectionClass($model);
        $method = $class->getMethod('getArrayableRelations');
        $method->setAccessible(true);

        $model->setRelation('foo', ['bar']);
        $model->setRelation('bam', ['boom']);
        $model->setHidden(['foo']);

        $array = $method->invokeArgs($model, []);

        $this->assertSame(['bam' => ['boom']], $array);
    }

    public function testToArraySnakeAttributes()
    {
        $model = new EloquentModelStub;
        $model->setRelation('namesList', new Illuminate\Database\Eloquent\Collection([
            new EloquentModelStub(['bar' => 'baz']), new EloquentModelStub(['bam' => 'boom']),
        ]));
        $array = $model->toArray();

        $this->assertEquals('baz', $array['names_list'][0]['bar']);
        $this->assertEquals('boom', $array['names_list'][1]['bam']);

        $model = new EloquentModelCamelStub;
        $model->setRelation('namesList', new Illuminate\Database\Eloquent\Collection([
            new EloquentModelStub(['bar' => 'baz']), new EloquentModelStub(['bam' => 'boom']),
        ]));
        $array = $model->toArray();

        $this->assertEquals('baz', $array['namesList'][0]['bar']);
        $this->assertEquals('boom', $array['namesList'][1]['bam']);
    }

    public function testToArrayUsesMutators()
    {
        $model = new EloquentModelStub;
        $model->list_items = [1, 2, 3];
        $array = $model->toArray();

        $this->assertEquals([1, 2, 3], $array['list_items']);
    }

    public function testHidden()
    {
        $model = new EloquentModelStub(['name' => 'foo', 'age' => 'bar', 'id' => 'baz']);
        $model->setHidden(['age', 'id']);
        $array = $model->toArray();
        $this->assertArrayHasKey('name', $array);
        $this->assertArrayNotHasKey('age', $array);
    }

    public function testVisible()
    {
        $model = new EloquentModelStub(['name' => 'foo', 'age' => 'bar', 'id' => 'baz']);
        $model->setVisible(['name', 'id']);
        $array = $model->toArray();
        $this->assertArrayHasKey('name', $array);
        $this->assertArrayNotHasKey('age', $array);
    }

    public function testDynamicHidden()
    {
        $model = new EloquentModelDynamicHiddenStub(['name' => 'foo', 'age' => 'bar', 'id' => 'baz']);
        $array = $model->toArray();
        $this->assertArrayHasKey('name', $array);
        $this->assertArrayNotHasKey('age', $array);
    }

    public function testWithHidden()
    {
        $model = new EloquentModelStub(['name' => 'foo', 'age' => 'bar', 'id' => 'baz']);
        $model->setHidden(['age', 'id']);
        $model->makeVisible('age');
        $array = $model->toArray();
        $this->assertArrayHasKey('name', $array);
        $this->assertArrayHasKey('age', $array);
        $this->assertArrayNotHasKey('id', $array);
    }

    public function testMakeHidden()
    {
        $model = new EloquentModelStub(['name' => 'foo', 'age' => 'bar', 'address' => 'foobar', 'id' => 'baz']);
        $array = $model->toArray();
        $this->assertArrayHasKey('name', $array);
        $this->assertArrayHasKey('age', $array);
        $this->assertArrayHasKey('address', $array);
        $this->assertArrayHasKey('id', $array);

        $array = $model->makeHidden('address')->toArray();
        $this->assertArrayNotHasKey('address', $array);
        $this->assertArrayHasKey('name', $array);
        $this->assertArrayHasKey('age', $array);
        $this->assertArrayHasKey('id', $array);

        $array = $model->makeHidden(['name', 'age'])->toArray();
        $this->assertArrayNotHasKey('name', $array);
        $this->assertArrayNotHasKey('age', $array);
        $this->assertArrayNotHasKey('address', $array);
        $this->assertArrayHasKey('id', $array);
    }

    public function testDynamicVisible()
    {
        $model = new EloquentModelDynamicVisibleStub(['name' => 'foo', 'age' => 'bar', 'id' => 'baz']);
        $array = $model->toArray();
        $this->assertArrayHasKey('name', $array);
        $this->assertArrayNotHasKey('age', $array);
    }

    public function testFillable()
    {
        $model = new EloquentModelStub;
        $model->fillable(['name', 'age']);
        $model->fill(['name' => 'foo', 'age' => 'bar']);
        $this->assertEquals('foo', $model->name);
        $this->assertEquals('bar', $model->age);
    }

    public function testForceFillMethodFillsGuardedAttributes()
    {
        $model = (new EloquentModelSaveStub)->forceFill(['id' => 21]);
        $this->assertEquals(21, $model->id);
    }

    public function testUnguardAllowsAnythingToBeSet()
    {
        $model = new EloquentModelStub;
        EloquentModelStub::unguard();
        $model->guard(['*']);
        $model->fill(['name' => 'foo', 'age' => 'bar']);
        $this->assertEquals('foo', $model->name);
        $this->assertEquals('bar', $model->age);
        EloquentModelStub::unguard(false);
    }

    public function testUnderscorePropertiesAreNotFilled()
    {
        $model = new EloquentModelStub;
        $model->fill(['_method' => 'PUT']);
        $this->assertEquals([], $model->getAttributes());
    }

    public function testGuarded()
    {
        $model = new EloquentModelStub;
        $model->guard(['name', 'age']);
        $model->fill(['name' => 'foo', 'age' => 'bar', 'foo' => 'bar']);
        $this->assertFalse(isset($model->name));
        $this->assertFalse(isset($model->age));
        $this->assertEquals('bar', $model->foo);
    }

    public function testFillableOverridesGuarded()
    {
        $model = new EloquentModelStub;
        $model->guard(['name', 'age']);
        $model->fillable(['age', 'foo']);
        $model->fill(['name' => 'foo', 'age' => 'bar', 'foo' => 'bar']);
        $this->assertFalse(isset($model->name));
        $this->assertEquals('bar', $model->age);
        $this->assertEquals('bar', $model->foo);
    }

    /**
     * @expectedException Illuminate\Database\Eloquent\MassAssignmentException
     */
    public function testGlobalGuarded()
    {
        $model = new EloquentModelStub;
        $model->guard(['*']);
        $model->fill(['name' => 'foo', 'age' => 'bar', 'votes' => 'baz']);
    }

    public function testUnguardedRunsCallbackWhileBeingUnguarded()
    {
        $model = Model::unguarded(function () {
            return (new EloquentModelStub)->guard(['*'])->fill(['name' => 'Taylor']);
        });
        $this->assertEquals('Taylor', $model->name);
        $this->assertFalse(Model::isUnguarded());
    }

    public function testUnguardedCallDoesNotChangeUnguardedState()
    {
        Model::unguard();
        $model = Model::unguarded(function () {
            return (new EloquentModelStub)->guard(['*'])->fill(['name' => 'Taylor']);
        });
        $this->assertEquals('Taylor', $model->name);
        $this->assertTrue(Model::isUnguarded());
        Model::reguard();
    }

    public function testUnguardedCallDoesNotChangeUnguardedStateOnException()
    {
        try {
            Model::unguarded(function () {
                throw new Exception;
            });
        } catch (Exception $e) {
            // ignore the exception
        }
        $this->assertFalse(Model::isUnguarded());
    }

    public function testHasOneCreatesProperRelation()
    {
        $model = new EloquentModelStub;
        $this->addMockConnection($model);
        $relation = $model->hasOne('EloquentModelSaveStub');
        $this->assertEquals('save_stub.eloquent_model_stub_id', $relation->getForeignKey());

        $model = new EloquentModelStub;
        $this->addMockConnection($model);
        $relation = $model->hasOne('EloquentModelSaveStub', 'foo');
        $this->assertEquals('save_stub.foo', $relation->getForeignKey());
        $this->assertSame($model, $relation->getParent());
        $this->assertInstanceOf('EloquentModelSaveStub', $relation->getQuery()->getModel());
    }

    public function testMorphOneCreatesProperRelation()
    {
        $model = new EloquentModelStub;
        $this->addMockConnection($model);
        $relation = $model->morphOne('EloquentModelSaveStub', 'morph');
        $this->assertEquals('save_stub.morph_id', $relation->getForeignKey());
        $this->assertEquals('save_stub.morph_type', $relation->getMorphType());
        $this->assertEquals('EloquentModelStub', $relation->getMorphClass());
    }

    public function testCorrectMorphClassIsReturned()
    {
        Relation::morphMap(['alias' => 'AnotherModel']);
        $model = new EloquentModelStub;

        try {
            $this->assertEquals('EloquentModelStub', $model->getMorphClass());
        } finally {
            Relation::morphMap([], false);
        }
    }

    public function testHasManyCreatesProperRelation()
    {
        $model = new EloquentModelStub;
        $this->addMockConnection($model);
        $relation = $model->hasMany('EloquentModelSaveStub');
        $this->assertEquals('save_stub.eloquent_model_stub_id', $relation->getForeignKey());

        $model = new EloquentModelStub;
        $this->addMockConnection($model);
        $relation = $model->hasMany('EloquentModelSaveStub', 'foo');
        $this->assertEquals('save_stub.foo', $relation->getForeignKey());
        $this->assertSame($model, $relation->getParent());
        $this->assertInstanceOf('EloquentModelSaveStub', $relation->getQuery()->getModel());
    }

    public function testMorphManyCreatesProperRelation()
    {
        $model = new EloquentModelStub;
        $this->addMockConnection($model);
        $relation = $model->morphMany('EloquentModelSaveStub', 'morph');
        $this->assertEquals('save_stub.morph_id', $relation->getForeignKey());
        $this->assertEquals('save_stub.morph_type', $relation->getMorphType());
        $this->assertEquals('EloquentModelStub', $relation->getMorphClass());
    }

    public function testBelongsToCreatesProperRelation()
    {
        $model = new EloquentModelStub;
        $this->addMockConnection($model);
        $relation = $model->belongsToStub();
        $this->assertEquals('belongs_to_stub_id', $relation->getForeignKey());
        $this->assertSame($model, $relation->getParent());
        $this->assertInstanceOf('EloquentModelSaveStub', $relation->getQuery()->getModel());

        $model = new EloquentModelStub;
        $this->addMockConnection($model);
        $relation = $model->belongsToExplicitKeyStub();
        $this->assertEquals('foo', $relation->getForeignKey());
    }

    public function testMorphToCreatesProperRelation()
    {
        $model = new EloquentModelStub;
        $this->addMockConnection($model);

        // $this->morphTo();
        $relation = $model->morphToStub();
        $this->assertEquals('morph_to_stub_id', $relation->getForeignKey());
        $this->assertEquals('morph_to_stub_type', $relation->getMorphType());
        $this->assertEquals('morphToStub', $relation->getRelation());
        $this->assertSame($model, $relation->getParent());
        $this->assertInstanceOf('EloquentModelSaveStub', $relation->getQuery()->getModel());

        // $this->morphTo(null, 'type', 'id');
        $relation2 = $model->morphToStubWithKeys();
        $this->assertEquals('id', $relation2->getForeignKey());
        $this->assertEquals('type', $relation2->getMorphType());
        $this->assertEquals('morphToStubWithKeys', $relation2->getRelation());

        // $this->morphTo('someName');
        $relation3 = $model->morphToStubWithName();
        $this->assertEquals('some_name_id', $relation3->getForeignKey());
        $this->assertEquals('some_name_type', $relation3->getMorphType());
        $this->assertEquals('someName', $relation3->getRelation());

        // $this->morphTo('someName', 'type', 'id');
        $relation4 = $model->morphToStubWithNameAndKeys();
        $this->assertEquals('id', $relation4->getForeignKey());
        $this->assertEquals('type', $relation4->getMorphType());
        $this->assertEquals('someName', $relation4->getRelation());
    }

    public function testBelongsToManyCreatesProperRelation()
    {
        $model = new EloquentModelStub;
        $this->addMockConnection($model);
        $relation = $model->belongsToMany('EloquentModelSaveStub');
        $this->assertEquals('eloquent_model_save_stub_eloquent_model_stub.eloquent_model_stub_id', $relation->getForeignKey());
        $this->assertEquals('eloquent_model_save_stub_eloquent_model_stub.eloquent_model_save_stub_id', $relation->getOtherKey());
        $this->assertSame($model, $relation->getParent());
        $this->assertInstanceOf('EloquentModelSaveStub', $relation->getQuery()->getModel());
        $this->assertEquals(__FUNCTION__, $relation->getRelationName());

        $model = new EloquentModelStub;
        $this->addMockConnection($model);
        $relation = $model->belongsToMany('EloquentModelSaveStub', 'table', 'foreign', 'other');
        $this->assertEquals('table.foreign', $relation->getForeignKey());
        $this->assertEquals('table.other', $relation->getOtherKey());
        $this->assertSame($model, $relation->getParent());
        $this->assertInstanceOf('EloquentModelSaveStub', $relation->getQuery()->getModel());
    }

    public function testRelationsWithVariedConnections()
    {
        // Has one
        $model = new EloquentModelStub;
        $model->setConnection('non_default');
        $this->addMockConnection($model);
        $relation = $model->hasOne('EloquentNoConnectionModelStub');
        $this->assertEquals('non_default', $relation->getRelated()->getConnectionName());

        $model = new EloquentModelStub;
        $model->setConnection('non_default');
        $this->addMockConnection($model);
        $relation = $model->hasOne('EloquentDifferentConnectionModelStub');
        $this->assertEquals('different_connection', $relation->getRelated()->getConnectionName());

        // Morph One
        $model = new EloquentModelStub;
        $model->setConnection('non_default');
        $this->addMockConnection($model);
        $relation = $model->morphOne('EloquentNoConnectionModelStub', 'type');
        $this->assertEquals('non_default', $relation->getRelated()->getConnectionName());

        $model = new EloquentModelStub;
        $model->setConnection('non_default');
        $this->addMockConnection($model);
        $relation = $model->morphOne('EloquentDifferentConnectionModelStub', 'type');
        $this->assertEquals('different_connection', $relation->getRelated()->getConnectionName());

        // Belongs to
        $model = new EloquentModelStub;
        $model->setConnection('non_default');
        $this->addMockConnection($model);
        $relation = $model->belongsTo('EloquentNoConnectionModelStub');
        $this->assertEquals('non_default', $relation->getRelated()->getConnectionName());

        $model = new EloquentModelStub;
        $model->setConnection('non_default');
        $this->addMockConnection($model);
        $relation = $model->belongsTo('EloquentDifferentConnectionModelStub');
        $this->assertEquals('different_connection', $relation->getRelated()->getConnectionName());

        // has many
        $model = new EloquentModelStub;
        $model->setConnection('non_default');
        $this->addMockConnection($model);
        $relation = $model->hasMany('EloquentNoConnectionModelStub');
        $this->assertEquals('non_default', $relation->getRelated()->getConnectionName());

        $model = new EloquentModelStub;
        $model->setConnection('non_default');
        $this->addMockConnection($model);
        $relation = $model->hasMany('EloquentDifferentConnectionModelStub');
        $this->assertEquals('different_connection', $relation->getRelated()->getConnectionName());

        // has many through
        $model = new EloquentModelStub;
        $model->setConnection('non_default');
        $this->addMockConnection($model);
        $relation = $model->hasManyThrough('EloquentNoConnectionModelStub', 'EloquentModelSaveStub');
        $this->assertEquals('non_default', $relation->getRelated()->getConnectionName());

        $model = new EloquentModelStub;
        $model->setConnection('non_default');
        $this->addMockConnection($model);
        $relation = $model->hasManyThrough('EloquentDifferentConnectionModelStub', 'EloquentModelSaveStub');
        $this->assertEquals('different_connection', $relation->getRelated()->getConnectionName());

        // belongs to many
        $model = new EloquentModelStub;
        $model->setConnection('non_default');
        $this->addMockConnection($model);
        $relation = $model->belongsToMany('EloquentNoConnectionModelStub');
        $this->assertEquals('non_default', $relation->getRelated()->getConnectionName());

        $model = new EloquentModelStub;
        $model->setConnection('non_default');
        $this->addMockConnection($model);
        $relation = $model->belongsToMany('EloquentDifferentConnectionModelStub');
        $this->assertEquals('different_connection', $relation->getRelated()->getConnectionName());
    }

    public function testModelsAssumeTheirName()
    {
        require_once __DIR__.'/stubs/EloquentModelNamespacedStub.php';

        $model = new EloquentModelWithoutTableStub;
        $this->assertEquals('eloquent_model_without_table_stubs', $model->getTable());

        $namespacedModel = new Foo\Bar\EloquentModelNamespacedStub;
        $this->assertEquals('eloquent_model_namespaced_stubs', $namespacedModel->getTable());
    }

    public function testTheMutatorCacheIsPopulated()
    {
        $class = new EloquentModelStub;

        $expectedAttributes = [
            'list_items',
            'password',
            'appendable',
        ];

        $this->assertEquals($expectedAttributes, $class->getMutatedAttributes());
    }

    public function testRouteKeyIsPrimaryKey()
    {
        $model = new EloquentModelNonIncrementingStub;
        $model->id = 'foo';
        $this->assertEquals('foo', $model->getRouteKey());
    }

    public function testRouteNameIsPrimaryKeyName()
    {
        $model = new EloquentModelStub;
        $this->assertEquals('id', $model->getRouteKeyName());
    }

    public function testCloneModelMakesAFreshCopyOfTheModel()
    {
        $class = new EloquentModelStub;
        $class->id = 1;
        $class->exists = true;
        $class->first = 'taylor';
        $class->last = 'otwell';
        $class->created_at = $class->freshTimestamp();
        $class->updated_at = $class->freshTimestamp();
        $class->setRelation('foo', ['bar']);

        $clone = $class->replicate();

        $this->assertNull($clone->id);
        $this->assertFalse($clone->exists);
        $this->assertEquals('taylor', $clone->first);
        $this->assertEquals('otwell', $clone->last);
        $this->assertObjectNotHasAttribute('created_at', $clone);
        $this->assertObjectNotHasAttribute('updated_at', $clone);
        $this->assertEquals(['bar'], $clone->foo);
    }

    public function testModelObserversCanBeAttachedToModels()
    {
        EloquentModelStub::setEventDispatcher($events = m::mock('Illuminate\Contracts\Events\Dispatcher'));
        $events->shouldReceive('listen')->once()->with('eloquent.creating: EloquentModelStub', 'EloquentTestObserverStub@creating', 0);
        $events->shouldReceive('listen')->once()->with('eloquent.saved: EloquentModelStub', 'EloquentTestObserverStub@saved', 0);
        $events->shouldReceive('forget');
        EloquentModelStub::observe(new EloquentTestObserverStub);
        EloquentModelStub::flushEventListeners();
    }

    public function testModelObserversCanBeAttachedToModelsWithString()
    {
        EloquentModelStub::setEventDispatcher($events = m::mock('Illuminate\Contracts\Events\Dispatcher'));
        $events->shouldReceive('listen')->once()->with('eloquent.creating: EloquentModelStub', 'EloquentTestObserverStub@creating', 0);
        $events->shouldReceive('listen')->once()->with('eloquent.saved: EloquentModelStub', 'EloquentTestObserverStub@saved', 0);
        $events->shouldReceive('forget');
        EloquentModelStub::observe('EloquentTestObserverStub');
        EloquentModelStub::flushEventListeners();
    }

    public function testSetObservableEvents()
    {
        $class = new EloquentModelStub;
        $class->setObservableEvents(['foo']);

        $this->assertContains('foo', $class->getObservableEvents());
    }

    public function testAddObservableEvent()
    {
        $class = new EloquentModelStub;
        $class->addObservableEvents('foo');

        $this->assertContains('foo', $class->getObservableEvents());
    }

    public function testAddMultipleObserveableEvents()
    {
        $class = new EloquentModelStub;
        $class->addObservableEvents('foo', 'bar');

        $this->assertContains('foo', $class->getObservableEvents());
        $this->assertContains('bar', $class->getObservableEvents());
    }

    public function testRemoveObservableEvent()
    {
        $class = new EloquentModelStub;
        $class->setObservableEvents(['foo', 'bar']);
        $class->removeObservableEvents('bar');

        $this->assertNotContains('bar', $class->getObservableEvents());
    }

    public function testRemoveMultipleObservableEvents()
    {
        $class = new EloquentModelStub;
        $class->setObservableEvents(['foo', 'bar']);
        $class->removeObservableEvents('foo', 'bar');

        $this->assertNotContains('foo', $class->getObservableEvents());
        $this->assertNotContains('bar', $class->getObservableEvents());
    }

    /**
     * @expectedException LogicException
     */
    public function testGetModelAttributeMethodThrowsExceptionIfNotRelation()
    {
        $model = new EloquentModelStub;
        $relation = $model->incorrectRelationStub;
    }

    public function testModelIsBootedOnUnserialize()
    {
        $model = new EloquentModelBootingTestStub;
        $this->assertTrue(EloquentModelBootingTestStub::isBooted());
        $model->foo = 'bar';
        $string = serialize($model);
        $model = null;
        EloquentModelBootingTestStub::unboot();
        $this->assertFalse(EloquentModelBootingTestStub::isBooted());
        $model = unserialize($string);
        $this->assertTrue(EloquentModelBootingTestStub::isBooted());
    }

    public function testAppendingOfAttributes()
    {
        $model = new EloquentModelAppendsStub;

        $this->assertTrue(isset($model->is_admin));
        $this->assertTrue(isset($model->camelCased));
        $this->assertTrue(isset($model->StudlyCased));

        $this->assertEquals('admin', $model->is_admin);
        $this->assertEquals('camelCased', $model->camelCased);
        $this->assertEquals('StudlyCased', $model->StudlyCased);

        $model->setHidden(['is_admin', 'camelCased', 'StudlyCased']);
        $this->assertEquals([], $model->toArray());

        $model->setVisible([]);
        $this->assertEquals([], $model->toArray());
    }

    public function testGetMutatedAttributes()
    {
        $model = new EloquentModelGetMutatorsStub;

        $this->assertEquals(['first_name', 'middle_name', 'last_name'], $model->getMutatedAttributes());

        EloquentModelGetMutatorsStub::resetMutatorCache();

        EloquentModelGetMutatorsStub::$snakeAttributes = false;
        $this->assertEquals(['firstName', 'middleName', 'lastName'], $model->getMutatedAttributes());
    }

    public function testReplicateCreatesANewModelInstanceWithSameAttributeValues()
    {
        $model = new EloquentModelStub;
        $model->id = 'id';
        $model->foo = 'bar';
        $model->created_at = new DateTime;
        $model->updated_at = new DateTime;
        $replicated = $model->replicate();

        $this->assertNull($replicated->id);
        $this->assertEquals('bar', $replicated->foo);
        $this->assertNull($replicated->created_at);
        $this->assertNull($replicated->updated_at);
    }

    public function testIncrementOnExistingModelCallsQueryAndSetsAttribute()
    {
        $model = m::mock('EloquentModelStub[newQuery]');
        $model->exists = true;
        $model->id = 1;
        $model->syncOriginalAttribute('id');
        $model->foo = 2;

        $model->shouldReceive('newQuery')->andReturn($query = m::mock('StdClass'));
        $query->shouldReceive('where')->andReturn($query);
        $query->shouldReceive('increment');

        $model->publicIncrement('foo');

        $this->assertEquals(3, $model->foo);
        $this->assertFalse($model->isDirty());
    }

    public function testRelationshipTouchOwnersIsPropagated()
    {
        $relation = $this->getMockBuilder('Illuminate\Database\Eloquent\Relations\BelongsTo')->setMethods(['touch'])->disableOriginalConstructor()->getMock();
        $relation->expects($this->once())->method('touch');

        $model = m::mock('EloquentModelStub[partner]');
        $this->addMockConnection($model);
        $model->shouldReceive('partner')->once()->andReturn($relation);
        $model->setTouchedRelations(['partner']);

        $mockPartnerModel = m::mock('EloquentModelStub[touchOwners]');
        $mockPartnerModel->shouldReceive('touchOwners')->once();
        $model->setRelation('partner', $mockPartnerModel);

        $model->touchOwners();
    }

    public function testRelationshipTouchOwnersIsNotPropagatedIfNoRelationshipResult()
    {
        $relation = $this->getMockBuilder('Illuminate\Database\Eloquent\Relations\BelongsTo')->setMethods(['touch'])->disableOriginalConstructor()->getMock();
        $relation->expects($this->once())->method('touch');

        $model = m::mock('EloquentModelStub[partner]');
        $this->addMockConnection($model);
        $model->shouldReceive('partner')->once()->andReturn($relation);
        $model->setTouchedRelations(['partner']);

        $model->setRelation('partner', null);

        $model->touchOwners();
    }

    public function testModelAttributesAreCastedWhenPresentInCastsArray()
    {
        $model = new EloquentModelCastingStub;
        $model->setDateFormat('Y-m-d H:i:s');
        $model->intAttribute = '3';
        $model->floatAttribute = '4.0';
        $model->stringAttribute = 2.5;
        $model->boolAttribute = 1;
        $model->booleanAttribute = 0;
        $model->objectAttribute = ['foo' => 'bar'];
        $obj = new StdClass;
        $obj->foo = 'bar';
        $model->arrayAttribute = $obj;
        $model->jsonAttribute = ['foo' => 'bar'];
        $model->dateAttribute = '1969-07-20';
        $model->datetimeAttribute = '1969-07-20 22:56:00';
        $model->timestampAttribute = '1969-07-20 22:56:00';

        $this->assertInternalType('int', $model->intAttribute);
        $this->assertInternalType('float', $model->floatAttribute);
        $this->assertInternalType('string', $model->stringAttribute);
        $this->assertInternalType('boolean', $model->boolAttribute);
        $this->assertInternalType('boolean', $model->booleanAttribute);
        $this->assertInternalType('object', $model->objectAttribute);
        $this->assertInternalType('array', $model->arrayAttribute);
        $this->assertInternalType('array', $model->jsonAttribute);
        $this->assertTrue($model->boolAttribute);
        $this->assertFalse($model->booleanAttribute);
        $this->assertEquals($obj, $model->objectAttribute);
        $this->assertEquals(['foo' => 'bar'], $model->arrayAttribute);
        $this->assertEquals(['foo' => 'bar'], $model->jsonAttribute);
        $this->assertEquals('{"foo":"bar"}', $model->jsonAttributeValue());
        $this->assertInstanceOf('Carbon\Carbon', $model->dateAttribute);
        $this->assertInstanceOf('Carbon\Carbon', $model->datetimeAttribute);
        $this->assertEquals('1969-07-20', $model->dateAttribute->toDateString());
        $this->assertEquals('1969-07-20 22:56:00', $model->datetimeAttribute->toDateTimeString());
        $this->assertEquals(-14173440, $model->timestampAttribute);

        $arr = $model->toArray();
        $this->assertInternalType('int', $arr['intAttribute']);
        $this->assertInternalType('float', $arr['floatAttribute']);
        $this->assertInternalType('string', $arr['stringAttribute']);
        $this->assertInternalType('boolean', $arr['boolAttribute']);
        $this->assertInternalType('boolean', $arr['booleanAttribute']);
        $this->assertInternalType('object', $arr['objectAttribute']);
        $this->assertInternalType('array', $arr['arrayAttribute']);
        $this->assertInternalType('array', $arr['jsonAttribute']);
        $this->assertTrue($arr['boolAttribute']);
        $this->assertFalse($arr['booleanAttribute']);
        $this->assertEquals($obj, $arr['objectAttribute']);
        $this->assertEquals(['foo' => 'bar'], $arr['arrayAttribute']);
        $this->assertEquals(['foo' => 'bar'], $arr['jsonAttribute']);
        $this->assertEquals('1969-07-20 00:00:00', $arr['dateAttribute']);
        $this->assertEquals('1969-07-20 22:56:00', $arr['datetimeAttribute']);
        $this->assertEquals(-14173440, $arr['timestampAttribute']);
    }

    public function testModelAttributeCastingPreservesNull()
    {
        $model = new EloquentModelCastingStub;
        $model->intAttribute = null;
        $model->floatAttribute = null;
        $model->stringAttribute = null;
        $model->boolAttribute = null;
        $model->booleanAttribute = null;
        $model->objectAttribute = null;
        $model->arrayAttribute = null;
        $model->jsonAttribute = null;
        $model->dateAttribute = null;
        $model->datetimeAttribute = null;
        $model->timestampAttribute = null;

        $attributes = $model->getAttributes();

        $this->assertNull($attributes['intAttribute']);
        $this->assertNull($attributes['floatAttribute']);
        $this->assertNull($attributes['stringAttribute']);
        $this->assertNull($attributes['boolAttribute']);
        $this->assertNull($attributes['booleanAttribute']);
        $this->assertNull($attributes['objectAttribute']);
        $this->assertNull($attributes['arrayAttribute']);
        $this->assertNull($attributes['jsonAttribute']);
        $this->assertNull($attributes['dateAttribute']);
        $this->assertNull($attributes['datetimeAttribute']);
        $this->assertNull($attributes['timestampAttribute']);

        $this->assertNull($model->intAttribute);
        $this->assertNull($model->floatAttribute);
        $this->assertNull($model->stringAttribute);
        $this->assertNull($model->boolAttribute);
        $this->assertNull($model->booleanAttribute);
        $this->assertNull($model->objectAttribute);
        $this->assertNull($model->arrayAttribute);
        $this->assertNull($model->jsonAttribute);
        $this->assertNull($model->dateAttribute);
        $this->assertNull($model->datetimeAttribute);
        $this->assertNull($model->timestampAttribute);

        $array = $model->toArray();

        $this->assertNull($array['intAttribute']);
        $this->assertNull($array['floatAttribute']);
        $this->assertNull($array['stringAttribute']);
        $this->assertNull($array['boolAttribute']);
        $this->assertNull($array['booleanAttribute']);
        $this->assertNull($array['objectAttribute']);
        $this->assertNull($array['arrayAttribute']);
        $this->assertNull($array['jsonAttribute']);
        $this->assertNull($array['dateAttribute']);
        $this->assertNull($array['datetimeAttribute']);
        $this->assertNull($array['timestampAttribute']);
    }

    public function testUpdatingNonExistentModelFails()
    {
        $model = new EloquentModelStub;
        $this->assertFalse($model->update());
    }

    public function testIssetBehavesCorrectlyWithAttributesAndRelationships()
    {
        $model = new EloquentModelStub;
        $this->assertFalse(isset($model->nonexistent));

        $model->some_attribute = 'some_value';
        $this->assertTrue(isset($model->some_attribute));

        $model->setRelation('some_relation', 'some_value');
        $this->assertTrue(isset($model->some_relation));
    }

    public function testNonExistingAttributeWithInternalMethodNameDoesntCallMethod()
    {
        $model = m::mock('EloquentModelStub[delete,getRelationValue]');
        $model->name = 'Spark';
        $model->shouldNotReceive('delete');
        $model->shouldReceive('getRelationValue')->once()->with('belongsToStub')->andReturn('relation');

        // Can return a normal relation
        $this->assertEquals('relation', $model->belongsToStub);

        // Can return a normal attribute
        $this->assertEquals('Spark', $model->name);

        // Returns null for a Model.php method name
        $this->assertNull($model->delete);

        $model = m::mock('EloquentModelStub[delete]');
        $model->delete = 123;
        $this->assertEquals(123, $model->delete);
    }

    public function testIntKeyTypePreserved()
    {
        $model = $this->getMockBuilder('EloquentModelStub')->setMethods(['newQueryWithoutScopes', 'updateTimestamps', 'refresh'])->getMock();
        $query = m::mock('Illuminate\Database\Eloquent\Builder');
        $query->shouldReceive('insertGetId')->once()->with([], 'id')->andReturn(1);
        $model->expects($this->once())->method('newQueryWithoutScopes')->will($this->returnValue($query));

        $this->assertTrue($model->save());
        $this->assertEquals(1, $model->id);
    }

    public function testStringKeyTypePreserved()
    {
        $model = $this->getMockBuilder('EloquentKeyTypeModelStub')->setMethods(['newQueryWithoutScopes', 'updateTimestamps', 'refresh'])->getMock();
        $query = m::mock('Illuminate\Database\Eloquent\Builder');
        $query->shouldReceive('insertGetId')->once()->with([], 'id')->andReturn('string id');
        $model->expects($this->once())->method('newQueryWithoutScopes')->will($this->returnValue($query));

        $this->assertTrue($model->save());
        $this->assertEquals('string id', $model->id);
    }

    public function testScopesMethod()
    {
        $model = new EloquentModelStub;
        $this->addMockConnection($model);

        $scopes = [
            'published',
            'category' => 'Laravel',
            'framework' => ['Laravel', '5.3'],
        ];

        $this->assertInstanceOf(Builder::class, $model->scopes($scopes));

        $this->assertSame($scopes, $model->scopesCalled);
    }

    public function testIsWithTheSameModelInstance()
    {
        $firstInstance = new EloquentModelStub(['id' => 1]);
        $secondInstance = new EloquentModelStub(['id' => 1]);
        $result = $firstInstance->is($secondInstance);
        $this->assertTrue($result);
    }

    public function testIsWithAnotherModelInstance()
    {
        $firstInstance = new EloquentModelStub(['id' => 1]);
        $secondInstance = new EloquentModelStub(['id' => 2]);
        $result = $firstInstance->is($secondInstance);
        $this->assertFalse($result);
    }

    public function testIsWithAnotherTable()
    {
        $firstInstance = new EloquentModelStub(['id' => 1]);
        $secondInstance = new EloquentModelStub(['id' => 1]);
        $secondInstance->setTable('foo');
        $result = $firstInstance->is($secondInstance);
        $this->assertFalse($result);
    }

    public function testIsWithAnotherConnection()
    {
        $firstInstance = new EloquentModelStub(['id' => 1]);
        $secondInstance = new EloquentModelStub(['id' => 1]);
        $secondInstance->setConnection('foo');
        $result = $firstInstance->is($secondInstance);
        $this->assertFalse($result);
    }

    protected function addMockConnection($model)
    {
        $model->setConnectionResolver($resolver = m::mock('Illuminate\Database\ConnectionResolverInterface'));
        $resolver->shouldReceive('connection')->andReturn(m::mock('Illuminate\Database\Connection'));
        $model->getConnection()->shouldReceive('getQueryGrammar')->andReturn(m::mock('Illuminate\Database\Query\Grammars\Grammar'));
        $model->getConnection()->shouldReceive('getPostProcessor')->andReturn(m::mock('Illuminate\Database\Query\Processors\Processor'));
    }
}

class EloquentTestObserverStub
{
    public function creating()
    {
    }

    public function saved()
    {
    }
}

class EloquentModelStub extends Model
{
    public $connection;
    public $scopesCalled = [];
    protected $table = 'stub';
    protected $guarded = [];
    protected $morph_to_stub_type = 'EloquentModelSaveStub';

    public function getListItemsAttribute($value)
    {
        return json_decode($value, true);
    }

    public function setListItemsAttribute($value)
    {
        $this->attributes['list_items'] = json_encode($value);
    }

    public function getPasswordAttribute()
    {
        return '******';
    }

    public function setPasswordAttribute($value)
    {
        $this->attributes['password_hash'] = sha1($value);
    }

    public function publicIncrement($column, $amount = 1)
    {
        return $this->increment($column, $amount);
    }

    public function belongsToStub()
    {
        return $this->belongsTo('EloquentModelSaveStub');
    }

    public function morphToStub()
    {
        return $this->morphTo();
    }

    public function morphToStubWithKeys()
    {
        return $this->morphTo(null, 'type', 'id');
    }

    public function morphToStubWithName()
    {
        return $this->morphTo('someName');
    }

    public function morphToStubWithNameAndKeys()
    {
        return $this->morphTo('someName', 'type', 'id');
    }

    public function belongsToExplicitKeyStub()
    {
        return $this->belongsTo('EloquentModelSaveStub', 'foo');
    }

    public function incorrectRelationStub()
    {
        return 'foo';
    }

    public function getDates()
    {
        return [];
    }

    public function getAppendableAttribute()
    {
        return 'appended';
    }

    public function scopePublished(Builder $builder)
    {
        $this->scopesCalled[] = 'published';
    }

    public function scopeCategory(Builder $builder, $category)
    {
        $this->scopesCalled['category'] = $category;
    }

    public function scopeFramework(Builder $builder, $framework, $version)
    {
        $this->scopesCalled['framework'] = [$framework, $version];
    }
}

class EloquentModelCamelStub extends EloquentModelStub
{
    public static $snakeAttributes = false;
}

class EloquentDateModelStub extends EloquentModelStub
{
    public function getDates()
    {
        return ['created_at', 'updated_at'];
    }
}

class EloquentModelSaveStub extends Model
{
    protected $table = 'save_stub';
    protected $guarded = ['id'];

    public function save(array $options = [])
    {
        $_SERVER['__eloquent.saved'] = true;
    }

    public function setIncrementing($value)
    {
        $this->incrementing = $value;
    }
}

class EloquentKeyTypeModelStub extends EloquentModelStub
{
    protected $keyType = 'string';
}

class EloquentModelFindWithWritePdoStub extends Model
{
    public function newQuery()
    {
        $mock = m::mock('Illuminate\Database\Eloquent\Builder');
        $mock->shouldReceive('useWritePdo')->once()->andReturnSelf();
        $mock->shouldReceive('find')->once()->with(1)->andReturn('foo');

        return $mock;
    }
}

class EloquentModelDestroyStub extends Model
{
    public function newQuery()
    {
        $mock = m::mock('Illuminate\Database\Eloquent\Builder');
        $mock->shouldReceive('whereIn')->once()->with('id', [1, 2, 3])->andReturn($mock);
        $mock->shouldReceive('get')->once()->andReturn([$model = m::mock('StdClass')]);
        $model->shouldReceive('delete')->once();

        return $mock;
    }
}

class EloquentModelHydrateRawStub extends Model
{
    public static function hydrate(array $items, $connection = null)
    {
        return 'hydrated';
    }

    public function getConnection()
    {
        $mock = m::mock('Illuminate\Database\Connection');
        $mock->shouldReceive('select')->once()->with('SELECT ?', ['foo'])->andReturn([]);

        return $mock;
    }
}

class EloquentModelWithStub extends Model
{
    public function newQuery()
    {
        $mock = m::mock('Illuminate\Database\Eloquent\Builder');
        $mock->shouldReceive('with')->once()->with(['foo', 'bar'])->andReturn('foo');

        return $mock;
    }
}

class EloquentModelWithoutRelationStub extends Model
{
    public $with = ['foo'];

    protected $guarded = [];

    public function getEagerLoads()
    {
        return $this->eagerLoads;
    }
}

class EloquentModelWithoutTableStub extends Model
{
}

class EloquentModelBootingTestStub extends Model
{
    public static function unboot()
    {
        unset(static::$booted[static::class]);
    }

    public static function isBooted()
    {
        return array_key_exists(static::class, static::$booted);
    }
}

class EloquentModelAppendsStub extends Model
{
    protected $appends = ['is_admin', 'camelCased', 'StudlyCased'];

    public function getIsAdminAttribute()
    {
        return 'admin';
    }

    public function getCamelCasedAttribute()
    {
        return 'camelCased';
    }

    public function getStudlyCasedAttribute()
    {
        return 'StudlyCased';
    }
}

class EloquentModelGetMutatorsStub extends Model
{
    public static function resetMutatorCache()
    {
        static::$mutatorCache = [];
    }

    public function getFirstNameAttribute()
    {
    }

    public function getMiddleNameAttribute()
    {
    }

    public function getLastNameAttribute()
    {
    }

    public function doNotgetFirstInvalidAttribute()
    {
    }

    public function doNotGetSecondInvalidAttribute()
    {
    }

    public function doNotgetThirdInvalidAttributeEither()
    {
    }

    public function doNotGetFourthInvalidAttributeEither()
    {
    }
}

class EloquentModelCastingStub extends Model
{
    protected $casts = [
        'intAttribute' => 'int',
        'floatAttribute' => 'float',
        'stringAttribute' => 'string',
        'boolAttribute' => 'bool',
        'booleanAttribute' => 'boolean',
        'objectAttribute' => 'object',
        'arrayAttribute' => 'array',
        'jsonAttribute' => 'json',
        'dateAttribute' => 'date',
        'datetimeAttribute' => 'datetime',
        'timestampAttribute' => 'timestamp',
    ];

    public function jsonAttributeValue()
    {
        return $this->attributes['jsonAttribute'];
    }
}

class EloquentModelDynamicHiddenStub extends Illuminate\Database\Eloquent\Model
{
    protected $table = 'stub';
    protected $guarded = [];

    public function getHidden()
    {
        return ['age', 'id'];
    }
}

class EloquentModelDynamicVisibleStub extends Illuminate\Database\Eloquent\Model
{
    protected $table = 'stub';
    protected $guarded = [];

    public function getVisible()
    {
        return ['name', 'id'];
    }
}

class EloquentModelNonIncrementingStub extends Illuminate\Database\Eloquent\Model
{
    protected $table = 'stub';
    protected $guarded = [];
    public $incrementing = false;
}

<<<<<<< HEAD
class EloquentNoConnectionModelStub extends EloquentModelStub
{
}

class EloquentDifferentConnectionModelStub extends EloquentModelStub
{
    public $connection = 'different_connection';
=======
class EloquentModelSavingEventStub
{
}

class EloquentModelEventObjectStub extends Illuminate\Database\Eloquent\Model
{
    protected $events = [
        'saving' => EloquentModelSavingEventStub::class,
    ];
>>>>>>> 35e12429
}<|MERGE_RESOLUTION|>--- conflicted
+++ resolved
@@ -1898,7 +1898,6 @@
     public $incrementing = false;
 }
 
-<<<<<<< HEAD
 class EloquentNoConnectionModelStub extends EloquentModelStub
 {
 }
@@ -1906,7 +1905,8 @@
 class EloquentDifferentConnectionModelStub extends EloquentModelStub
 {
     public $connection = 'different_connection';
-=======
+}
+
 class EloquentModelSavingEventStub
 {
 }
@@ -1916,5 +1916,4 @@
     protected $events = [
         'saving' => EloquentModelSavingEventStub::class,
     ];
->>>>>>> 35e12429
 }