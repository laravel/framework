--- conflicted
+++ resolved
@@ -3,11 +3,7 @@
 namespace Illuminate\Tests\Database;
 
 use Illuminate\Database\Connection;
-<<<<<<< HEAD
 use Illuminate\Database\Query\Processors\Processor;
-=======
-use Illuminate\Database\Query\Processors\PostgresProcessor;
->>>>>>> 5dc4749a
 use Illuminate\Database\Schema\Builder;
 use Illuminate\Database\Schema\Grammars\Grammar;
 use LogicException;
@@ -52,7 +48,7 @@
     {
         $connection = m::mock(Connection::class);
         $grammar = m::mock(stdClass::class);
-        $processor = m::mock(PostgresProcessor::class);
+        $processor = m::mock(Processor::class);
         $connection->shouldReceive('getSchemaGrammar')->andReturn($grammar);
         $connection->shouldReceive('getPostProcessor')->andReturn($processor);
         $builder = new Builder($connection);
