--- conflicted
+++ resolved
@@ -892,61 +892,36 @@
     {
         $builder = $this->getPostgresBuilderWithProcessor();
         $builder->select('*')->from('users')->whereFulltext('body', 'Hello World');
-<<<<<<< HEAD
-        $this->assertSame('select * from "users" where (to_tsvector(english, "body")) @@ plainto_tsquery(english, ?)', $builder->toSql());
-=======
         $this->assertSame('select * from "users" where (to_tsvector(\'english\', "body")) @@ plainto_tsquery(\'english\', ?)', $builder->toSql());
->>>>>>> 566d89a2
         $this->assertEquals(['Hello World'], $builder->getBindings());
 
         $builder = $this->getPostgresBuilderWithProcessor();
         $builder->select('*')->from('users')->whereFulltext('body', 'Hello World', ['language' => 'simple']);
-<<<<<<< HEAD
-        $this->assertSame('select * from "users" where (to_tsvector(simple, "body")) @@ plainto_tsquery(simple, ?)', $builder->toSql());
-=======
         $this->assertSame('select * from "users" where (to_tsvector(\'simple\', "body")) @@ plainto_tsquery(\'simple\', ?)', $builder->toSql());
->>>>>>> 566d89a2
         $this->assertEquals(['Hello World'], $builder->getBindings());
 
         $builder = $this->getPostgresBuilderWithProcessor();
         $builder->select('*')->from('users')->whereFulltext('body', 'Hello World', ['mode' => 'plain']);
-<<<<<<< HEAD
-        $this->assertSame('select * from "users" where (to_tsvector(english, "body")) @@ plainto_tsquery(english, ?)', $builder->toSql());
-=======
         $this->assertSame('select * from "users" where (to_tsvector(\'english\', "body")) @@ plainto_tsquery(\'english\', ?)', $builder->toSql());
->>>>>>> 566d89a2
         $this->assertEquals(['Hello World'], $builder->getBindings());
 
         $builder = $this->getPostgresBuilderWithProcessor();
         $builder->select('*')->from('users')->whereFulltext('body', 'Hello World', ['mode' => 'phrase']);
-<<<<<<< HEAD
-        $this->assertSame('select * from "users" where (to_tsvector(english, "body")) @@ phraseto_tsquery(english, ?)', $builder->toSql());
-=======
         $this->assertSame('select * from "users" where (to_tsvector(\'english\', "body")) @@ phraseto_tsquery(\'english\', ?)', $builder->toSql());
->>>>>>> 566d89a2
         $this->assertEquals(['Hello World'], $builder->getBindings());
 
         $builder = $this->getPostgresBuilderWithProcessor();
         $builder->select('*')->from('users')->whereFulltext('body', '+Hello -World', ['mode' => 'websearch']);
-<<<<<<< HEAD
-        $this->assertSame('select * from "users" where (to_tsvector(english, "body")) @@ websearch_to_tsquery(english, ?)', $builder->toSql());
-=======
         $this->assertSame('select * from "users" where (to_tsvector(\'english\', "body")) @@ websearch_to_tsquery(\'english\', ?)', $builder->toSql());
->>>>>>> 566d89a2
         $this->assertEquals(['+Hello -World'], $builder->getBindings());
 
         $builder = $this->getPostgresBuilderWithProcessor();
         $builder->select('*')->from('users')->whereFulltext('body', 'Hello World', ['language' => 'simple', 'mode' => 'plain']);
-<<<<<<< HEAD
-        $this->assertSame('select * from "users" where (to_tsvector(simple, "body")) @@ plainto_tsquery(simple, ?)', $builder->toSql());
-=======
         $this->assertSame('select * from "users" where (to_tsvector(\'simple\', "body")) @@ plainto_tsquery(\'simple\', ?)', $builder->toSql());
->>>>>>> 566d89a2
         $this->assertEquals(['Hello World'], $builder->getBindings());
 
         $builder = $this->getPostgresBuilderWithProcessor();
         $builder->select('*')->from('users')->whereFulltext(['body', 'title'], 'Car Plane');
-<<<<<<< HEAD
         $this->assertSame('select * from "users" where (to_tsvector(english, "body") || to_tsvector(english, "title")) @@ plainto_tsquery(english, ?)', $builder->toSql());
         $this->assertEquals(['Car Plane'], $builder->getBindings());
     }
@@ -964,12 +939,6 @@
         $this->assertEquals(['Hello World'], $builder->getBindings());
     }
 
-=======
-        $this->assertSame('select * from "users" where (to_tsvector(\'english\', "body") || to_tsvector(\'english\', "title")) @@ plainto_tsquery(\'english\', ?)', $builder->toSql());
-        $this->assertEquals(['Car Plane'], $builder->getBindings());
-    }
-
->>>>>>> 566d89a2
     public function testUnions()
     {
         $builder = $this->getBuilder();
@@ -4432,7 +4401,6 @@
         return new Builder(m::mock(ConnectionInterface::class), $grammar, $processor);
     }
 
-<<<<<<< HEAD
     protected function getSqlServerBuilderWithProcessor()
     {
         $grammar = new SqlServerGrammar;
@@ -4441,8 +4409,6 @@
         return new Builder(m::mock(ConnectionInterface::class), $grammar, $processor);
     }
 
-=======
->>>>>>> 566d89a2
     /**
      * @return \Mockery\MockInterface|\Illuminate\Database\Query\Builder
      */
