--- conflicted
+++ resolved
@@ -2051,7 +2051,6 @@
         $this->assertEquals('select * from "users" where "items"->\'price\'->>\'in_usd\' = ? and "items"->>\'age\' = ?', $builder->toSql());
     }
 
-<<<<<<< HEAD
     public function testMariaDbWrappingJson()
     {
         $builder = $this->getMariaDbBuilder();
@@ -2073,7 +2072,8 @@
         $builder = $this->getMariaDbBuilder();
         $builder->select('*')->from('users')->where('items->price->in_usd', '=', 1)->where('items->age', '=', 2);
         $this->assertEquals('select * from `users` where JSON_EXTRACT(`items`, `$."price"."in_usd"`) = ? and JSON_EXTRACT(`items`, `$."age"`) = ?', $builder->toSql());
-=======
+    }
+
     public function testSqlServerWrappingJson()
     {
         $builder = $this->getSqlServerBuilder();
@@ -2087,7 +2087,6 @@
         $builder = $this->getSqlServerBuilder();
         $builder->select('*')->from('users')->where('items->price->in_usd', '=', 1)->where('items->age', '=', 2);
         $this->assertEquals('select * from [users] where json_value([items], \'$."price"."in_usd"\') = ? and json_value([items], \'$."age"\') = ?', $builder->toSql());
->>>>>>> e2faaccc
     }
 
     public function testSQLiteOrderBy()
