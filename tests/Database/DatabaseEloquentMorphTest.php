<?php

namespace Illuminate\Tests\Database;

use Foo\Bar\EloquentModelNamespacedStub;
use Illuminate\Database\Eloquent\Builder;
use Illuminate\Database\Eloquent\Model;
use Illuminate\Database\Eloquent\Relations\MorphMany;
use Illuminate\Database\Eloquent\Relations\MorphOne;
use Illuminate\Database\Eloquent\Relations\Relation;
use Mockery as m;
use PHPUnit\Framework\TestCase;

class DatabaseEloquentMorphTest extends TestCase
{
    protected function tearDown(): void
    {
        Relation::morphMap([], false);

        m::close();
    }

    public function testMorphOneSetsProperConstraints()
    {
        $this->getOneRelation();
    }

    public function testMorphOneEagerConstraintsAreProperlyAdded()
    {
        $relation = $this->getOneRelation();
        $relation->getParent()->shouldReceive('getKeyName')->once()->andReturn('id');
        $relation->getParent()->shouldReceive('getKeyType')->once()->andReturn('string');
        $relation->getQuery()->shouldReceive('whereIn')->once()->with('table.morph_id', [1, 2]);
        $relation->getQuery()->shouldReceive('where')->once()->with('table.morph_type', get_class($relation->getParent()));

        $model1 = new EloquentMorphResetModelStub;
        $model1->id = 1;
        $model2 = new EloquentMorphResetModelStub;
        $model2->id = 2;
        $relation->addEagerConstraints([$model1, $model2]);
    }

    /**
     * Note that the tests are the exact same for morph many because the classes share this code...
     * Will still test to be safe.
     */
    public function testMorphManySetsProperConstraints()
    {
        $this->getManyRelation();
    }

    public function testMorphManyEagerConstraintsAreProperlyAdded()
    {
        $relation = $this->getManyRelation();
        $relation->getParent()->shouldReceive('getKeyName')->once()->andReturn('id');
        $relation->getParent()->shouldReceive('getKeyType')->once()->andReturn('int');
        $relation->getQuery()->shouldReceive('whereIntegerInRaw')->once()->with('table.morph_id', [1, 2]);
        $relation->getQuery()->shouldReceive('where')->once()->with('table.morph_type', get_class($relation->getParent()));

        $model1 = new EloquentMorphResetModelStub;
        $model1->id = 1;
        $model2 = new EloquentMorphResetModelStub;
        $model2->id = 2;
        $relation->addEagerConstraints([$model1, $model2]);
    }

    public function testMakeFunctionOnMorph()
    {
        $_SERVER['__eloquent.saved'] = false;
        // Doesn't matter which relation type we use since they share the code...
        $relation = $this->getOneRelation();
        $instance = m::mock(Model::class);
        $instance->shouldReceive('setAttribute')->once()->with('morph_id', 1);
        $instance->shouldReceive('setAttribute')->once()->with('morph_type', get_class($relation->getParent()));
        $instance->shouldReceive('save')->never();
        $relation->getRelated()->shouldReceive('newInstance')->once()->with(['name' => 'taylor'])->andReturn($instance);

        $this->assertEquals($instance, $relation->make(['name' => 'taylor']));
    }

    public function testCreateFunctionOnMorph()
    {
        // Doesn't matter which relation type we use since they share the code...
        $relation = $this->getOneRelation();
        $created = m::mock(Model::class);
        $created->shouldReceive('setAttribute')->once()->with('morph_id', 1);
        $created->shouldReceive('setAttribute')->once()->with('morph_type', get_class($relation->getParent()));
        $relation->getRelated()->shouldReceive('newInstance')->once()->with(['name' => 'taylor'])->andReturn($created);
        $created->shouldReceive('save')->once()->andReturn(true);

        $this->assertEquals($created, $relation->create(['name' => 'taylor']));
    }

    public function testFindOrNewMethodFindsModel()
    {
        $relation = $this->getOneRelation();
        $relation->getQuery()->shouldReceive('find')->once()->with('foo', ['*'])->andReturn($model = m::mock(Model::class));
        $relation->getRelated()->shouldReceive('newInstance')->never();
        $model->shouldReceive('setAttribute')->never();
        $model->shouldReceive('save')->never();

        $this->assertInstanceOf(Model::class, $relation->findOrNew('foo'));
    }

    public function testFindOrNewMethodReturnsNewModelWithMorphKeysSet()
    {
        $relation = $this->getOneRelation();
        $relation->getQuery()->shouldReceive('find')->once()->with('foo', ['*'])->andReturn(null);
        $relation->getRelated()->shouldReceive('newInstance')->once()->with()->andReturn($model = m::mock(Model::class));
        $model->shouldReceive('setAttribute')->once()->with('morph_id', 1);
        $model->shouldReceive('setAttribute')->once()->with('morph_type', get_class($relation->getParent()));
        $model->shouldReceive('save')->never();

        $this->assertInstanceOf(Model::class, $relation->findOrNew('foo'));
    }

    public function testFirstOrNewMethodFindsFirstModel()
    {
        $relation = $this->getOneRelation();
        $relation->getQuery()->shouldReceive('where')->once()->with(['foo'])->andReturn($relation->getQuery());
        $relation->getQuery()->shouldReceive('first')->once()->with()->andReturn($model = m::mock(Model::class));
        $relation->getRelated()->shouldReceive('newInstance')->never();
        $model->shouldReceive('setAttribute')->never();
        $model->shouldReceive('save')->never();

        $this->assertInstanceOf(Model::class, $relation->firstOrNew(['foo']));
    }

    public function testFirstOrNewMethodWithValueFindsFirstModel()
    {
        $relation = $this->getOneRelation();
        $relation->getQuery()->shouldReceive('where')->once()->with(['foo' => 'bar'])->andReturn($relation->getQuery());
        $relation->getQuery()->shouldReceive('first')->once()->with()->andReturn($model = m::mock(Model::class));
        $relation->getRelated()->shouldReceive('newInstance')->never();
        $model->shouldReceive('setAttribute')->never();
        $model->shouldReceive('save')->never();

        $this->assertInstanceOf(Model::class, $relation->firstOrNew(['foo' => 'bar'], ['baz' => 'qux']));
    }

    public function testFirstOrNewMethodReturnsNewModelWithMorphKeysSet()
    {
        $relation = $this->getOneRelation();
        $relation->getQuery()->shouldReceive('where')->once()->with(['foo'])->andReturn($relation->getQuery());
        $relation->getQuery()->shouldReceive('first')->once()->with()->andReturn(null);
        $relation->getRelated()->shouldReceive('newInstance')->once()->with(['foo'])->andReturn($model = m::mock(Model::class));
        $model->shouldReceive('setAttribute')->once()->with('morph_id', 1);
        $model->shouldReceive('setAttribute')->once()->with('morph_type', get_class($relation->getParent()));
        $model->shouldReceive('save')->never();

        $this->assertInstanceOf(Model::class, $relation->firstOrNew(['foo']));
    }

    public function testFirstOrNewMethodWithValuesReturnsNewModelWithMorphKeysSet()
    {
        $relation = $this->getOneRelation();
        $relation->getQuery()->shouldReceive('where')->once()->with(['foo' => 'bar'])->andReturn($relation->getQuery());
        $relation->getQuery()->shouldReceive('first')->once()->with()->andReturn(null);
        $relation->getRelated()->shouldReceive('newInstance')->once()->with(['foo' => 'bar', 'baz' => 'qux'])->andReturn($model = m::mock(Model::class));
        $model->shouldReceive('setAttribute')->once()->with('morph_id', 1);
        $model->shouldReceive('setAttribute')->once()->with('morph_type', get_class($relation->getParent()));
        $model->shouldReceive('save')->never();

        $this->assertInstanceOf(Model::class, $relation->firstOrNew(['foo' => 'bar'], ['baz' => 'qux']));
    }

    public function testFirstOrCreateMethodFindsFirstModel()
    {
        $relation = $this->getOneRelation();
        $relation->getQuery()->shouldReceive('where')->once()->with(['foo'])->andReturn($relation->getQuery());
        $relation->getQuery()->shouldReceive('first')->once()->with()->andReturn($model = m::mock(Model::class));
        $relation->getRelated()->shouldReceive('newInstance')->never();
        $model->shouldReceive('setAttribute')->never();
        $model->shouldReceive('save')->never();

        $this->assertInstanceOf(Model::class, $relation->firstOrCreate(['foo']));
    }

    public function testFirstOrCreateMethodWithValuesFindsFirstModel()
    {
        $relation = $this->getOneRelation();
        $relation->getQuery()->shouldReceive('where')->once()->with(['foo' => 'bar'])->andReturn($relation->getQuery());
        $relation->getQuery()->shouldReceive('first')->once()->with()->andReturn($model = m::mock(Model::class));
        $relation->getRelated()->shouldReceive('newInstance')->never();
        $model->shouldReceive('setAttribute')->never();
        $model->shouldReceive('save')->never();

        $this->assertInstanceOf(Model::class, $relation->firstOrCreate(['foo' => 'bar'], ['baz' => 'qux']));
    }

    public function testFirstOrCreateMethodCreatesNewMorphModel()
    {
        $relation = $this->getOneRelation();
        $relation->getQuery()->shouldReceive('where')->once()->with(['foo'])->andReturn($relation->getQuery());
        $relation->getQuery()->shouldReceive('first')->once()->with()->andReturn(null);
        $relation->getQuery()->shouldReceive('withSavepointIfNeeded')->once()->andReturnUsing(fn ($scope) => $scope());
        $relation->getRelated()->shouldReceive('newInstance')->once()->with(['foo'])->andReturn($model = m::mock(Model::class));
        $model->shouldReceive('setAttribute')->once()->with('morph_id', 1);
        $model->shouldReceive('setAttribute')->once()->with('morph_type', get_class($relation->getParent()));
        $model->shouldReceive('save')->once()->andReturn(true);

        $this->assertInstanceOf(Model::class, $relation->firstOrCreate(['foo']));
    }

    public function testFirstOrCreateMethodWithValuesCreatesNewMorphModel()
    {
        $relation = $this->getOneRelation();
        $relation->getQuery()->shouldReceive('where')->once()->with(['foo' => 'bar'])->andReturn($relation->getQuery());
        $relation->getQuery()->shouldReceive('first')->once()->with()->andReturn(null);
        $relation->getQuery()->shouldReceive('withSavepointIfNeeded')->once()->andReturnUsing(fn ($scope) => $scope());
        $relation->getRelated()->shouldReceive('newInstance')->once()->with(['foo' => 'bar', 'baz' => 'qux'])->andReturn($model = m::mock(Model::class));
        $model->shouldReceive('setAttribute')->once()->with('morph_id', 1);
        $model->shouldReceive('setAttribute')->once()->with('morph_type', get_class($relation->getParent()));
        $model->shouldReceive('save')->once()->andReturn(true);

        $this->assertInstanceOf(Model::class, $relation->firstOrCreate(['foo' => 'bar'], ['baz' => 'qux']));
    }

<<<<<<< HEAD
=======
    public function testCreateOrFirstMethodFindsFirstModel()
    {
        $relation = $this->getOneRelation();

        $relation->getRelated()->shouldReceive('newInstance')->once()->with(['foo'])->andReturn($model = m::mock(Model::class));
        $model->shouldReceive('setAttribute')->once()->with('morph_id', 1);
        $model->shouldReceive('setAttribute')->once()->with('morph_type', get_class($relation->getParent()));
        $model->shouldReceive('save')->once()->andThrow(
            new UniqueConstraintViolationException('mysql', 'example mysql', [], new Exception('SQLSTATE[23000]: Integrity constraint violation: 1062')),
        );

        $relation->getQuery()->shouldReceive('withSavepointIfNeeded')->once()->andReturnUsing(function ($scope) {
            return $scope();
        });
        $relation->getQuery()->shouldReceive('useWritePdo')->once()->andReturn($relation->getQuery());
        $relation->getQuery()->shouldReceive('where')->once()->with(['foo'])->andReturn($relation->getQuery());
        $relation->getQuery()->shouldReceive('first')->once()->with()->andReturn($model = m::mock(Model::class));

        $this->assertInstanceOf(Model::class, $relation->createOrFirst(['foo']));
    }

    public function testCreateOrFirstMethodWithValuesFindsFirstModel()
    {
        $relation = $this->getOneRelation();

        $relation->getRelated()->shouldReceive('newInstance')->once()->with(['foo' => 'bar', 'baz' => 'qux'])->andReturn($model = m::mock(Model::class));
        $model->shouldReceive('setAttribute')->once()->with('morph_id', 1);
        $model->shouldReceive('setAttribute')->once()->with('morph_type', get_class($relation->getParent()));
        $model->shouldReceive('save')->once()->andThrow(
            new UniqueConstraintViolationException('mysql', 'example mysql', [], new Exception('SQLSTATE[23000]: Integrity constraint violation: 1062')),
        );

        $relation->getQuery()->shouldReceive('withSavepointIfNeeded')->once()->andReturnUsing(function ($scope) {
            return $scope();
        });
        $relation->getQuery()->shouldReceive('useWritePdo')->once()->andReturn($relation->getQuery());
        $relation->getQuery()->shouldReceive('where')->once()->with(['foo' => 'bar'])->andReturn($relation->getQuery());
        $relation->getQuery()->shouldReceive('first')->once()->with()->andReturn($model = m::mock(Model::class));

        $this->assertInstanceOf(Model::class, $relation->createOrFirst(['foo' => 'bar'], ['baz' => 'qux']));
    }

    public function testCreateOrFirstMethodCreatesNewMorphModel()
    {
        $relation = $this->getOneRelation();

        $relation->getRelated()->shouldReceive('newInstance')->once()->with(['foo'])->andReturn($model = m::mock(Model::class));
        $model->shouldReceive('setAttribute')->once()->with('morph_id', 1);
        $model->shouldReceive('setAttribute')->once()->with('morph_type', get_class($relation->getParent()));
        $model->shouldReceive('save')->once()->andReturn(true);

        $relation->getQuery()->shouldReceive('withSavepointIfNeeded')->once()->andReturnUsing(function ($scope) {
            return $scope();
        });
        $relation->getQuery()->shouldReceive('where')->never();
        $relation->getQuery()->shouldReceive('first')->never();

        $this->assertInstanceOf(Model::class, $relation->createOrFirst(['foo']));
    }

    public function testCreateOrFirstMethodWithValuesCreatesNewMorphModel()
    {
        $relation = $this->getOneRelation();

        $relation->getRelated()->shouldReceive('newInstance')->once()->with(['foo' => 'bar', 'baz' => 'qux'])->andReturn($model = m::mock(Model::class));
        $model->shouldReceive('setAttribute')->once()->with('morph_id', 1);
        $model->shouldReceive('setAttribute')->once()->with('morph_type', get_class($relation->getParent()));
        $model->shouldReceive('save')->once()->andReturn(true);

        $relation->getQuery()->shouldReceive('withSavepointIfNeeded')->once()->andReturnUsing(function ($scope) {
            return $scope();
        });
        $relation->getQuery()->shouldReceive('where')->never();
        $relation->getQuery()->shouldReceive('first')->never();

        $this->assertInstanceOf(Model::class, $relation->createOrFirst(['foo' => 'bar'], ['baz' => 'qux']));
    }

>>>>>>> 2c402417
    public function testUpdateOrCreateMethodFindsFirstModelAndUpdates()
    {
        $relation = $this->getOneRelation();
        $relation->getQuery()->shouldReceive('where')->once()->with(['foo'])->andReturn($relation->getQuery());
        $relation->getQuery()->shouldReceive('first')->once()->with()->andReturn($model = m::mock(Model::class));
        $relation->getRelated()->shouldReceive('newInstance')->never();
        $model->shouldReceive('setAttribute')->never();
        $model->shouldReceive('fill')->once()->with(['bar']);
        $model->shouldReceive('save')->once();

        $this->assertInstanceOf(Model::class, $relation->updateOrCreate(['foo'], ['bar']));
    }

    public function testUpdateOrCreateMethodCreatesNewMorphModel()
    {
        $relation = $this->getOneRelation();
        $relation->getQuery()->shouldReceive('where')->once()->with(['foo'])->andReturn($relation->getQuery());
        $relation->getQuery()->shouldReceive('first')->once()->with()->andReturn(null);
        $relation->getRelated()->shouldReceive('newInstance')->once()->with(['foo'])->andReturn($model = m::mock(Model::class));
        $model->shouldReceive('setAttribute')->once()->with('morph_id', 1);
        $model->shouldReceive('setAttribute')->once()->with('morph_type', get_class($relation->getParent()));
        $model->shouldReceive('save')->once()->andReturn(true);
        $model->shouldReceive('fill')->once()->with(['bar']);

        $this->assertInstanceOf(Model::class, $relation->updateOrCreate(['foo'], ['bar']));
    }

    public function testCreateFunctionOnNamespacedMorph()
    {
        $relation = $this->getNamespacedRelation('namespace');
        $created = m::mock(Model::class);
        $created->shouldReceive('setAttribute')->once()->with('morph_id', 1);
        $created->shouldReceive('setAttribute')->once()->with('morph_type', 'namespace');
        $relation->getRelated()->shouldReceive('newInstance')->once()->with(['name' => 'taylor'])->andReturn($created);
        $created->shouldReceive('save')->once()->andReturn(true);

        $this->assertEquals($created, $relation->create(['name' => 'taylor']));
    }

    public function testIsNotNull()
    {
        $relation = $this->getOneRelation();

        $relation->getRelated()->shouldReceive('getTable')->never();
        $relation->getRelated()->shouldReceive('getConnectionName')->never();

        $this->assertFalse($relation->is(null));
    }

    public function testIsModel()
    {
        $relation = $this->getOneRelation();

        $relation->getRelated()->shouldReceive('getTable')->once()->andReturn('table');
        $relation->getRelated()->shouldReceive('getConnectionName')->once()->andReturn('connection');

        $model = m::mock(Model::class);
        $model->shouldReceive('getAttribute')->once()->with('morph_id')->andReturn(1);
        $model->shouldReceive('getTable')->once()->andReturn('table');
        $model->shouldReceive('getConnectionName')->once()->andReturn('connection');

        $this->assertTrue($relation->is($model));
    }

    public function testIsModelWithStringRelatedKey()
    {
        $relation = $this->getOneRelation();

        $relation->getRelated()->shouldReceive('getTable')->once()->andReturn('table');
        $relation->getRelated()->shouldReceive('getConnectionName')->once()->andReturn('connection');

        $model = m::mock(Model::class);
        $model->shouldReceive('getAttribute')->once()->with('morph_id')->andReturn('1');
        $model->shouldReceive('getTable')->once()->andReturn('table');
        $model->shouldReceive('getConnectionName')->once()->andReturn('connection');

        $this->assertTrue($relation->is($model));
    }

    public function testIsNotModelWithNullRelatedKey()
    {
        $relation = $this->getOneRelation();

        $relation->getRelated()->shouldReceive('getTable')->never();
        $relation->getRelated()->shouldReceive('getConnectionName')->never();

        $model = m::mock(Model::class);
        $model->shouldReceive('getAttribute')->once()->with('morph_id')->andReturn(null);
        $model->shouldReceive('getTable')->never();
        $model->shouldReceive('getConnectionName')->never();

        $this->assertFalse($relation->is($model));
    }

    public function testIsNotModelWithAnotherRelatedKey()
    {
        $relation = $this->getOneRelation();

        $relation->getRelated()->shouldReceive('getTable')->never();
        $relation->getRelated()->shouldReceive('getConnectionName')->never();

        $model = m::mock(Model::class);
        $model->shouldReceive('getAttribute')->once()->with('morph_id')->andReturn(2);
        $model->shouldReceive('getTable')->never();
        $model->shouldReceive('getConnectionName')->never();

        $this->assertFalse($relation->is($model));
    }

    public function testIsNotModelWithAnotherTable()
    {
        $relation = $this->getOneRelation();

        $relation->getRelated()->shouldReceive('getTable')->once()->andReturn('table');
        $relation->getRelated()->shouldReceive('getConnectionName')->never();

        $model = m::mock(Model::class);
        $model->shouldReceive('getAttribute')->once()->with('morph_id')->andReturn(1);
        $model->shouldReceive('getTable')->once()->andReturn('table.two');
        $model->shouldReceive('getConnectionName')->never();

        $this->assertFalse($relation->is($model));
    }

    public function testIsNotModelWithAnotherConnection()
    {
        $relation = $this->getOneRelation();

        $relation->getRelated()->shouldReceive('getTable')->once()->andReturn('table');
        $relation->getRelated()->shouldReceive('getConnectionName')->once()->andReturn('connection');

        $model = m::mock(Model::class);
        $model->shouldReceive('getAttribute')->once()->with('morph_id')->andReturn(1);
        $model->shouldReceive('getTable')->once()->andReturn('table');
        $model->shouldReceive('getConnectionName')->once()->andReturn('connection.two');

        $this->assertFalse($relation->is($model));
    }

    protected function getOneRelation()
    {
        $builder = m::mock(Builder::class);
        $builder->shouldReceive('whereNotNull')->once()->with('table.morph_id');
        $builder->shouldReceive('where')->once()->with('table.morph_id', '=', 1);
        $related = m::mock(Model::class);
        $builder->shouldReceive('getModel')->andReturn($related);
        $parent = m::mock(Model::class);
        $parent->shouldReceive('getAttribute')->with('id')->andReturn(1);
        $parent->shouldReceive('getMorphClass')->andReturn(get_class($parent));
        $builder->shouldReceive('where')->once()->with('table.morph_type', get_class($parent));

        return new MorphOne($builder, $parent, 'table.morph_type', 'table.morph_id', 'id');
    }

    protected function getManyRelation()
    {
        $builder = m::mock(Builder::class);
        $builder->shouldReceive('whereNotNull')->once()->with('table.morph_id');
        $builder->shouldReceive('where')->once()->with('table.morph_id', '=', 1);
        $related = m::mock(Model::class);
        $builder->shouldReceive('getModel')->andReturn($related);
        $parent = m::mock(Model::class);
        $parent->shouldReceive('getAttribute')->with('id')->andReturn(1);
        $parent->shouldReceive('getMorphClass')->andReturn(get_class($parent));
        $builder->shouldReceive('where')->once()->with('table.morph_type', get_class($parent));

        return new MorphMany($builder, $parent, 'table.morph_type', 'table.morph_id', 'id');
    }

    protected function getNamespacedRelation($alias)
    {
        require_once __DIR__.'/stubs/EloquentModelNamespacedStub.php';

        Relation::morphMap([
            $alias => EloquentModelNamespacedStub::class,
        ]);

        $builder = m::mock(Builder::class);
        $builder->shouldReceive('whereNotNull')->once()->with('table.morph_id');
        $builder->shouldReceive('where')->once()->with('table.morph_id', '=', 1);
        $related = m::mock(Model::class);
        $builder->shouldReceive('getModel')->andReturn($related);
        $parent = m::mock(EloquentModelNamespacedStub::class);
        $parent->shouldReceive('getAttribute')->with('id')->andReturn(1);
        $parent->shouldReceive('getMorphClass')->andReturn($alias);
        $builder->shouldReceive('where')->once()->with('table.morph_type', $alias);

        return new MorphOne($builder, $parent, 'table.morph_type', 'table.morph_id', 'id');
    }
}

class EloquentMorphResetModelStub extends Model
{
    //
}<|MERGE_RESOLUTION|>--- conflicted
+++ resolved
@@ -2,12 +2,14 @@
 
 namespace Illuminate\Tests\Database;
 
+use Exception;
 use Foo\Bar\EloquentModelNamespacedStub;
 use Illuminate\Database\Eloquent\Builder;
 use Illuminate\Database\Eloquent\Model;
 use Illuminate\Database\Eloquent\Relations\MorphMany;
 use Illuminate\Database\Eloquent\Relations\MorphOne;
 use Illuminate\Database\Eloquent\Relations\Relation;
+use Illuminate\Database\UniqueConstraintViolationException;
 use Mockery as m;
 use PHPUnit\Framework\TestCase;
 
@@ -216,8 +218,6 @@
         $this->assertInstanceOf(Model::class, $relation->firstOrCreate(['foo' => 'bar'], ['baz' => 'qux']));
     }
 
-<<<<<<< HEAD
-=======
     public function testCreateOrFirstMethodFindsFirstModel()
     {
         $relation = $this->getOneRelation();
@@ -296,7 +296,6 @@
         $this->assertInstanceOf(Model::class, $relation->createOrFirst(['foo' => 'bar'], ['baz' => 'qux']));
     }
 
->>>>>>> 2c402417
     public function testUpdateOrCreateMethodFindsFirstModelAndUpdates()
     {
         $relation = $this->getOneRelation();
