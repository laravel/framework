--- conflicted
+++ resolved
@@ -851,12 +851,8 @@
         $model = new EloquentBuilderTestModelParentStub;
 
         $builder = $model->withCount(['foo' => function ($query) {
-<<<<<<< HEAD
-            $query->select(DB::raw('sum(num1)'));
-=======
             // when without test case  ,  "DB::raw('sum(num1)')"  replace  "new Expression('sum(num1)')"
             $query->select(new Expression('sum(num1)'));
->>>>>>> bc9e6ab8
         }]);
 
         $this->assertSame('select "eloquent_builder_test_model_parent_stubs".*, (select sum(num1) from "eloquent_builder_test_model_close_related_stubs" where "eloquent_builder_test_model_parent_stubs"."foo_id" = "eloquent_builder_test_model_close_related_stubs"."id") as "foo_count" from "eloquent_builder_test_model_parent_stubs"', $builder->toSql());
@@ -867,11 +863,7 @@
         $model = new EloquentBuilderTestModelParentStub;
 
         $builder = $model->withCount(['foo as foo_sum' => function ($query) {
-<<<<<<< HEAD
-            $query->select(DB::raw('sum(num1)'));
-=======
             $query->select(new Expression('sum(num1)'));
->>>>>>> bc9e6ab8
         }]);
 
         $this->assertSame('select "eloquent_builder_test_model_parent_stubs".*, (select sum(num1) from "eloquent_builder_test_model_close_related_stubs" where "eloquent_builder_test_model_parent_stubs"."foo_id" = "eloquent_builder_test_model_close_related_stubs"."id") as "foo_sum" from "eloquent_builder_test_model_parent_stubs"', $builder->toSql());
@@ -882,11 +874,7 @@
         $model = new EloquentBuilderTestModelParentStub;
 
         $builder = $model->withCount(['foo' => function ($query) {
-<<<<<<< HEAD
-            $query->select(DB::raw('avg(num1)'));
-=======
             $query->select(new Expression('avg(num1)'));
->>>>>>> bc9e6ab8
         }]);
 
         $this->assertSame('select "eloquent_builder_test_model_parent_stubs".*, (select avg(num1) from "eloquent_builder_test_model_close_related_stubs" where "eloquent_builder_test_model_parent_stubs"."foo_id" = "eloquent_builder_test_model_close_related_stubs"."id") as "foo_count" from "eloquent_builder_test_model_parent_stubs"', $builder->toSql());
@@ -897,11 +885,7 @@
         $model = new EloquentBuilderTestModelParentStub;
 
         $builder = $model->withCount(['foo as foo_avg' => function ($query) {
-<<<<<<< HEAD
-            $query->select(DB::raw('avg(num1)'));
-=======
             $query->select(new Expression('avg(num1)'));
->>>>>>> bc9e6ab8
         }]);
 
         $this->assertSame('select "eloquent_builder_test_model_parent_stubs".*, (select avg(num1) from "eloquent_builder_test_model_close_related_stubs" where "eloquent_builder_test_model_parent_stubs"."foo_id" = "eloquent_builder_test_model_close_related_stubs"."id") as "foo_avg" from "eloquent_builder_test_model_parent_stubs"', $builder->toSql());
