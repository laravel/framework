<?php

namespace Illuminate\Tests\Routing;

use DateTime;
use stdClass;
use Illuminate\Support\Str;
use Illuminate\Http\Request;
use Illuminate\Routing\Route;
use Illuminate\Routing\Router;
use PHPUnit\Framework\TestCase;
use Illuminate\Events\Dispatcher;
use Illuminate\Routing\Controller;
use Illuminate\Routing\RouteGroup;
use Illuminate\Container\Container;
use Illuminate\Database\Eloquent\Model;
use Illuminate\Auth\Middleware\Authorize;
use Illuminate\Routing\ResourceRegistrar;
use Illuminate\Contracts\Routing\Registrar;
use Illuminate\Auth\Middleware\Authenticate;
use Illuminate\Routing\RouteGroupAttributes;
use Symfony\Component\HttpFoundation\Response;
use Illuminate\Routing\Middleware\SubstituteBindings;

class RoutingRouteTest extends TestCase
{
    public function testBasicDispatchingOfRoutes()
    {
        $router = $this->getRouter();
        $router->get('foo/bar', function () {
            return 'hello';
        });
        $this->assertEquals('hello', $router->dispatch(Request::create('foo/bar', 'GET'))->getContent());

        $router = $this->getRouter();
        $router->get('foo/bar', function () {
            throw new \Illuminate\Http\Exceptions\HttpResponseException(new Response('hello'));
        });
        $this->assertEquals('hello', $router->dispatch(Request::create('foo/bar', 'GET'))->getContent());

        $router = $this->getRouter();
        $router->get('foo/bar', ['domain' => 'api.{name}.bar', function ($name) {
            return $name;
        }]);
        $router->get('foo/bar', ['domain' => 'api.{name}.baz', function ($name) {
            return $name;
        }]);
        $this->assertEquals('taylor', $router->dispatch(Request::create('http://api.taylor.bar/foo/bar', 'GET'))->getContent());
        $this->assertEquals('dayle', $router->dispatch(Request::create('http://api.dayle.baz/foo/bar', 'GET'))->getContent());

        $router = $this->getRouter();
        $router->get('foo/{age}', ['domain' => 'api.{name}.bar', function ($name, $age) {
            return $name.$age;
        }]);
        $this->assertEquals('taylor25', $router->dispatch(Request::create('http://api.taylor.bar/foo/25', 'GET'))->getContent());

        $router = $this->getRouter();
        $router->get('foo/bar', function () {
            return 'hello';
        });
        $router->post('foo/bar', function () {
            return 'post hello';
        });
        $this->assertEquals('hello', $router->dispatch(Request::create('foo/bar', 'GET'))->getContent());
        $this->assertEquals('post hello', $router->dispatch(Request::create('foo/bar', 'POST'))->getContent());

        $router = $this->getRouter();
        $router->get('foo/{bar}', function ($name) {
            return $name;
        });
        $this->assertEquals('taylor', $router->dispatch(Request::create('foo/taylor', 'GET'))->getContent());

        $router = $this->getRouter();
        $router->get('foo/{bar}/{baz?}', function ($name, $age = 25) {
            return $name.$age;
        });
        $this->assertEquals('taylor25', $router->dispatch(Request::create('foo/taylor', 'GET'))->getContent());

        $router = $this->getRouter();
        $router->get('foo/{name}/boom/{age?}/{location?}', function ($name, $age = 25, $location = 'AR') {
            return $name.$age.$location;
        });
        $this->assertEquals('taylor30AR', $router->dispatch(Request::create('foo/taylor/boom/30', 'GET'))->getContent());

        $router = $this->getRouter();
        $router->get('{bar}/{baz?}', function ($name, $age = 25) {
            return $name.$age;
        });
        $this->assertEquals('taylor25', $router->dispatch(Request::create('taylor', 'GET'))->getContent());

        $router = $this->getRouter();
        $router->get('{baz?}', function ($age = 25) {
            return $age;
        });
        $this->assertEquals('25', $router->dispatch(Request::create('/', 'GET'))->getContent());
        $this->assertEquals('30', $router->dispatch(Request::create('30', 'GET'))->getContent());

        $router = $this->getRouter();
        $router->get('{foo?}/{baz?}', ['as' => 'foo', function ($name = 'taylor', $age = 25) {
            return $name.$age;
        }]);
        $this->assertEquals('taylor25', $router->dispatch(Request::create('/', 'GET'))->getContent());
        $this->assertEquals('fred25', $router->dispatch(Request::create('fred', 'GET'))->getContent());
        $this->assertEquals('fred30', $router->dispatch(Request::create('fred/30', 'GET'))->getContent());
        $this->assertTrue($router->currentRouteNamed('foo'));
        $this->assertTrue($router->currentRouteNamed('fo*'));
        $this->assertTrue($router->is('foo'));
        $this->assertTrue($router->is('foo', 'bar'));
        $this->assertFalse($router->is('bar'));

        $router = $this->getRouter();
        $router->get('foo/{file}', function ($file) {
            return $file;
        });
        $this->assertEquals('oxygen%20', $router->dispatch(Request::create('http://test.com/foo/oxygen%2520', 'GET'))->getContent());

        $router = $this->getRouter();
        $router->patch('foo/bar', ['as' => 'foo', function () {
            return 'bar';
        }]);
        $this->assertEquals('bar', $router->dispatch(Request::create('foo/bar', 'PATCH'))->getContent());
        $this->assertEquals('foo', $router->currentRouteName());

        $router = $this->getRouter();
        $router->get('foo/bar', function () {
            return 'hello';
        });
        $this->assertEmpty($router->dispatch(Request::create('foo/bar', 'HEAD'))->getContent());

        $router = $this->getRouter();
        $router->any('foo/bar', function () {
            return 'hello';
        });
        $this->assertEmpty($router->dispatch(Request::create('foo/bar', 'HEAD'))->getContent());

        $router = $this->getRouter();
        $router->get('foo/bar', function () {
            return 'first';
        });
        $router->get('foo/bar', function () {
            return 'second';
        });
        $this->assertEquals('second', $router->dispatch(Request::create('foo/bar', 'GET'))->getContent());

        $router = $this->getRouter();
        $router->get('foo/bar/åαф', function () {
            return 'hello';
        });
        $this->assertEquals('hello', $router->dispatch(Request::create('foo/bar/%C3%A5%CE%B1%D1%84', 'GET'))->getContent());

        $router = $this->getRouter();
        $router->get('foo/bar', ['boom' => 'auth', function () {
            return 'closure';
        }]);
        $this->assertEquals('closure', $router->dispatch(Request::create('foo/bar', 'GET'))->getContent());
    }

    public function testNotModifiedResponseIsProperlyReturned()
    {
        $router = $this->getRouter();
        $router->get('test', function () {
            return (new Response('test', 304, ['foo' => 'bar']))->setLastModified(new DateTime);
        });

        $response = $router->dispatch(Request::create('test', 'GET'));
        $this->assertSame(304, $response->getStatusCode());
        $this->assertEmpty($response->getContent());
        $this->assertSame('bar', $response->headers->get('foo'));
        $this->assertNull($response->getLastModified());
    }

    public function testClosureMiddleware()
    {
        $router = $this->getRouter();
        $middleware = function ($request, $next) {
            return 'caught';
        };
        $router->get('foo/bar', ['middleware' => $middleware, function () {
            return 'hello';
        }]);
        $this->assertEquals('caught', $router->dispatch(Request::create('foo/bar', 'GET'))->getContent());
    }

    public function testDefinedClosureMiddleware()
    {
        $router = $this->getRouter();
        $router->get('foo/bar', ['middleware' => 'foo', function () {
            return 'hello';
        }]);
        $router->aliasMiddleware('foo', function ($request, $next) {
            return 'caught';
        });
        $this->assertEquals('caught', $router->dispatch(Request::create('foo/bar', 'GET'))->getContent());
    }

    public function testControllerClosureMiddleware()
    {
        $router = $this->getRouter();
        $router->get('foo/bar', [
            'uses' => 'Illuminate\Tests\Routing\RouteTestClosureMiddlewareController@index',
            'middleware' => 'foo',
        ]);
        $router->aliasMiddleware('foo', function ($request, $next) {
            $request['foo-middleware'] = 'foo-middleware';

            return $next($request);
        });

        $this->assertEquals(
            'index-foo-middleware-controller-closure',
            $router->dispatch(Request::create('foo/bar', 'GET'))->getContent()
        );
    }

    /**
     * @expectedException \LogicException
     * @expectedExceptionMessage Route for [foo/bar] has no action.
     */
    public function testFluentRouting()
    {
        $router = $this->getRouter();
        $router->get('foo/bar')->uses(function () {
            return 'hello';
        });
        $this->assertEquals('hello', $router->dispatch(Request::create('foo/bar', 'GET'))->getContent());
        $router->post('foo/bar')->uses(function () {
            return 'hello';
        });
        $this->assertEquals('hello', $router->dispatch(Request::create('foo/bar', 'POST'))->getContent());
        $router->get('foo/bar')->uses(function () {
            return 'middleware';
        })->middleware('Illuminate\Tests\Routing\RouteTestControllerMiddleware');
        $this->assertEquals('middleware', $router->dispatch(Request::create('foo/bar'))->getContent());
        $this->assertContains('Illuminate\Tests\Routing\RouteTestControllerMiddleware', $router->getCurrentRoute()->middleware());
        $router->get('foo/bar');
        $router->dispatch(Request::create('foo/bar', 'GET'));
    }

    public function testFluentRoutingWithControllerAction()
    {
        $router = $this->getRouter();
        $router->get('foo/bar')->uses('Illuminate\Tests\Routing\RouteTestControllerStub@index');
        $this->assertEquals('Hello World', $router->dispatch(Request::create('foo/bar', 'GET'))->getContent());

        $router = $this->getRouter();
        $router->group(['namespace' => 'App'], function ($router) {
            $router->get('foo/bar')->uses('Illuminate\Tests\Routing\RouteTestControllerStub@index');
        });
        $action = $router->getRoutes()->getRoutes()[0]->getAction();
        $this->assertEquals('App\\Illuminate\Tests\Routing\RouteTestControllerStub@index', $action['controller']);
    }

    public function testMiddlewareGroups()
    {
        unset($_SERVER['__middleware.group']);
        $router = $this->getRouter();
        $router->get('foo/bar', ['middleware' => 'web', function () {
            return 'hello';
        }]);

        $router->aliasMiddleware('two', 'Illuminate\Tests\Routing\RoutingTestMiddlewareGroupTwo');
        $router->middlewareGroup('web', ['Illuminate\Tests\Routing\RoutingTestMiddlewareGroupOne', 'two:taylor']);

        $this->assertEquals('caught taylor', $router->dispatch(Request::create('foo/bar', 'GET'))->getContent());
        $this->assertTrue($_SERVER['__middleware.group']);

        unset($_SERVER['__middleware.group']);
    }

    public function testMiddlewareGroupsCanReferenceOtherGroups()
    {
        unset($_SERVER['__middleware.group']);
        $router = $this->getRouter();
        $router->get('foo/bar', ['middleware' => 'web', function () {
            return 'hello';
        }]);

        $router->aliasMiddleware('two', 'Illuminate\Tests\Routing\RoutingTestMiddlewareGroupTwo');
        $router->middlewareGroup('first', ['two:abigail']);
        $router->middlewareGroup('web', ['Illuminate\Tests\Routing\RoutingTestMiddlewareGroupOne', 'first']);

        $this->assertEquals('caught abigail', $router->dispatch(Request::create('foo/bar', 'GET'))->getContent());
        $this->assertTrue($_SERVER['__middleware.group']);

        unset($_SERVER['__middleware.group']);
    }

    public function testFluentRouteNamingWithinAGroup()
    {
        $router = $this->getRouter();
        $router->group(['as' => 'foo.'], function () use ($router) {
            $router->get('bar', function () {
                return 'bar';
            })->name('bar');
        });
        $this->assertEquals('bar', $router->dispatch(Request::create('bar', 'GET'))->getContent());
        $this->assertEquals('foo.bar', $router->currentRouteName());
    }

<<<<<<< HEAD
    public function testGettingRouteGroups()
    {
        $router = $this->getRouter();

        $router->group(['prefix' => 'foo', 'middleware' => 'boo:foo'], function () use ($router) {
            $router->get('bar', function () {
                return 'hello';
            });
        });

        $router->group([], function () use ($router) {
            $router->get('baz', function () {
                return 'zello';
            });
        });

        $routes = $router->getRoutes()->getRoutes();
        $bar = $routes[0];
        $baz = $routes[1];

        $this->assertEquals(
            [
                (new RouteGroup([
                    'prefix' => 'foo',
                    'middleware' => 'boo:foo',
                ]))->addRoute($bar),
                (new RouteGroup)->addRoute($baz),
            ],
            $router->getGroups()
        );
=======
    public function testRouteGetAction()
    {
        $router = $this->getRouter();

        $route = $router->get('foo', function () {
            return 'foo';
        })->name('foo');

        $this->assertTrue(is_array($route->getAction()));
        $this->assertArrayHasKey('as', $route->getAction());
        $this->assertEquals('foo', $route->getAction('as'));
        $this->assertNull($route->getAction('unknown_property'));
>>>>>>> 4a6c6752
    }

    public function testMacro()
    {
        $router = $this->getRouter();
        $router->macro('webhook', function () use ($router) {
            $router->match(['GET', 'POST'], 'webhook', function () {
                return 'OK';
            });
        });
        $router->webhook();
        $this->assertEquals('OK', $router->dispatch(Request::create('webhook', 'GET'))->getContent());
        $this->assertEquals('OK', $router->dispatch(Request::create('webhook', 'POST'))->getContent());
    }

    public function testRouteMacro()
    {
        $router = $this->getRouter();

        Route::macro('breadcrumb', function ($breadcrumb) {
            $this->action['breadcrumb'] = $breadcrumb;

            return $this;
        });

        $router->get('foo', function () {
            return 'bar';
        })->breadcrumb('fooBreadcrumb')->name('foo');

        $router->getRoutes()->refreshNameLookups();

        $this->assertEquals('fooBreadcrumb', $router->getRoutes()->getByName('foo')->getAction()['breadcrumb']);
    }

    public function testClassesCanBeInjectedIntoRoutes()
    {
        unset($_SERVER['__test.route_inject']);
        $router = $this->getRouter();
        $router->get('foo/{var}', function (stdClass $foo, $var) {
            $_SERVER['__test.route_inject'] = func_get_args();

            return 'hello';
        });

        $this->assertEquals('hello', $router->dispatch(Request::create('foo/bar', 'GET'))->getContent());
        $this->assertInstanceOf('stdClass', $_SERVER['__test.route_inject'][0]);
        $this->assertEquals('bar', $_SERVER['__test.route_inject'][1]);

        unset($_SERVER['__test.route_inject']);
    }

    public function testOptionsResponsesAreGeneratedByDefault()
    {
        $router = $this->getRouter();
        $router->get('foo/bar', function () {
            return 'hello';
        });
        $router->post('foo/bar', function () {
            return 'hello';
        });
        $response = $router->dispatch(Request::create('foo/bar', 'OPTIONS'));

        $this->assertEquals(200, $response->getStatusCode());
        $this->assertEquals('GET,HEAD,POST', $response->headers->get('Allow'));
    }

    public function testHeadDispatcher()
    {
        $router = $this->getRouter();
        $router->match(['GET', 'POST'], 'foo', function () {
            return 'bar';
        });

        $response = $router->dispatch(Request::create('foo', 'OPTIONS'));
        $this->assertEquals(200, $response->getStatusCode());
        $this->assertEquals('GET,HEAD,POST', $response->headers->get('Allow'));

        $response = $router->dispatch(Request::create('foo', 'HEAD'));
        $this->assertEquals(200, $response->getStatusCode());
        $this->assertEmpty($response->getContent());

        $router = $this->getRouter();
        $router->match(['GET'], 'foo', function () {
            return 'bar';
        });

        $response = $router->dispatch(Request::create('foo', 'OPTIONS'));
        $this->assertEquals(200, $response->getStatusCode());
        $this->assertEquals('GET,HEAD', $response->headers->get('Allow'));

        $router = $this->getRouter();
        $router->match(['POST'], 'foo', function () {
            return 'bar';
        });

        $response = $router->dispatch(Request::create('foo', 'OPTIONS'));
        $this->assertEquals(200, $response->getStatusCode());
        $this->assertEquals('POST', $response->headers->get('Allow'));
    }

    public function testNonGreedyMatches()
    {
        $route = new Route('GET', 'images/{id}.{ext}', function () {
        });

        $request1 = Request::create('images/1.png', 'GET');
        $this->assertTrue($route->matches($request1));
        $route->bind($request1);
        $this->assertTrue($route->hasParameter('id'));
        $this->assertFalse($route->hasParameter('foo'));
        $this->assertEquals('1', $route->parameter('id'));
        $this->assertEquals('png', $route->parameter('ext'));

        $request2 = Request::create('images/12.png', 'GET');
        $this->assertTrue($route->matches($request2));
        $route->bind($request2);
        $this->assertEquals('12', $route->parameter('id'));
        $this->assertEquals('png', $route->parameter('ext'));

        // Test parameter() default value
        $route = new Route('GET', 'foo/{foo?}', function () {
        });

        $request3 = Request::create('foo', 'GET');
        $this->assertTrue($route->matches($request3));
        $route->bind($request3);
        $this->assertEquals('bar', $route->parameter('foo', 'bar'));
    }

    public function testRouteParametersDefaultValue()
    {
        $router = $this->getRouter();
        $router->get('foo/{bar?}', ['uses' => 'Illuminate\Tests\Routing\RouteTestControllerWithParameterStub@returnParameter'])->defaults('bar', 'foo');
        $this->assertEquals('foo', $router->dispatch(Request::create('foo', 'GET'))->getContent());

        $router->get('foo/{bar?}', ['uses' => 'Illuminate\Tests\Routing\RouteTestControllerWithParameterStub@returnParameter'])->defaults('bar', 'foo');
        $this->assertEquals('bar', $router->dispatch(Request::create('foo/bar', 'GET'))->getContent());

        $router->get('foo/{bar?}', function ($bar = '') {
            return $bar;
        })->defaults('bar', 'foo');
        $this->assertEquals('foo', $router->dispatch(Request::create('foo', 'GET'))->getContent());
    }

    public function testControllerCallActionMethodParameters()
    {
        $router = $this->getRouter();

        // Has one argument but receives two
        unset($_SERVER['__test.controller_callAction_parameters']);
        $router->get(($str = Str::random()).'/{one}/{two}', 'Illuminate\Tests\Routing\RouteTestAnotherControllerWithParameterStub@oneArgument');
        $router->dispatch(Request::create($str.'/one/two', 'GET'));
        $this->assertEquals(['one' => 'one', 'two' => 'two'], $_SERVER['__test.controller_callAction_parameters']);

        // Has two arguments and receives two
        unset($_SERVER['__test.controller_callAction_parameters']);
        $router->get(($str = Str::random()).'/{one}/{two}', 'Illuminate\Tests\Routing\RouteTestAnotherControllerWithParameterStub@twoArguments');
        $router->dispatch(Request::create($str.'/one/two', 'GET'));
        $this->assertEquals(['one' => 'one', 'two' => 'two'], $_SERVER['__test.controller_callAction_parameters']);

        // Has two arguments but with different names from the ones passed from the route
        unset($_SERVER['__test.controller_callAction_parameters']);
        $router->get(($str = Str::random()).'/{one}/{two}', 'Illuminate\Tests\Routing\RouteTestAnotherControllerWithParameterStub@differentArgumentNames');
        $router->dispatch(Request::create($str.'/one/two', 'GET'));
        $this->assertEquals(['one' => 'one', 'two' => 'two'], $_SERVER['__test.controller_callAction_parameters']);

        // Has two arguments with same name but argument order is reversed
        unset($_SERVER['__test.controller_callAction_parameters']);
        $router->get(($str = Str::random()).'/{one}/{two}', 'Illuminate\Tests\Routing\RouteTestAnotherControllerWithParameterStub@reversedArguments');
        $router->dispatch(Request::create($str.'/one/two', 'GET'));
        $this->assertEquals(['one' => 'one', 'two' => 'two'], $_SERVER['__test.controller_callAction_parameters']);

        // No route parameters while method has parameters
        unset($_SERVER['__test.controller_callAction_parameters']);
        $router->get(($str = Str::random()).'', 'Illuminate\Tests\Routing\RouteTestAnotherControllerWithParameterStub@oneArgument');
        $router->dispatch(Request::create($str, 'GET'));
        $this->assertEquals([], $_SERVER['__test.controller_callAction_parameters']);

        // With model bindings
        unset($_SERVER['__test.controller_callAction_parameters']);
        $router->get(($str = Str::random()).'/{user}/{defaultNull?}/{team?}', [
            'middleware' => SubstituteBindings::class,
            'uses' => 'Illuminate\Tests\Routing\RouteTestAnotherControllerWithParameterStub@withModels',
        ]);
        $router->dispatch(Request::create($str.'/1', 'GET'));

        $values = array_values($_SERVER['__test.controller_callAction_parameters']);

        $this->assertInstanceOf('Illuminate\Http\Request', $values[0]);
        $this->assertEquals(1, $values[1]->value);
        $this->assertNull($values[2]);
        $this->assertNull($values[3]);
    }

    public function testLeadingParamDoesntReceiveForwardSlashOnEmptyPath()
    {
        $router = $this->getRouter();
        $outer_one = 'abc1234'; // a string that is not one we're testing
        $router->get('{one?}', [
            'uses' => function ($one = null) use (&$outer_one) {
                $outer_one = $one;

                return $one;
            },
            'where' => ['one' => '(.+)'],
        ]);

        $this->assertEquals('', $router->dispatch(Request::create(''))->getContent());
        $this->assertNull($outer_one);
        // Expects: '' ($one === null)
        // Actual: '/' ($one === '/')

        $this->assertEquals('foo', $router->dispatch(Request::create('/foo', 'GET'))->getContent());
        $this->assertEquals('foo/bar/baz', $router->dispatch(Request::create('/foo/bar/baz', 'GET'))->getContent());
    }

    /**
     * @expectedException \Symfony\Component\HttpKernel\Exception\NotFoundHttpException
     * @expectedExceptionMessage
     */
    public function testRoutesDontMatchNonMatchingPathsWithLeadingOptionals()
    {
        $router = $this->getRouter();
        $router->get('{baz?}', function ($age = 25) {
            return $age;
        });
        $this->assertEquals('25', $router->dispatch(Request::create('foo/bar', 'GET'))->getContent());
    }

    /**
     * @expectedException \Symfony\Component\HttpKernel\Exception\NotFoundHttpException
     * @expectedExceptionMessage
     */
    public function testRoutesDontMatchNonMatchingDomain()
    {
        $router = $this->getRouter();
        $router->get('foo/bar', ['domain' => 'api.foo.bar', function () {
            return 'hello';
        }]);
        $this->assertEquals('hello', $router->dispatch(Request::create('http://api.baz.boom/foo/bar', 'GET'))->getContent());
    }

    public function testRouteDomainRegistration()
    {
        $router = $this->getRouter();
        $router->get('/foo/bar')->domain('api.foo.bar')->uses(function () {
            return 'hello';
        });
        $this->assertEquals('hello', $router->dispatch(Request::create('http://api.foo.bar/foo/bar', 'GET'))->getContent());
    }

    public function testMatchesMethodAgainstRequests()
    {
        /*
         * Basic
         */
        $request = Request::create('foo/bar', 'GET');
        $route = new Route('GET', 'foo/{bar}', function () {
        });
        $this->assertTrue($route->matches($request));

        $request = Request::create('foo/bar', 'GET');
        $route = new Route('GET', 'foo', function () {
        });
        $this->assertFalse($route->matches($request));

        /*
         * Method checks
         */
        $request = Request::create('foo/bar', 'GET');
        $route = new Route('GET', 'foo/{bar}', function () {
        });
        $this->assertTrue($route->matches($request));

        $request = Request::create('foo/bar', 'POST');
        $route = new Route('GET', 'foo', function () {
        });
        $this->assertFalse($route->matches($request));

        /*
         * Domain checks
         */
        $request = Request::create('http://something.foo.com/foo/bar', 'GET');
        $route = new Route('GET', 'foo/{bar}', ['domain' => '{foo}.foo.com', function () {
        }]);
        $this->assertTrue($route->matches($request));

        $request = Request::create('http://something.bar.com/foo/bar', 'GET');
        $route = new Route('GET', 'foo/{bar}', ['domain' => '{foo}.foo.com', function () {
        }]);
        $this->assertFalse($route->matches($request));

        /*
         * HTTPS checks
         */
        $request = Request::create('https://foo.com/foo/bar', 'GET');
        $route = new Route('GET', 'foo/{bar}', ['https', function () {
        }]);
        $this->assertTrue($route->matches($request));

        $request = Request::create('https://foo.com/foo/bar', 'GET');
        $route = new Route('GET', 'foo/{bar}', ['https', 'baz' => true, function () {
        }]);
        $this->assertTrue($route->matches($request));

        $request = Request::create('http://foo.com/foo/bar', 'GET');
        $route = new Route('GET', 'foo/{bar}', ['https', function () {
        }]);
        $this->assertFalse($route->matches($request));

        /*
         * HTTP checks
         */
        $request = Request::create('https://foo.com/foo/bar', 'GET');
        $route = new Route('GET', 'foo/{bar}', ['http', function () {
        }]);
        $this->assertFalse($route->matches($request));

        $request = Request::create('http://foo.com/foo/bar', 'GET');
        $route = new Route('GET', 'foo/{bar}', ['http', function () {
        }]);
        $this->assertTrue($route->matches($request));

        $request = Request::create('http://foo.com/foo/bar', 'GET');
        $route = new Route('GET', 'foo/{bar}', ['baz' => true, function () {
        }]);
        $this->assertTrue($route->matches($request));
    }

    public function testWherePatternsProperlyFilter()
    {
        $request = Request::create('foo/123', 'GET');
        $route = new Route('GET', 'foo/{bar}', function () {
        });
        $route->where('bar', '[0-9]+');
        $this->assertTrue($route->matches($request));

        $request = Request::create('foo/123abc', 'GET');
        $route = new Route('GET', 'foo/{bar}', function () {
        });
        $route->where('bar', '[0-9]+');
        $this->assertFalse($route->matches($request));

        $request = Request::create('foo/123abc', 'GET');
        $route = new Route('GET', 'foo/{bar}', ['where' => ['bar' => '[0-9]+'], function () {
        }]);
        $route->where('bar', '[0-9]+');
        $this->assertFalse($route->matches($request));

        /*
         * Optional
         */
        $request = Request::create('foo/123', 'GET');
        $route = new Route('GET', 'foo/{bar?}', function () {
        });
        $route->where('bar', '[0-9]+');
        $this->assertTrue($route->matches($request));

        $request = Request::create('foo/123', 'GET');
        $route = new Route('GET', 'foo/{bar?}', ['where' => ['bar' => '[0-9]+'], function () {
        }]);
        $route->where('bar', '[0-9]+');
        $this->assertTrue($route->matches($request));

        $request = Request::create('foo/123', 'GET');
        $route = new Route('GET', 'foo/{bar?}/{baz?}', function () {
        });
        $route->where('bar', '[0-9]+');
        $this->assertTrue($route->matches($request));

        $request = Request::create('foo/123/foo', 'GET');
        $route = new Route('GET', 'foo/{bar?}/{baz?}', function () {
        });
        $route->where('bar', '[0-9]+');
        $this->assertTrue($route->matches($request));

        $request = Request::create('foo/123abc', 'GET');
        $route = new Route('GET', 'foo/{bar?}', function () {
        });
        $route->where('bar', '[0-9]+');
        $this->assertFalse($route->matches($request));
    }

    public function testDotDoesNotMatchEverything()
    {
        $route = new Route('GET', 'images/{id}.{ext}', function () {
        });

        $request1 = Request::create('images/1.png', 'GET');
        $this->assertTrue($route->matches($request1));
        $route->bind($request1);
        $this->assertEquals('1', $route->parameter('id'));
        $this->assertEquals('png', $route->parameter('ext'));

        $request2 = Request::create('images/12.png', 'GET');
        $this->assertTrue($route->matches($request2));
        $route->bind($request2);
        $this->assertEquals('12', $route->parameter('id'));
        $this->assertEquals('png', $route->parameter('ext'));
    }

    public function testRouteBinding()
    {
        $router = $this->getRouter();
        $router->get('foo/{bar}', ['middleware' => SubstituteBindings::class, 'uses' => function ($name) {
            return $name;
        }]);
        $router->bind('bar', function ($value) {
            return strtoupper($value);
        });
        $this->assertEquals('TAYLOR', $router->dispatch(Request::create('foo/taylor', 'GET'))->getContent());
    }

    public function testRouteClassBinding()
    {
        $router = $this->getRouter();
        $router->get('foo/{bar}', ['middleware' => SubstituteBindings::class, 'uses' => function ($name) {
            return $name;
        }]);
        $router->bind('bar', 'Illuminate\Tests\Routing\RouteBindingStub');
        $this->assertEquals('TAYLOR', $router->dispatch(Request::create('foo/taylor', 'GET'))->getContent());
    }

    public function testRouteClassMethodBinding()
    {
        $router = $this->getRouter();
        $router->get('foo/{bar}', ['middleware' => SubstituteBindings::class, 'uses' => function ($name) {
            return $name;
        }]);
        $router->bind('bar', 'Illuminate\Tests\Routing\RouteBindingStub@find');
        $this->assertEquals('dragon', $router->dispatch(Request::create('foo/Dragon', 'GET'))->getContent());
    }

    public function testMiddlewarePrioritySorting()
    {
        $middleware = [
            Placeholder1::class,
            SubstituteBindings::class,
            Placeholder2::class,
            Authenticate::class,
            Placeholder3::class,
        ];

        $router = $this->getRouter();

        $router->middlewarePriority = [Authenticate::class, SubstituteBindings::class, Authorize::class];

        $route = $router->get('foo', ['middleware' => $middleware, 'uses' => function ($name) {
            return $name;
        }]);

        $this->assertEquals([
            Placeholder1::class,
            Authenticate::class,
            SubstituteBindings::class,
            Placeholder2::class,
            Placeholder3::class,
        ], $router->gatherRouteMiddleware($route));
    }

    public function testModelBinding()
    {
        $router = $this->getRouter();
        $router->get('foo/{bar}', ['middleware' => SubstituteBindings::class, 'uses' => function ($name) {
            return $name;
        }]);
        $router->model('bar', 'Illuminate\Tests\Routing\RouteModelBindingStub');
        $this->assertEquals('TAYLOR', $router->dispatch(Request::create('foo/taylor', 'GET'))->getContent());
    }

    /**
     * @expectedException \Illuminate\Database\Eloquent\ModelNotFoundException
     * @expectedExceptionMessage No query results for model [Illuminate\Tests\Routing\RouteModelBindingNullStub].
     */
    public function testModelBindingWithNullReturn()
    {
        $router = $this->getRouter();
        $router->get('foo/{bar}', ['middleware' => SubstituteBindings::class, 'uses' => function ($name) {
            return $name;
        }]);
        $router->model('bar', 'Illuminate\Tests\Routing\RouteModelBindingNullStub');
        $router->dispatch(Request::create('foo/taylor', 'GET'))->getContent();
    }

    public function testModelBindingWithCustomNullReturn()
    {
        $router = $this->getRouter();
        $router->get('foo/{bar}', ['middleware' => SubstituteBindings::class, 'uses' => function ($name) {
            return $name;
        }]);
        $router->model('bar', 'Illuminate\Tests\Routing\RouteModelBindingNullStub', function () {
            return 'missing';
        });
        $this->assertEquals('missing', $router->dispatch(Request::create('foo/taylor', 'GET'))->getContent());
    }

    public function testModelBindingWithBindingClosure()
    {
        $router = $this->getRouter();
        $router->get('foo/{bar}', ['middleware' => SubstituteBindings::class, 'uses' => function ($name) {
            return $name;
        }]);
        $router->model('bar', 'Illuminate\Tests\Routing\RouteModelBindingNullStub', function ($value) {
            return (new RouteModelBindingClosureStub)->findAlternate($value);
        });
        $this->assertEquals('tayloralt', $router->dispatch(Request::create('foo/TAYLOR', 'GET'))->getContent());
    }

    public function testModelBindingWithCompoundParameterName()
    {
        $router = $this->getRouter();
        $router->resource('foo-bar', 'Illuminate\Tests\Routing\RouteTestResourceControllerWithModelParameter', ['middleware' => SubstituteBindings::class]);
        $this->assertEquals('12345', $router->dispatch(Request::create('foo-bar/12345', 'GET'))->getContent());
    }

    public function testModelBindingWithCompoundParameterNameAndRouteBinding()
    {
        $router = $this->getRouter();
        $router->model('foo_bar', 'Illuminate\Tests\Routing\RoutingTestUserModel');
        $router->resource('foo-bar', 'Illuminate\Tests\Routing\RouteTestResourceControllerWithModelParameter', ['middleware' => SubstituteBindings::class]);
        $this->assertEquals('12345', $router->dispatch(Request::create('foo-bar/12345', 'GET'))->getContent());
    }

    public function testModelBindingThroughIOC()
    {
        $container = new Container;
        $router = new Router(new Dispatcher, $container);
        $container->singleton(Registrar::class, function () use ($router) {
            return $router;
        });
        $container->bind('Illuminate\Tests\Routing\RouteModelInterface', 'Illuminate\Tests\Routing\RouteModelBindingStub');
        $router->get('foo/{bar}', ['middleware' => SubstituteBindings::class, 'uses' => function ($name) {
            return $name;
        }]);
        $router->model('bar', 'Illuminate\Tests\Routing\RouteModelInterface');
        $this->assertEquals('TAYLOR', $router->dispatch(Request::create('foo/taylor', 'GET'))->getContent());
    }

    public function testRouteGroupAttributeMerging()
    {
        $old = ['prefix' => 'foo/bar/'];
        $this->assertEquals(['prefix' => 'foo/bar/baz', 'namespace' => null, 'where' => []], RouteGroupAttributes::merge(['prefix' => 'baz'], $old));

        $old = ['domain' => 'foo'];
        $this->assertEquals(['domain' => 'baz', 'prefix' => null, 'namespace' => null, 'where' => []], RouteGroupAttributes::merge(['domain' => 'baz'], $old));

        $old = ['as' => 'foo.'];
        $this->assertEquals(['as' => 'foo.bar', 'prefix' => null, 'namespace' => null, 'where' => []], RouteGroupAttributes::merge(['as' => 'bar'], $old));

        $old = ['where' => ['var1' => 'foo', 'var2' => 'bar']];
        $this->assertEquals(['prefix' => null, 'namespace' => null, 'where' => [
            'var1' => 'foo', 'var2' => 'baz', 'var3' => 'qux',
        ]], RouteGroupAttributes::merge(['where' => ['var2' => 'baz', 'var3' => 'qux']], $old));

        $old = [];
        $this->assertEquals(['prefix' => null, 'namespace' => null, 'where' => [
            'var1' => 'foo', 'var2' => 'bar',
        ]], RouteGroupAttributes::merge(['where' => ['var1' => 'foo', 'var2' => 'bar']], $old));
    }

    /** @group test */
    public function testRouteGrouping()
    {
        /*
         * getPrefix() method
         */
        $router = $this->getRouter();
        $router->group(['prefix' => 'foo'], function () use ($router) {
            $router->get('bar', function () {
                return 'hello';
            });
        });
        $routes = $router->getRoutes()->getRoutes();

        $this->assertEquals('foo', $routes[0]->getPrefix());
    }

    public function testCurrentRouteUses()
    {
        $router = $this->getRouter();
        $router->get('foo/bar', ['as' => 'foo.bar', 'uses' => 'Illuminate\Tests\Routing\RouteTestControllerStub@index']);

        $this->assertNull($router->currentRouteAction());

        $this->assertEquals('Hello World', $router->dispatch(Request::create('foo/bar', 'GET'))->getContent());
        $this->assertTrue($router->uses('*RouteTestControllerStub*'));
        $this->assertTrue($router->uses('*RouteTestControllerStub@index'));
        $this->assertTrue($router->uses(['*RouteTestControllerStub*', '*FooController*']));
        $this->assertTrue($router->uses(['*BarController*', '*FooController*', '*RouteTestControllerStub@index']));
        $this->assertTrue($router->uses(['*BarController*', '*FooController*'], '*RouteTestControllerStub*'));
        $this->assertFalse($router->uses(['*BarController*', '*FooController*']));

        $this->assertEquals($router->currentRouteAction(), 'Illuminate\Tests\Routing\RouteTestControllerStub@index');
        $this->assertTrue($router->currentRouteUses('Illuminate\Tests\Routing\RouteTestControllerStub@index'));
    }

    public function testRouteGroupingFromFile()
    {
        $router = $this->getRouter();
        $router->group(['prefix' => 'api'], __DIR__.'/fixtures/routes.php');

        $route = last($router->getRoutes()->get());
        $request = Request::create('api/users', 'GET');

        $this->assertTrue($route->matches($request));
        $this->assertEquals('all-users', $route->bind($request)->run($request));
    }

    public function testRouteGroupingWithAs()
    {
        $router = $this->getRouter();
        $router->group(['prefix' => 'foo', 'as' => 'Foo::'], function () use ($router) {
            $router->get('bar', ['as' => 'bar', function () {
                return 'hello';
            }]);
        });
        $routes = $router->getRoutes();
        $route = $routes->getByName('Foo::bar');
        $this->assertEquals('foo/bar', $route->uri());
    }

    public function testNestedRouteGroupingWithAs()
    {
        /*
         * nested with all layers present
         */
        $router = $this->getRouter();
        $router->group(['prefix' => 'foo', 'as' => 'Foo::'], function () use ($router) {
            $router->group(['prefix' => 'bar', 'as' => 'Bar::'], function () use ($router) {
                $router->get('baz', ['as' => 'baz', function () {
                    return 'hello';
                }]);
            });
        });
        $routes = $router->getRoutes();
        $route = $routes->getByName('Foo::Bar::baz');
        $this->assertEquals('foo/bar/baz', $route->uri());

        /*
         * nested with layer skipped
         */
        $router = $this->getRouter();
        $router->group(['prefix' => 'foo', 'as' => 'Foo::'], function () use ($router) {
            $router->group(['prefix' => 'bar'], function () use ($router) {
                $router->get('baz', ['as' => 'baz', function () {
                    return 'hello';
                }]);
            });
        });
        $routes = $router->getRoutes();
        $route = $routes->getByName('Foo::baz');
        $this->assertEquals('foo/bar/baz', $route->uri());
    }

    public function testRouteMiddlewareMergeWithMiddlewareAttributesAsStrings()
    {
        $router = $this->getRouter();
        $router->group(['prefix' => 'foo', 'middleware' => 'boo:foo'], function () use ($router) {
            $router->get('bar', function () {
                return 'hello';
            })->middleware('baz:gaz');
        });
        $routes = $router->getRoutes()->getRoutes();
        $route = $routes[0];
        $this->assertEquals(
            ['boo:foo', 'baz:gaz'],
            $route->middleware()
        );
    }

    public function testRoutePrefixing()
    {
        /*
         * Prefix route
         */
        $router = $this->getRouter();
        $router->get('foo/bar', function () {
            return 'hello';
        });
        $routes = $router->getRoutes();
        $routes = $routes->getRoutes();
        $routes[0]->prefix('prefix');
        $this->assertEquals('prefix/foo/bar', $routes[0]->uri());

        /*
         * Use empty prefix
         */
        $router = $this->getRouter();
        $router->get('foo/bar', function () {
            return 'hello';
        });
        $routes = $router->getRoutes();
        $routes = $routes->getRoutes();
        $routes[0]->prefix('/');
        $this->assertEquals('foo/bar', $routes[0]->uri());

        /*
         * Prefix homepage
         */
        $router = $this->getRouter();
        $router->get('/', function () {
            return 'hello';
        });
        $routes = $router->getRoutes();
        $routes = $routes->getRoutes();
        $routes[0]->prefix('prefix');
        $this->assertEquals('prefix', $routes[0]->uri());
    }

    public function testMergingControllerUses()
    {
        $router = $this->getRouter();
        $router->group(['namespace' => 'Namespace'], function () use ($router) {
            $router->get('foo/bar', 'Controller@action');
        });
        $routes = $router->getRoutes()->getRoutes();
        $action = $routes[0]->getAction();

        $this->assertEquals('Namespace\\Controller@action', $action['controller']);

        $router = $this->getRouter();
        $router->group(['namespace' => 'Namespace'], function () use ($router) {
            $router->group(['namespace' => 'Nested'], function () use ($router) {
                $router->get('foo/bar', 'Controller@action');
            });
        });
        $routes = $router->getRoutes()->getRoutes();
        $action = $routes[0]->getAction();

        $this->assertEquals('Namespace\\Nested\\Controller@action', $action['controller']);

        $router = $this->getRouter();
        $router->group(['prefix' => 'baz'], function () use ($router) {
            $router->group(['namespace' => 'Namespace'], function () use ($router) {
                $router->get('foo/bar', 'Controller@action');
            });
        });
        $routes = $router->getRoutes()->getRoutes();
        $action = $routes[0]->getAction();

        $this->assertEquals('Namespace\\Controller@action', $action['controller']);
    }

    /**
     * @expectedException \UnexpectedValueException
     * @expectedExceptionMessage Invalid route action: [Illuminate\Tests\Routing\RouteTestControllerStub].
     */
    public function testInvalidActionException()
    {
        $router = $this->getRouter();
        $router->get('/', ['uses' => 'Illuminate\Tests\Routing\RouteTestControllerStub']);

        $router->dispatch(Request::create('/'));
    }

    public function testResourceRouting()
    {
        $router = $this->getRouter();
        $router->resource('foo', 'FooController');
        $routes = $router->getRoutes();
        $this->assertCount(7, $routes);

        $router = $this->getRouter();
        $router->resource('foo', 'FooController', ['only' => ['update']]);
        $routes = $router->getRoutes();

        $this->assertCount(1, $routes);

        $router = $this->getRouter();
        $router->resource('foo', 'FooController', ['only' => ['show', 'destroy']]);
        $routes = $router->getRoutes();

        $this->assertCount(2, $routes);

        $router = $this->getRouter();
        $router->resource('foo', 'FooController', ['except' => ['show', 'destroy']]);
        $routes = $router->getRoutes();

        $this->assertCount(5, $routes);

        $router = $this->getRouter();
        $router->resource('foo-bars', 'FooController', ['only' => ['show']]);
        $routes = $router->getRoutes();
        $routes = $routes->getRoutes();

        $this->assertEquals('foo-bars/{foo_bar}', $routes[0]->uri());

        $router = $this->getRouter();
        $router->resource('foo-bar.foo-baz', 'FooController', ['only' => ['show']]);
        $routes = $router->getRoutes();
        $routes = $routes->getRoutes();

        $this->assertEquals('foo-bar/{foo_bar}/foo-baz/{foo_baz}', $routes[0]->uri());

        $router = $this->getRouter();
        $router->resource('foo-bars', 'FooController', ['only' => ['show'], 'as' => 'prefix']);
        $routes = $router->getRoutes();
        $routes = $routes->getRoutes();

        $this->assertEquals('foo-bars/{foo_bar}', $routes[0]->uri());
        $this->assertEquals('prefix.foo-bars.show', $routes[0]->getName());

        ResourceRegistrar::verbs([
            'create' => 'ajouter',
            'edit' => 'modifier',
        ]);
        $router = $this->getRouter();
        $router->resource('foo', 'FooController');
        $routes = $router->getRoutes();

        $this->assertEquals('foo/ajouter', $routes->getByName('foo.create')->uri());
        $this->assertEquals('foo/{foo}/modifier', $routes->getByName('foo.edit')->uri());
    }

    public function testResourceRoutingParameters()
    {
        ResourceRegistrar::singularParameters();

        $router = $this->getRouter();
        $router->resource('foos', 'FooController');
        $router->resource('foos.bars', 'FooController');
        $routes = $router->getRoutes();
        $routes = $routes->getRoutes();

        $this->assertEquals('foos/{foo}', $routes[3]->uri());
        $this->assertEquals('foos/{foo}/bars/{bar}', $routes[10]->uri());

        ResourceRegistrar::setParameters(['foos' => 'oof', 'bazs' => 'b']);

        $router = $this->getRouter();
        $router->resource('bars.foos.bazs', 'FooController');
        $routes = $router->getRoutes();
        $routes = $routes->getRoutes();

        $this->assertEquals('bars/{bar}/foos/{oof}/bazs/{b}', $routes[3]->uri());

        ResourceRegistrar::setParameters();
        ResourceRegistrar::singularParameters(false);

        $router = $this->getRouter();
        $router->resource('foos', 'FooController', ['parameters' => 'singular']);
        $router->resource('foos.bars', 'FooController')->parameters('singular');
        $routes = $router->getRoutes();
        $routes = $routes->getRoutes();

        $this->assertEquals('foos/{foo}', $routes[3]->uri());
        $this->assertEquals('foos/{foo}/bars/{bar}', $routes[10]->uri());

        $router = $this->getRouter();
        $router->resource('foos.bars', 'FooController', ['parameters' => ['foos' => 'foo', 'bars' => 'bar']]);
        $routes = $router->getRoutes();
        $routes = $routes->getRoutes();

        $this->assertEquals('foos/{foo}/bars/{bar}', $routes[3]->uri());

        $router = $this->getRouter();
        $router->resource('foos.bars', 'FooController')->parameter('foos', 'foo')->parameter('bars', 'bar');
        $routes = $router->getRoutes();
        $routes = $routes->getRoutes();

        $this->assertEquals('foos/{foo}/bars/{bar}', $routes[3]->uri());
    }

    public function testResourceRouteNaming()
    {
        $router = $this->getRouter();
        $router->resource('foo', 'FooController');

        $this->assertTrue($router->getRoutes()->hasNamedRoute('foo.index'));
        $this->assertTrue($router->getRoutes()->hasNamedRoute('foo.show'));
        $this->assertTrue($router->getRoutes()->hasNamedRoute('foo.create'));
        $this->assertTrue($router->getRoutes()->hasNamedRoute('foo.store'));
        $this->assertTrue($router->getRoutes()->hasNamedRoute('foo.edit'));
        $this->assertTrue($router->getRoutes()->hasNamedRoute('foo.update'));
        $this->assertTrue($router->getRoutes()->hasNamedRoute('foo.destroy'));

        $router = $this->getRouter();
        $router->resource('foo.bar', 'FooController');

        $this->assertTrue($router->getRoutes()->hasNamedRoute('foo.bar.index'));
        $this->assertTrue($router->getRoutes()->hasNamedRoute('foo.bar.show'));
        $this->assertTrue($router->getRoutes()->hasNamedRoute('foo.bar.create'));
        $this->assertTrue($router->getRoutes()->hasNamedRoute('foo.bar.store'));
        $this->assertTrue($router->getRoutes()->hasNamedRoute('foo.bar.edit'));
        $this->assertTrue($router->getRoutes()->hasNamedRoute('foo.bar.update'));
        $this->assertTrue($router->getRoutes()->hasNamedRoute('foo.bar.destroy'));

        $router = $this->getRouter();
        $router->resource('prefix/foo.bar', 'FooController');

        $this->assertTrue($router->getRoutes()->hasNamedRoute('foo.bar.index'));
        $this->assertTrue($router->getRoutes()->hasNamedRoute('foo.bar.show'));
        $this->assertTrue($router->getRoutes()->hasNamedRoute('foo.bar.create'));
        $this->assertTrue($router->getRoutes()->hasNamedRoute('foo.bar.store'));
        $this->assertTrue($router->getRoutes()->hasNamedRoute('foo.bar.edit'));
        $this->assertTrue($router->getRoutes()->hasNamedRoute('foo.bar.update'));
        $this->assertTrue($router->getRoutes()->hasNamedRoute('foo.bar.destroy'));

        $router = $this->getRouter();
        $router->resource('foo', 'FooController', ['names' => [
            'index' => 'foo',
            'show' => 'bar',
        ]]);

        $this->assertTrue($router->getRoutes()->hasNamedRoute('foo'));
        $this->assertTrue($router->getRoutes()->hasNamedRoute('bar'));

        $router = $this->getRouter();
        $router->resource('foo', 'FooController', ['names' => 'bar']);

        $this->assertTrue($router->getRoutes()->hasNamedRoute('bar.index'));
        $this->assertTrue($router->getRoutes()->hasNamedRoute('bar.show'));
        $this->assertTrue($router->getRoutes()->hasNamedRoute('bar.create'));
        $this->assertTrue($router->getRoutes()->hasNamedRoute('bar.store'));
        $this->assertTrue($router->getRoutes()->hasNamedRoute('bar.edit'));
        $this->assertTrue($router->getRoutes()->hasNamedRoute('bar.update'));
        $this->assertTrue($router->getRoutes()->hasNamedRoute('bar.destroy'));
    }

    public function testRouterFiresRoutedEvent()
    {
        $container = new Container;
        $router = new Router(new Dispatcher, $container);
        $container->singleton(Registrar::class, function () use ($router) {
            return $router;
        });
        $router->get('foo/bar', function () {
            return '';
        });

        $request = Request::create('http://foo.com/foo/bar', 'GET');
        $route = new Route('GET', 'foo/bar', ['http', function () {
        }]);

        $_SERVER['__router.request'] = null;
        $_SERVER['__router.route'] = null;

        $router->matched(function ($event) {
            $_SERVER['__router.request'] = $event->request;
            $_SERVER['__router.route'] = $event->route;
        });

        $router->dispatchToRoute($request);

        $this->assertInstanceOf('Illuminate\Http\Request', $_SERVER['__router.request']);
        $this->assertEquals($_SERVER['__router.request'], $request);
        unset($_SERVER['__router.request']);

        $this->assertInstanceOf('Illuminate\Routing\Route', $_SERVER['__router.route']);
        $this->assertEquals($_SERVER['__router.route']->uri(), $route->uri());
        unset($_SERVER['__router.route']);
    }

    public function testRouterPatternSetting()
    {
        $router = $this->getRouter();
        $router->pattern('test', 'pattern');
        $this->assertEquals(['test' => 'pattern'], $router->getPatterns());

        $router = $this->getRouter();
        $router->patterns(['test' => 'pattern', 'test2' => 'pattern2']);
        $this->assertEquals(['test' => 'pattern', 'test2' => 'pattern2'], $router->getPatterns());
    }

    public function testControllerRouting()
    {
        unset(
            $_SERVER['route.test.controller.middleware'], $_SERVER['route.test.controller.except.middleware'],
            $_SERVER['route.test.controller.middleware.class'],
            $_SERVER['route.test.controller.middleware.parameters.one'], $_SERVER['route.test.controller.middleware.parameters.two']
        );

        $router = $this->getRouter();

        $router->get('foo/bar', 'Illuminate\Tests\Routing\RouteTestControllerStub@index');

        $this->assertEquals('Hello World', $router->dispatch(Request::create('foo/bar', 'GET'))->getContent());
        $this->assertTrue($_SERVER['route.test.controller.middleware']);
        $this->assertEquals('Illuminate\Http\Response', $_SERVER['route.test.controller.middleware.class']);
        $this->assertEquals(0, $_SERVER['route.test.controller.middleware.parameters.one']);
        $this->assertEquals(['foo', 'bar'], $_SERVER['route.test.controller.middleware.parameters.two']);
        $this->assertFalse(isset($_SERVER['route.test.controller.except.middleware']));
    }

    public function testCallableControllerRouting()
    {
        $router = $this->getRouter();

        $router->get('foo/bar', 'Illuminate\Tests\Routing\RouteTestControllerCallableStub@bar');
        $router->get('foo/baz', 'Illuminate\Tests\Routing\RouteTestControllerCallableStub@baz');

        $this->assertEquals('bar', $router->dispatch(Request::create('foo/bar', 'GET'))->getContent());
        $this->assertEquals('baz', $router->dispatch(Request::create('foo/baz', 'GET'))->getContent());
    }

    public function testControllerMiddlewareGroups()
    {
        unset(
            $_SERVER['route.test.controller.middleware'],
            $_SERVER['route.test.controller.middleware.class']
        );

        $router = $this->getRouter();

        $router->middlewareGroup('web', [
            'Illuminate\Tests\Routing\RouteTestControllerMiddleware',
            'Illuminate\Tests\Routing\RouteTestControllerMiddlewareTwo',
        ]);

        $router->get('foo/bar', 'Illuminate\Tests\Routing\RouteTestControllerMiddlewareGroupStub@index');

        $this->assertEquals('caught', $router->dispatch(Request::create('foo/bar', 'GET'))->getContent());
        $this->assertTrue($_SERVER['route.test.controller.middleware']);
        $this->assertEquals('Illuminate\Http\Response', $_SERVER['route.test.controller.middleware.class']);
    }

    public function testImplicitBindings()
    {
        $phpunit = $this;
        $router = $this->getRouter();
        $router->get('foo/{bar}', [
            'middleware' => SubstituteBindings::class,
            'uses' => function (RoutingTestUserModel $bar) use ($phpunit) {
                $phpunit->assertInstanceOf(RoutingTestUserModel::class, $bar);

                return $bar->value;
            },
        ]);
        $this->assertEquals('taylor', $router->dispatch(Request::create('foo/taylor', 'GET'))->getContent());
    }

    public function testImplicitBindingsWithOptionalParameterWithExistingKeyInUri()
    {
        $phpunit = $this;
        $router = $this->getRouter();
        $router->get('foo/{bar?}', [
            'middleware' => SubstituteBindings::class,
            'uses' => function (RoutingTestUserModel $bar = null) use ($phpunit) {
                $phpunit->assertInstanceOf(RoutingTestUserModel::class, $bar);

                return $bar->value;
            },
        ]);
        $this->assertEquals('taylor', $router->dispatch(Request::create('foo/taylor', 'GET'))->getContent());
    }

    public function testImplicitBindingsWithOptionalParameterWithNoKeyInUri()
    {
        $phpunit = $this;
        $router = $this->getRouter();
        $router->get('foo/{bar?}', [
            'middleware' => SubstituteBindings::class,
            'uses' => function (RoutingTestUserModel $bar = null) use ($phpunit) {
                $phpunit->assertNull($bar);
            },
        ]);
        $router->dispatch(Request::create('foo', 'GET'))->getContent();
    }

    /**
     * @expectedException \Illuminate\Database\Eloquent\ModelNotFoundException
     * @expectedExceptionMessage
     */
    public function testImplicitBindingsWithOptionalParameterWithNonExistingKeyInUri()
    {
        $phpunit = $this;
        $router = $this->getRouter();
        $router->get('foo/{bar?}', [
            'middleware' => SubstituteBindings::class,
            'uses' => function (RoutingTestNonExistingUserModel $bar = null) use ($phpunit) {
                $phpunit->fail('ModelNotFoundException was expected.');
            },
        ]);
        $router->dispatch(Request::create('foo/nonexisting', 'GET'))->getContent();
    }

    public function testImplicitBindingThroughIOC()
    {
        $phpunit = $this;
        $container = new Container;
        $router = new Router(new Dispatcher, $container);
        $container->singleton(Registrar::class, function () use ($router) {
            return $router;
        });

        $container->bind('Illuminate\Tests\Routing\RoutingTestUserModel', 'Illuminate\Tests\Routing\RoutingTestExtendedUserModel');
        $router->get('foo/{bar}', [
            'middleware' => SubstituteBindings::class,
            'uses' => function (RoutingTestUserModel $bar) use ($phpunit) {
                $phpunit->assertInstanceOf(RoutingTestExtendedUserModel::class, $bar);
            },
        ]);
        $router->dispatch(Request::create('foo/baz', 'GET'))->getContent();
    }

    public function testDispatchingCallableActionClasses()
    {
        $router = $this->getRouter();
        $router->get('foo/bar', 'Illuminate\Tests\Routing\ActionStub');

        $this->assertEquals('hello', $router->dispatch(Request::create('foo/bar', 'GET'))->getContent());

        $router->get('foo/bar2', [
            'uses' => 'Illuminate\Tests\Routing\ActionStub',
        ]);

        $this->assertEquals('hello', $router->dispatch(Request::create('foo/bar2', 'GET'))->getContent());
    }

    public function testResponseIsReturned()
    {
        $router = $this->getRouter();
        $router->get('foo/bar', function () {
            return 'hello';
        });

        $response = $router->dispatch(Request::create('foo/bar', 'GET'));
        $this->assertInstanceOf(\Illuminate\Http\Response::class, $response);
        $this->assertNotInstanceOf(\Illuminate\Http\JsonResponse::class, $response);
    }

    public function testJsonResponseIsReturned()
    {
        $router = $this->getRouter();
        $router->get('foo/bar', function () {
            return ['foo', 'bar'];
        });

        $response = $router->dispatch(Request::create('foo/bar', 'GET'));
        $this->assertNotInstanceOf(\Illuminate\Http\Response::class, $response);
        $this->assertInstanceOf(\Illuminate\Http\JsonResponse::class, $response);
    }

    public function testRouteRedirect()
    {
        $router = $this->getRouter();
        $router->get('contact_us', function () {
            throw new \Exception('Route should not be reachable.');
        });
        $router->redirect('contact_us', 'contact', 302);

        $response = $router->dispatch(Request::create('contact_us', 'GET'));
        $this->assertTrue($response->isRedirect('contact'));
        $this->assertEquals(302, $response->getStatusCode());
    }

    protected function getRouter()
    {
        $container = new Container;

        $router = new Router(new Dispatcher, $container);

        $container->singleton(Registrar::class, function () use ($router) {
            return $router;
        });

        return $router;
    }
}

class RouteTestControllerStub extends Controller
{
    public function __construct()
    {
        $this->middleware('Illuminate\Tests\Routing\RouteTestControllerMiddleware');
        $this->middleware('Illuminate\Tests\Routing\RouteTestControllerParameterizedMiddlewareOne:0');
        $this->middleware('Illuminate\Tests\Routing\RouteTestControllerParameterizedMiddlewareTwo:foo,bar');
        $this->middleware('Illuminate\Tests\Routing\RouteTestControllerExceptMiddleware', ['except' => 'index']);
    }

    public function index()
    {
        return 'Hello World';
    }
}

class RouteTestControllerCallableStub extends Controller
{
    public function __call($method, $arguments = [])
    {
        return $method;
    }
}

class RouteTestControllerMiddlewareGroupStub extends Controller
{
    public function __construct()
    {
        $this->middleware('web');
    }

    public function index()
    {
        return 'Hello World';
    }
}

class RouteTestControllerWithParameterStub extends Controller
{
    public function returnParameter($bar = '')
    {
        return $bar;
    }
}

class RouteTestAnotherControllerWithParameterStub extends Controller
{
    public function callAction($method, $parameters)
    {
        $_SERVER['__test.controller_callAction_parameters'] = $parameters;
    }

    public function oneArgument($one)
    {
    }

    public function twoArguments($one, $two)
    {
    }

    public function differentArgumentNames($bar, $baz)
    {
    }

    public function reversedArguments($two, $one)
    {
    }

    public function withModels(Request $request, RoutingTestUserModel $user, $defaultNull = null, RoutingTestTeamModel $team = null)
    {
    }
}

class RouteTestResourceControllerWithModelParameter extends Controller
{
    public function show(RoutingTestUserModel $fooBar)
    {
        return $fooBar->value;
    }
}

class RouteTestClosureMiddlewareController extends Controller
{
    public function __construct()
    {
        $this->middleware(function ($request, $next) {
            $response = $next($request);

            return $response->setContent(
                $response->content().'-'.$request['foo-middleware'].'-controller-closure'
            );
        });
    }

    public function index()
    {
        return 'index';
    }
}

class RouteTestControllerMiddleware
{
    public function handle($request, $next)
    {
        $_SERVER['route.test.controller.middleware'] = true;
        $response = $next($request);
        $_SERVER['route.test.controller.middleware.class'] = get_class($response);

        return $response;
    }
}

class RouteTestControllerMiddlewareTwo
{
    public function handle($request, $next)
    {
        return new \Illuminate\Http\Response('caught');
    }
}

class RouteTestControllerParameterizedMiddlewareOne
{
    public function handle($request, $next, $parameter)
    {
        $_SERVER['route.test.controller.middleware.parameters.one'] = $parameter;

        return $next($request);
    }
}

class RouteTestControllerParameterizedMiddlewareTwo
{
    public function handle($request, $next, $parameter1, $parameter2)
    {
        $_SERVER['route.test.controller.middleware.parameters.two'] = [$parameter1, $parameter2];

        return $next($request);
    }
}

class RouteTestControllerExceptMiddleware
{
    public function handle($request, $next)
    {
        $_SERVER['route.test.controller.except.middleware'] = true;

        return $next($request);
    }
}

class RouteBindingStub
{
    public function bind($value, $route)
    {
        return strtoupper($value);
    }

    public function find($value, $route)
    {
        return strtolower($value);
    }
}

class RouteModelBindingStub extends Model
{
    public function getRouteKeyName()
    {
        return 'id';
    }

    public function where($key, $value)
    {
        $this->value = $value;

        return $this;
    }

    public function first()
    {
        return strtoupper($this->value);
    }
}

class RouteModelBindingNullStub extends Model
{
    public function getRouteKeyName()
    {
        return 'id';
    }

    public function where($key, $value)
    {
        return $this;
    }

    public function first()
    {
    }
}

class RouteModelBindingClosureStub
{
    public function findAlternate($value)
    {
        return strtolower($value).'alt';
    }
}

class RoutingTestMiddlewareGroupOne
{
    public function handle($request, $next)
    {
        $_SERVER['__middleware.group'] = true;

        return $next($request);
    }
}

class RoutingTestMiddlewareGroupTwo
{
    public function handle($request, $next, $parameter = null)
    {
        return new \Illuminate\Http\Response('caught '.$parameter);
    }
}

class RoutingTestUserModel extends Model
{
    public function getRouteKeyName()
    {
        return 'id';
    }

    public function where($key, $value)
    {
        $this->value = $value;

        return $this;
    }

    public function first()
    {
        return $this;
    }

    public function firstOrFail()
    {
        return $this;
    }
}

class RoutingTestTeamModel extends Model
{
    public function getRouteKeyName()
    {
        return 'id';
    }

    public function where($key, $value)
    {
        $this->value = $value;

        return $this;
    }

    public function first()
    {
        return $this;
    }

    public function firstOrFail()
    {
        return $this;
    }
}

class RoutingTestExtendedUserModel extends RoutingTestUserModel
{
}

class RoutingTestNonExistingUserModel extends RoutingTestUserModel
{
    public function first()
    {
    }

    public function firstOrFail()
    {
        throw new \Illuminate\Database\Eloquent\ModelNotFoundException;
    }
}

class ActionStub
{
    public function __invoke()
    {
        return 'hello';
    }
}<|MERGE_RESOLUTION|>--- conflicted
+++ resolved
@@ -297,7 +297,6 @@
         $this->assertEquals('foo.bar', $router->currentRouteName());
     }
 
-<<<<<<< HEAD
     public function testGettingRouteGroups()
     {
         $router = $this->getRouter();
@@ -328,7 +327,7 @@
             ],
             $router->getGroups()
         );
-=======
+
     public function testRouteGetAction()
     {
         $router = $this->getRouter();
@@ -341,7 +340,6 @@
         $this->assertArrayHasKey('as', $route->getAction());
         $this->assertEquals('foo', $route->getAction('as'));
         $this->assertNull($route->getAction('unknown_property'));
->>>>>>> 4a6c6752
     }
 
     public function testMacro()
