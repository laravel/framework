<?php

namespace Illuminate\Tests\Container;

use Illuminate\Container\Container;
use Illuminate\Container\EntryNotFoundException;
use Illuminate\Contracts\Container\BindingResolutionException;
use PHPUnit\Framework\TestCase;
use Psr\Container\ContainerExceptionInterface;
use stdClass;

class ContainerTest extends TestCase
{
    protected function tearDown(): void
    {
        Container::setInstance(null);
    }

    public function testContainerSingleton()
    {
        $container = Container::setInstance(new Container);

        $this->assertSame($container, Container::getInstance());

        Container::setInstance(null);

        $container2 = Container::getInstance();

        $this->assertInstanceOf(Container::class, $container2);
        $this->assertNotSame($container, $container2);
    }

    public function testClosureResolution()
    {
        $container = new Container;
        $container->bind('name', function () {
            return 'Taylor';
        });
        $this->assertSame('Taylor', $container->make('name'));
    }

    public function testBindIfDoesntRegisterIfServiceAlreadyRegistered()
    {
        $container = new Container;
        $container->bind('name', function () {
            return 'Taylor';
        });
        $container->bindIf('name', function () {
            return 'Dayle';
        });

        $this->assertSame('Taylor', $container->make('name'));
    }

    public function testBindIfDoesRegisterIfServiceNotRegisteredYet()
    {
        $container = new Container;
        $container->bind('surname', function () {
            return 'Taylor';
        });
        $container->bindIf('name', function () {
            return 'Dayle';
        });

        $this->assertSame('Dayle', $container->make('name'));
    }

    public function testSingletonIfDoesntRegisterIfBindingAlreadyRegistered()
    {
        $container = new Container;
        $container->singleton('class', function () {
            return new stdClass;
        });
        $firstInstantiation = $container->make('class');
        $container->singletonIf('class', function () {
            return new ContainerConcreteStub;
        });
        $secondInstantiation = $container->make('class');
        $this->assertSame($firstInstantiation, $secondInstantiation);
    }

    public function testSingletonIfDoesRegisterIfBindingNotRegisteredYet()
    {
        $container = new Container;
        $container->singleton('class', function () {
            return new stdClass;
        });
        $container->singletonIf('otherClass', function () {
            return new ContainerConcreteStub;
        });
        $firstInstantiation = $container->make('otherClass');
        $secondInstantiation = $container->make('otherClass');
        $this->assertSame($firstInstantiation, $secondInstantiation);
    }

    public function testSharedClosureResolution()
    {
        $container = new Container;
        $container->singleton('class', function () {
            return new stdClass;
        });
        $firstInstantiation = $container->make('class');
        $secondInstantiation = $container->make('class');
        $this->assertSame($firstInstantiation, $secondInstantiation);
    }

    public function testAutoConcreteResolution()
    {
        $container = new Container;
        $this->assertInstanceOf(ContainerConcreteStub::class, $container->make(ContainerConcreteStub::class));
    }

    public function testSharedConcreteResolution()
    {
        $container = new Container;
        $container->singleton(ContainerConcreteStub::class);

        $var1 = $container->make(ContainerConcreteStub::class);
        $var2 = $container->make(ContainerConcreteStub::class);
        $this->assertSame($var1, $var2);
    }

    public function testBindFailsLoudlyWithInvalidArgument()
    {
        $this->expectException(\TypeError::class);
        $container = new Container;

        $concrete = new ContainerConcreteStub();
        $container->bind(ContainerConcreteStub::class, $concrete);
    }

    public function testAbstractToConcreteResolution()
    {
        $container = new Container;
        $container->bind(IContainerContractStub::class, ContainerImplementationStub::class);
        $class = $container->make(ContainerDependentStub::class);
        $this->assertInstanceOf(ContainerImplementationStub::class, $class->impl);
    }

    public function testNestedDependencyResolution()
    {
        $container = new Container;
        $container->bind(IContainerContractStub::class, ContainerImplementationStub::class);
        $class = $container->make(ContainerNestedDependentStub::class);
        $this->assertInstanceOf(ContainerDependentStub::class, $class->inner);
        $this->assertInstanceOf(ContainerImplementationStub::class, $class->inner->impl);
    }

    public function testContainerIsPassedToResolvers()
    {
        $container = new Container;
        $container->bind('something', function ($c) {
            return $c;
        });
        $c = $container->make('something');
        $this->assertSame($c, $container);
    }

    public function testArrayAccess()
    {
        $container = new Container;
        $container['something'] = function () {
            return 'foo';
        };
        $this->assertTrue(isset($container['something']));
        $this->assertSame('foo', $container['something']);
        unset($container['something']);
        $this->assertFalse(isset($container['something']));
    }

    public function testAliases()
    {
        $container = new Container;
        $container['foo'] = 'bar';
        $container->alias('foo', 'baz');
        $container->alias('baz', 'bat');
        $this->assertSame('bar', $container->make('foo'));
        $this->assertSame('bar', $container->make('baz'));
        $this->assertSame('bar', $container->make('bat'));
    }

    public function testAliasesWithArrayOfParameters()
    {
        $container = new Container;
        $container->bind('foo', function ($app, $config) {
            return $config;
        });
        $container->alias('foo', 'baz');
        $this->assertEquals([1, 2, 3], $container->make('baz', [1, 2, 3]));
    }

    public function testBindingsCanBeOverridden()
    {
        $container = new Container;
        $container['foo'] = 'bar';
        $container['foo'] = 'baz';
        $this->assertSame('baz', $container['foo']);
    }

    public function testBindingAnInstanceReturnsTheInstance()
    {
        $container = new Container;

        $bound = new stdClass;
        $resolved = $container->instance('foo', $bound);

        $this->assertSame($bound, $resolved);
    }

    public function testBindingAnInstanceAsShared()
    {
        $container = new Container;
        $bound = new stdClass;
        $container->instance('foo', $bound);
        $object = $container->make('foo');
        $this->assertSame($bound, $object);
    }

    public function testResolutionOfDefaultParameters()
    {
        $container = new Container;
        $instance = $container->make(ContainerDefaultValueStub::class);
        $this->assertInstanceOf(ContainerConcreteStub::class, $instance->stub);
        $this->assertSame('taylor', $instance->default);
    }

    public function testUnsetRemoveBoundInstances()
    {
        $container = new Container;
        $container->instance('object', new stdClass);
        unset($container['object']);

        $this->assertFalse($container->bound('object'));
    }

    public function testBoundInstanceAndAliasCheckViaArrayAccess()
    {
        $container = new Container;
        $container->instance('object', new stdClass);
        $container->alias('object', 'alias');

        $this->assertTrue(isset($container['object']));
        $this->assertTrue(isset($container['alias']));
    }

    public function testReboundListeners()
    {
        unset($_SERVER['__test.rebind']);

        $container = new Container;
        $container->bind('foo', function () {
            //
        });
        $container->rebinding('foo', function () {
            $_SERVER['__test.rebind'] = true;
        });
        $container->bind('foo', function () {
            //
        });

        $this->assertTrue($_SERVER['__test.rebind']);
    }

    public function testReboundListenersOnInstances()
    {
        unset($_SERVER['__test.rebind']);

        $container = new Container;
        $container->instance('foo', function () {
            //
        });
        $container->rebinding('foo', function () {
            $_SERVER['__test.rebind'] = true;
        });
        $container->instance('foo', function () {
            //
        });

        $this->assertTrue($_SERVER['__test.rebind']);
    }

    public function testReboundListenersOnInstancesOnlyFiresIfWasAlreadyBound()
    {
        $_SERVER['__test.rebind'] = false;

        $container = new Container;
        $container->rebinding('foo', function () {
            $_SERVER['__test.rebind'] = true;
        });
        $container->instance('foo', function () {
            //
        });

        $this->assertFalse($_SERVER['__test.rebind']);
    }

    public function testInternalClassWithDefaultParameters()
    {
        $this->expectException(BindingResolutionException::class);
        $this->expectExceptionMessage('Unresolvable dependency resolving [Parameter #0 [ <required> $first ]] in class Illuminate\Tests\Container\ContainerMixedPrimitiveStub');

        $container = new Container;
        $container->make(ContainerMixedPrimitiveStub::class, []);
    }

    public function testBindingResolutionExceptionMessage()
    {
        $this->expectException(BindingResolutionException::class);
        $this->expectExceptionMessage('Target [Illuminate\Tests\Container\IContainerContractStub] is not instantiable.');

        $container = new Container;
        $container->make(IContainerContractStub::class, []);
    }

    public function testBindingResolutionExceptionMessageIncludesBuildStack()
    {
        $this->expectException(BindingResolutionException::class);
        $this->expectExceptionMessage('Target [Illuminate\Tests\Container\IContainerContractStub] is not instantiable while building [Illuminate\Tests\Container\ContainerDependentStub].');

        $container = new Container;
        $container->make(ContainerDependentStub::class, []);
    }

    public function testBindingResolutionExceptionMessageWhenClassDoesNotExist()
    {
        $this->expectException(BindingResolutionException::class);
        $this->expectExceptionMessage('Target class [Foo\Bar\Baz\DummyClass] does not exist.');

        $container = new Container;
        $container->build('Foo\Bar\Baz\DummyClass');
    }

    public function testForgetInstanceForgetsInstance()
    {
        $container = new Container;
        $containerConcreteStub = new ContainerConcreteStub;
        $container->instance(ContainerConcreteStub::class, $containerConcreteStub);
        $this->assertTrue($container->isShared(ContainerConcreteStub::class));
        $container->forgetInstance(ContainerConcreteStub::class);
        $this->assertFalse($container->isShared(ContainerConcreteStub::class));
    }

    public function testForgetInstancesForgetsAllInstances()
    {
        $container = new Container;
        $containerConcreteStub1 = new ContainerConcreteStub;
        $containerConcreteStub2 = new ContainerConcreteStub;
        $containerConcreteStub3 = new ContainerConcreteStub;
        $container->instance('Instance1', $containerConcreteStub1);
        $container->instance('Instance2', $containerConcreteStub2);
        $container->instance('Instance3', $containerConcreteStub3);
        $this->assertTrue($container->isShared('Instance1'));
        $this->assertTrue($container->isShared('Instance2'));
        $this->assertTrue($container->isShared('Instance3'));
        $container->forgetInstances();
        $this->assertFalse($container->isShared('Instance1'));
        $this->assertFalse($container->isShared('Instance2'));
        $this->assertFalse($container->isShared('Instance3'));
    }

    public function testContainerFlushFlushesAllBindingsAliasesAndResolvedInstances()
    {
        $container = new Container;
        $container->bind('ConcreteStub', function () {
            return new ContainerConcreteStub;
        }, true);
        $container->alias('ConcreteStub', 'ContainerConcreteStub');
        $container->make('ConcreteStub');
        $this->assertTrue($container->resolved('ConcreteStub'));
        $this->assertTrue($container->isAlias('ContainerConcreteStub'));
        $this->assertArrayHasKey('ConcreteStub', $container->getBindings());
        $this->assertTrue($container->isShared('ConcreteStub'));
        $container->flush();
        $this->assertFalse($container->resolved('ConcreteStub'));
        $this->assertFalse($container->isAlias('ContainerConcreteStub'));
        $this->assertEmpty($container->getBindings());
        $this->assertFalse($container->isShared('ConcreteStub'));
    }

    public function testResolvedResolvesAliasToBindingNameBeforeChecking()
    {
        $container = new Container;
        $container->bind('ConcreteStub', function () {
            return new ContainerConcreteStub;
        }, true);
        $container->alias('ConcreteStub', 'foo');

        $this->assertFalse($container->resolved('ConcreteStub'));
        $this->assertFalse($container->resolved('foo'));

        $container->make('ConcreteStub');

        $this->assertTrue($container->resolved('ConcreteStub'));
        $this->assertTrue($container->resolved('foo'));
    }

    public function testGetAlias()
    {
        $container = new Container;
        $container->alias('ConcreteStub', 'foo');
<<<<<<< HEAD
        $this->assertEquals('ConcreteStub', $container->getAlias('foo'));
=======
        $this->assertSame('ConcreteStub', $container->getAlias('foo'));
>>>>>>> af990302
    }

    public function testItThrowsExceptionWhenAbstractIsSameAsAlias()
    {
        $this->expectException('LogicException');
        $this->expectExceptionMessage('[name] is aliased to itself.');

        $container = new Container;
        $container->alias('name', 'name');
    }

    public function testContainerGetFactory()
    {
        $container = new Container;
        $container->bind('name', function () {
            return 'Taylor';
        });

        $factory = $container->factory('name');
        $this->assertEquals($container->make('name'), $factory());
    }

    public function testMakeWithMethodIsAnAliasForMakeMethod()
    {
        $mock = $this->getMockBuilder(Container::class)
                     ->onlyMethods(['make'])
                     ->getMock();

        $mock->expects($this->once())
             ->method('make')
             ->with(ContainerDefaultValueStub::class, ['default' => 'laurence'])
             ->willReturn(new stdClass);

        $result = $mock->makeWith(ContainerDefaultValueStub::class, ['default' => 'laurence']);

        $this->assertInstanceOf(stdClass::class, $result);
    }

    public function testResolvingWithArrayOfParameters()
    {
        $container = new Container;
        $instance = $container->make(ContainerDefaultValueStub::class, ['default' => 'adam']);
        $this->assertSame('adam', $instance->default);

        $instance = $container->make(ContainerDefaultValueStub::class);
        $this->assertSame('taylor', $instance->default);

        $container->bind('foo', function ($app, $config) {
            return $config;
        });

        $this->assertEquals([1, 2, 3], $container->make('foo', [1, 2, 3]));
    }

    public function testResolvingWithUsingAnInterface()
    {
        $container = new Container;
        $container->bind(IContainerContractStub::class, ContainerInjectVariableStubWithInterfaceImplementation::class);
        $instance = $container->make(IContainerContractStub::class, ['something' => 'laurence']);
        $this->assertSame('laurence', $instance->something);
    }

    public function testNestedParameterOverride()
    {
        $container = new Container;
        $container->bind('foo', function ($app, $config) {
            return $app->make('bar', ['name' => 'Taylor']);
        });
        $container->bind('bar', function ($app, $config) {
            return $config;
        });

        $this->assertEquals(['name' => 'Taylor'], $container->make('foo', ['something']));
    }

    public function testNestedParametersAreResetForFreshMake()
    {
        $container = new Container;

        $container->bind('foo', function ($app, $config) {
            return $app->make('bar');
        });

        $container->bind('bar', function ($app, $config) {
            return $config;
        });

        $this->assertEquals([], $container->make('foo', ['something']));
    }

    public function testSingletonBindingsNotRespectedWithMakeParameters()
    {
        $container = new Container;

        $container->singleton('foo', function ($app, $config) {
            return $config;
        });

        $this->assertEquals(['name' => 'taylor'], $container->make('foo', ['name' => 'taylor']));
        $this->assertEquals(['name' => 'abigail'], $container->make('foo', ['name' => 'abigail']));
    }

    public function testCanBuildWithoutParameterStackWithNoConstructors()
    {
        $container = new Container;
        $this->assertInstanceOf(ContainerConcreteStub::class, $container->build(ContainerConcreteStub::class));
    }

    public function testCanBuildWithoutParameterStackWithConstructors()
    {
        $container = new Container;
        $container->bind(IContainerContractStub::class, ContainerImplementationStub::class);
        $this->assertInstanceOf(ContainerDependentStub::class, $container->build(ContainerDependentStub::class));
    }

    public function testContainerKnowsEntry()
    {
        $container = new Container;
        $container->bind(IContainerContractStub::class, ContainerImplementationStub::class);
        $this->assertTrue($container->has(IContainerContractStub::class));
    }

    public function testContainerCanBindAnyWord()
    {
        $container = new Container;
        $container->bind('Taylor', stdClass::class);
        $this->assertInstanceOf(stdClass::class, $container->get('Taylor'));
    }

    public function testContainerCanDynamicallySetService()
    {
        $container = new Container;
        $this->assertFalse(isset($container['name']));
        $container['name'] = 'Taylor';
        $this->assertTrue(isset($container['name']));
        $this->assertSame('Taylor', $container['name']);
    }

    public function testUnknownEntryThrowsException()
    {
        $this->expectException(EntryNotFoundException::class);

        $container = new Container;
        $container->get('Taylor');
    }

    public function testBoundEntriesThrowsContainerExceptionWhenNotResolvable()
    {
        $this->expectException(ContainerExceptionInterface::class);

        $container = new Container;
        $container->bind('Taylor', IContainerContractStub::class);

        $container->get('Taylor');
    }

    public function testContainerCanResolveClasses()
    {
        $container = new Container;
        $class = $container->get(ContainerConcreteStub::class);

        $this->assertInstanceOf(ContainerConcreteStub::class, $class);
    }
}

class ContainerConcreteStub
{
    //
}

interface IContainerContractStub
{
    //
}

class ContainerImplementationStub implements IContainerContractStub
{
    //
}

class ContainerImplementationStubTwo implements IContainerContractStub
{
    //
}

class ContainerDependentStub
{
    public $impl;

    public function __construct(IContainerContractStub $impl)
    {
        $this->impl = $impl;
    }
}

class ContainerNestedDependentStub
{
    public $inner;

    public function __construct(ContainerDependentStub $inner)
    {
        $this->inner = $inner;
    }
}

class ContainerDefaultValueStub
{
    public $stub;
    public $default;

    public function __construct(ContainerConcreteStub $stub, $default = 'taylor')
    {
        $this->stub = $stub;
        $this->default = $default;
    }
}

class ContainerMixedPrimitiveStub
{
    public $first;
    public $last;
    public $stub;

    public function __construct($first, ContainerConcreteStub $stub, $last)
    {
        $this->stub = $stub;
        $this->last = $last;
        $this->first = $first;
    }
}

class ContainerInjectVariableStub
{
    public $something;

    public function __construct(ContainerConcreteStub $concrete, $something)
    {
        $this->something = $something;
    }
}

class ContainerInjectVariableStubWithInterfaceImplementation implements IContainerContractStub
{
    public $something;

    public function __construct(ContainerConcreteStub $concrete, $something)
    {
        $this->something = $something;
    }
}<|MERGE_RESOLUTION|>--- conflicted
+++ resolved
@@ -398,11 +398,7 @@
     {
         $container = new Container;
         $container->alias('ConcreteStub', 'foo');
-<<<<<<< HEAD
-        $this->assertEquals('ConcreteStub', $container->getAlias('foo'));
-=======
         $this->assertSame('ConcreteStub', $container->getAlias('foo'));
->>>>>>> af990302
     }
 
     public function testItThrowsExceptionWhenAbstractIsSameAsAlias()
