--- conflicted
+++ resolved
@@ -143,9 +143,6 @@
         $this->assertSame('regex:/^(foo', $exploded->rules['items.0.type'][1]);
         $this->assertSame('bar)$/i', $exploded->rules['items.0.type'][2]);
     }
-<<<<<<< HEAD
-    public function testExplodeAssociativeArraysOfRules()
-=======
 
     public function testExplodeAssociativeArraysOfRules()
     {
@@ -209,69 +206,6 @@
         $this->assertSame(['string'], $exploded->rules['invoice.items.1.description']);
     }
 
-    public function testExplodeProperlyFlattensRuleArraysOfArrays()
->>>>>>> 85935833
-    {
-        $rules = [
-            'invoice' => [
-                'state' => ['string', Rule::in(['foo', 'bar'])],
-
-                'user' => [
-                    'name' => 'string',
-                    'email' => ['email'],
-                ],
-
-                'coupons' => [
-                    '*' => ['string'],
-                ],
-
-                'items' => [
-                    '*' => [
-                        'id' => 'numeric',
-                        'description' => 'string'
-                    ]
-                ],
-            ],
-        ];
-
-        $parser = (new ValidationRuleParser([
-            'invoice' => [
-                'state' => 'foo',
-
-                'user' => [
-                    'name' => 'Taylor Otwell',
-                    'email' => '',
-                ],
-
-                'coupons' => ['foo', 'bar'],
-
-                'items' => [
-                    ['id' => 1, 'description' => 'foo'],
-                    ['id' => 2, 'description' => 'bar'],
-                ]
-            ]
-        ]));
-
-        $exploded = $parser->explode($rules);
-
-        $this->assertSame(['array'], $exploded->rules['invoice']);
-        $this->assertSame(['string', 'in:"foo","bar"'], $exploded->rules['invoice.state']);
-
-        $this->assertSame(['string'], $exploded->rules['invoice.user.name']);
-        $this->assertSame(['email'], $exploded->rules['invoice.user.email']);
-
-        $this->assertSame(['string'], $exploded->rules['invoice.coupons.0']);
-        $this->assertSame(['string'], $exploded->rules['invoice.coupons.1']);
-
-        $this->assertSame(['array'], $exploded->rules['invoice.items.0']);
-        $this->assertSame(['numeric'], $exploded->rules['invoice.items.0.id']);
-        $this->assertSame(['string'], $exploded->rules['invoice.items.0.description']);
-
-        $this->assertSame(['array'], $exploded->rules['invoice.items.1']);
-        $this->assertSame(['numeric'], $exploded->rules['invoice.items.1.id']);
-        $this->assertSame(['string'], $exploded->rules['invoice.items.1.description']);
-    }
-
     public function testExplodeGeneratesNestedRules()
     {
         $parser = (new ValidationRuleParser([
