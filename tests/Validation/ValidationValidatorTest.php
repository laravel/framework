--- conflicted
+++ resolved
@@ -4665,12 +4665,6 @@
                 '*.name' => 'required',
             ]);
 
-<<<<<<< HEAD
-        $this->assertEquals([
-            1 => ['name' => null],
-            2 => ['name' => ''],
-        ], $v->invalid());
-=======
         $this->assertEquals(
             [
                 1 => ['name' => null],
@@ -4678,7 +4672,6 @@
             ],
             $v->invalid()
         );
->>>>>>> af990302
 
         $v = new Validator($trans,
             [
@@ -4688,18 +4681,12 @@
                 'name' => 'required',
             ]);
 
-<<<<<<< HEAD
-        $this->assertEquals([
-            'name' => '',
-        ], $v->invalid());
-=======
         $this->assertEquals(
             [
                 'name' => '',
             ],
             $v->invalid()
         );
->>>>>>> af990302
     }
 
     public function testValidMethod()
@@ -4717,12 +4704,6 @@
                 '*.name' => 'required',
             ]);
 
-<<<<<<< HEAD
-        $this->assertEquals([
-            0 => ['name' => 'John'],
-            3 => ['name' => 'Doe'],
-        ], $v->valid());
-=======
         $this->assertEquals(
             [
                 0 => ['name' => 'John'],
@@ -4730,7 +4711,6 @@
             ],
             $v->valid()
         );
->>>>>>> af990302
 
         $v = new Validator($trans,
             [
@@ -4744,12 +4724,6 @@
                 'age' => 'required|int',
             ]);
 
-<<<<<<< HEAD
-        $this->assertEquals([
-            'name' => 'Carlos',
-            'gender' => 'male',
-        ], $v->valid());
-=======
         $this->assertEquals(
             [
                 'name' => 'Carlos',
@@ -4757,7 +4731,6 @@
             ],
             $v->valid()
         );
->>>>>>> af990302
     }
 
     public function testNestedInvalidMethod()
@@ -4780,14 +4753,6 @@
                 'regex:/[A-F]{3}[0-9]{3}/',
             ],
         ]);
-<<<<<<< HEAD
-        $this->assertEquals([
-            'testinvalid' => '',
-            'records' => [
-                3 => 'ADCD23',
-            ],
-        ], $v->invalid());
-=======
         $this->assertEquals(
             [
                 'testinvalid' => '',
@@ -4797,7 +4762,6 @@
             ],
             $v->invalid()
         );
->>>>>>> af990302
     }
 
     public function testMultipleFileUploads()
