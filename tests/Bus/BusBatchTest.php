--- conflicted
+++ resolved
@@ -333,17 +333,10 @@
 
         $this->assertEquals(3, $batch->totalJobs);
         $this->assertEquals(3, $batch->pendingJobs);
-<<<<<<< HEAD
-        $this->assertEquals('test-queue', $chainHeadJob->chainQueue);
+        $this->assertSame('test-queue', $chainHeadJob->chainQueue);
         $this->assertIsString($chainHeadJob->batchId);
         $this->assertIsString($secondJob->batchId);
         $this->assertIsString($thirdJob->batchId);
-=======
-        $this->assertSame('test-queue', $chainHeadJob->chainQueue);
-        $this->assertTrue(is_string($chainHeadJob->batchId));
-        $this->assertTrue(is_string($secondJob->batchId));
-        $this->assertTrue(is_string($thirdJob->batchId));
->>>>>>> d89b0251
         $this->assertInstanceOf(CarbonImmutable::class, $batch->createdAt);
     }
 
