--- conflicted
+++ resolved
@@ -1,31 +1,23 @@
 {
     "preset": "empty",
     "rules": {
-<<<<<<< HEAD
         "align_multiline_comment": true,
         "array_indentation": true,
         "array_syntax": {
             "syntax": "short"
         },
-=======
-        "array_indentation": true,
->>>>>>> 79b44b16
         "binary_operator_spaces": {
             "default": "single_space"
         },
         "blank_line_after_namespace": true,
         "blank_line_after_opening_tag": true,
-<<<<<<< HEAD
         "blank_lines_before_namespace": true,
-=======
->>>>>>> 79b44b16
         "blank_line_before_statement": {
             "statements": [
                 "return"
             ]
         },
         "blank_line_between_import_groups": true,
-<<<<<<< HEAD
         "braces_position": {
             "control_structures_opening_brace": "same_line",
             "functions_opening_brace": "next_line_unless_newline_at_signature_end",
@@ -35,8 +27,6 @@
             "allow_single_line_empty_anonymous_classes": false,
             "allow_single_line_anonymous_functions": false
         },
-=======
->>>>>>> 79b44b16
         "cast_spaces": true,
         "class_reference_name_casing": true,
         "clean_namespace": true,
@@ -45,10 +35,7 @@
         "constant_case": {
             "case": "lower"
         },
-<<<<<<< HEAD
         "control_structure_braces": true,
-=======
->>>>>>> 79b44b16
         "declare_equal_normalize": true,
         "elseif": true,
         "encoding": true,
@@ -56,7 +43,6 @@
         "function_declaration": true,
         "heredoc_to_nowdoc": true,
         "include": true,
-<<<<<<< HEAD
         "increment_style": {
             "style": "post"
         },
@@ -67,11 +53,6 @@
         "list_syntax": {
             "syntax": "short"
         },
-=======
-        "indentation_type": true,
-        "integer_literal_case": true,
-        "line_ending": true,
->>>>>>> 79b44b16
         "lowercase_cast": true,
         "lowercase_keywords": true,
         "lowercase_static_reference": true,
@@ -81,12 +62,9 @@
             "on_multiline": "ignore"
         },
         "method_chaining_indentation": true,
-<<<<<<< HEAD
         "multiline_whitespace_before_semicolons": {
             "strategy": "no_multi_line"
         },
-=======
->>>>>>> 79b44b16
         "native_function_casing": true,
         "native_type_declaration_casing": true,
         "no_alternative_syntax": true,
@@ -109,7 +87,6 @@
         "no_short_bool_cast": true,
         "no_singleline_whitespace_before_semicolons": true,
         "no_space_around_double_colon": true,
-<<<<<<< HEAD
         "no_spaces_around_offset": {
             "positions": [
                 "inside",
@@ -118,9 +95,6 @@
         },
         "no_spaces_after_function_name": true,
         "no_trailing_comma_in_singleline": true,
-=======
-        "no_spaces_after_function_name": true,
->>>>>>> 79b44b16
         "no_trailing_whitespace": true,
         "no_trailing_whitespace_in_comment": true,
         "no_unneeded_braces": true,
@@ -143,21 +117,17 @@
                 "function"
             ]
         },
-<<<<<<< HEAD
         "phpdoc_align": {
             "align": "left",
             "spacing": {
                 "param": 2
             }
         },
-=======
->>>>>>> 79b44b16
         "phpdoc_indent": true,
         "phpdoc_inline_tag_normalizer": true,
         "phpdoc_no_access": true,
         "phpdoc_no_package": true,
         "phpdoc_no_useless_inheritdoc": true,
-<<<<<<< HEAD
         "phpdoc_order": {
             "order": [
                 "param",
@@ -196,10 +166,6 @@
                 ]
             ]
         },
-=======
-        "phpdoc_return_self_reference": true,
-        "phpdoc_scalar": true,
->>>>>>> 79b44b16
         "phpdoc_single_line_var_spacing": true,
         "phpdoc_summary": true,
         "phpdoc_trim": true,
@@ -211,27 +177,18 @@
         "short_scalar_cast": true,
         "single_blank_line_at_eof": true,
         "single_class_element_per_statement": true,
-<<<<<<< HEAD
         "single_import_per_statement": true,
-=======
->>>>>>> 79b44b16
         "single_line_after_imports": true,
         "single_line_comment_style": true,
         "single_quote": true,
         "space_after_semicolon": true,
-<<<<<<< HEAD
         "spaces_inside_parentheses": true,
-=======
->>>>>>> 79b44b16
         "standardize_not_equals": true,
         "switch_case_semicolon_to_colon": true,
         "switch_case_space": true,
         "switch_continue_to_break": true,
         "ternary_operator_spaces": true,
-<<<<<<< HEAD
         "trailing_comma_in_multiline": true,
-=======
->>>>>>> 79b44b16
         "trim_array_spaces": true,
         "type_declaration_spaces": true,
         "types_spaces": true,
